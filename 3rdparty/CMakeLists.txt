--- conflicted
+++ resolved
@@ -310,11 +310,6 @@
 # Faiss
 if (BUILD_FAISS)
     message(STATUS "Building faiss from source")
-<<<<<<< HEAD
-    set(faiss_INCLUDE_DIRS ${CMAKE_CURRENT_SOURCE_DIR}/faiss/faiss)
-    set(faiss_LIBRARIES faiss)
-    set(faiss_LIBRARY_DIRS /opt/anaconda3/pkgs/mkl-2019.3-199/lib)
-=======
     #set(faiss_INCLUDE_DIRS ${CMAKE_CURRENT_SOURCE_DIR}/faiss/faiss)
     set(faiss_LIBRARIES faiss)
     set(faiss_LIBRARY_DIRS /opt/anaconda3/pkgs/mkl-2019.3-199/lib)
@@ -329,7 +324,6 @@
 #    target_link_libraries(faiss INTERFACE
 #        ${turbojpeg_LIB_FILES}
 #    )
->>>>>>> 1575a9b4
 endif()
 
 message(STATUS "#### ${JPEG_TURBO_INCLUDE_DIRS}")
