--- conflicted
+++ resolved
@@ -8,13 +8,8 @@
 ExternalProject_Add(
     ext_faiss
     PREFIX faiss
-<<<<<<< HEAD
-    GIT_REPOSITORY https://github.com/junha-l/faiss.git
-    GIT_TAG a27dbaf46eb499db590b507032ed495e16b11771
-=======
     GIT_REPOSITORY https://github.com/intel-isl/faiss.git
     GIT_TAG 28ef0e0fa5b99dabb371df9016a7df3e836a31f4
->>>>>>> 016c03e7
     UPDATE_COMMAND ""
     CMAKE_ARGS
         -DCMAKE_BUILD_TYPE=${CMAKE_BUILD_TYPE}
