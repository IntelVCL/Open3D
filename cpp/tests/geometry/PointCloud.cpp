--- conflicted
+++ resolved
@@ -758,7 +758,6 @@
             {0.0, 0.0, 0.6},
             {0.0, 0.0, 0.7},
     });
-<<<<<<< HEAD
     std::vector<Eigen::Matrix3d> covariances({
             0.0 * Eigen::Matrix3d::Identity(),
             1.0 * Eigen::Matrix3d::Identity(),
@@ -769,7 +768,6 @@
             6.0 * Eigen::Matrix3d::Identity(),
             7.0 * Eigen::Matrix3d::Identity(),
     });
-=======
     std::vector<Eigen::Vector3d> colors_gradients({
             {0.0, 0.0, 0.0},
             {0.0333333, 0.0, 0.0},
@@ -781,16 +779,12 @@
             {0.0, 0.0, 0.0},
     });
 
->>>>>>> fcab7cbc
     geometry::PointCloud pcd;
     pcd.points_ = points;
     pcd.normals_ = normals;
     pcd.colors_ = colors;
-<<<<<<< HEAD
     pcd.covariances_ = covariances;
-=======
     pcd.color_gradients_ = colors_gradients;
->>>>>>> fcab7cbc
 
     std::shared_ptr<geometry::PointCloud> pc_down = pcd.UniformDownSample(3);
     ExpectEQ(pc_down->points_, std::vector<Eigen::Vector3d>({
@@ -809,19 +803,16 @@
                                        {0.0, 0.0, 0.3},
                                        {0.0, 0.0, 0.6},
                                }));
-<<<<<<< HEAD
     ExpectEQ(pc_down->covariances_, std::vector<Eigen::Matrix3d>({
                                             0.0 * Eigen::Matrix3d::Identity(),
                                             3.0 * Eigen::Matrix3d::Identity(),
                                             6.0 * Eigen::Matrix3d::Identity(),
                                     }));
-=======
     ExpectEQ(pc_down->color_gradients_, std::vector<Eigen::Vector3d>({
                                                 {0.0, 0.0, 0.0},
                                                 {0.0333333, 0.0, 0.0},
                                                 {0.0333333, 0.0, 0.0},
                                         }));
->>>>>>> fcab7cbc
 }
 
 TEST(PointCloud, Crop_AxisAlignedBoundingBox) {
