--- conflicted
+++ resolved
@@ -47,13 +47,11 @@
     if (image.num_of_channels_ >= 3) {
         pngimage.format |= PNG_FORMAT_FLAG_COLOR;
     }
-<<<<<<< HEAD
+    if (image.num_of_channels_ == 4) {
+        pngimage.format |= PNG_FORMAT_FLAG_ALPHA;
+    }
     if (quality <= 2) {
         pngimage.flags |= PNG_IMAGE_FLAG_FAST;
-=======
-    if (image.num_of_channels_ == 4) {
-        pngimage.format |= PNG_FORMAT_FLAG_ALPHA;
->>>>>>> 694d8a3e
     }
 }
 
