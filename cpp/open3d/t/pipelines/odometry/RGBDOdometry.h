--- conflicted
+++ resolved
@@ -51,15 +51,6 @@
     /// \brief Constructor for the convergence criteria, where we stop
     /// iterations once the criteria are met.
     ///
-<<<<<<< HEAD
-    /// \param relative_rmse Relative rmse threshold where we stop iterations.
-    /// \param relative_fitness Relative fitness threshold where we stop
-    /// iterations.
-    OdometryConvergenceCriteria(int iterations,
-                                double relative_rmse = 1e-6,
-                                double relative_fitness = 1e-6)
-        : iterations_(iterations),
-=======
     /// \param max_iteration Maximum iteration before iteration stops.
     /// \param relative_rmse Relative rmse threshold where we stop iterations
     /// when \f$ |rmse_{i+1} - rmse_i|/rmse_i < relative rmse\f$.
@@ -70,15 +61,10 @@
                                 double relative_rmse = 1e-6,
                                 double relative_fitness = 1e-6)
         : max_iteration_(max_iteration),
->>>>>>> eb6a5d63
           relative_rmse_(relative_rmse),
           relative_fitness_(relative_fitness) {}
 
 public:
-<<<<<<< HEAD
-    int iterations_;
-    double relative_rmse_;
-=======
     /// Maximum iteration before iteration stops.
     int max_iteration_;
     /// If relative change (difference) of inliner RMSE score is lower than
@@ -86,7 +72,6 @@
     double relative_rmse_;
     /// If relative change (difference) of fitness score is lower than
     /// `relative_fitness`, the iteration stops.
->>>>>>> eb6a5d63
     double relative_fitness_;
 };
 
@@ -109,17 +94,12 @@
     ~OdometryResult() {}
 
 public:
-<<<<<<< HEAD
-    core::Tensor transformation_;
-    double inlier_rmse_;
-=======
     /// The estimated transformation matrix of dtype Float64 on CPU device.
     core::Tensor transformation_;
     /// RMSE of all inlier. Lower is better.
     double inlier_rmse_;
     /// The overlapping area (# of inlier correspondences / # of points
     /// in target). Higher is better.
->>>>>>> eb6a5d63
     double fitness_;
 };
 
@@ -151,10 +131,7 @@
     }
 
 public:
-<<<<<<< HEAD
-=======
     /// Depth difference threshold used to filter projective associations.
->>>>>>> eb6a5d63
     float depth_outlier_trunc_;
     float depth_huber_delta_;
     float intensity_huber_delta_;
@@ -176,20 +153,12 @@
 /// \param depth_scale Converts depth pixel values to meters by dividing the
 /// scale factor.
 /// \param depth_max Max depth to truncate depth image with noisy measurements.
-<<<<<<< HEAD
-/// \param criteria Criteria used to define and terminate iterations. In
-=======
 /// \param criteria_list Criteria used to define and terminate iterations. In
->>>>>>> eb6a5d63
 /// multiscale odometry the order is from coarse to fine. Inputting a vector of
 /// iterations by default triggers the implicit conversion.
 /// \param method Method used to apply RGBD odometry.
 /// \param params Parameters used in loss function, including outlier rejection
-<<<<<<< HEAD
-/// threshold and huber norm parameters.
-=======
 /// threshold and Huber norm parameters.
->>>>>>> eb6a5d63
 /// \return odometry result, with (4, 4) optimized transformation matrix from
 /// source to target, inlier ratio, and fitness.
 OdometryResult RGBDOdometryMultiScale(
@@ -200,12 +169,8 @@
                 4, core::Dtype::Float64, core::Device("CPU:0")),
         const float depth_scale = 1000.0f,
         const float depth_max = 3.0f,
-<<<<<<< HEAD
-        const std::vector<OdometryConvergenceCriteria>& criteria = {10, 5, 3},
-=======
         const std::vector<OdometryConvergenceCriteria>& criteria_list = {10, 5,
                                                                          3},
->>>>>>> eb6a5d63
         const Method method = Method::Hybrid,
         const OdometryLossParams& params = OdometryLossParams());
 
@@ -253,22 +218,6 @@
 /// projecting with \p intrinsics.
 /// Real-time visual odometry from dense RGB-D images, ICCV Workshops, 2011
 ///
-<<<<<<< HEAD
-/// \param source_depth (H, W, 1) Float32 source depth image obtained by
-/// PreprocessDepth before calling this function.
-/// \param target_depth (H, W, 1) Float32 target depth image obtained by
-/// PreprocessDepth before calling this function.
-/// \param source_intensity (H, W, 1) Float32 source intensity image obtained by
-/// RGBToGray before calling this function.
-/// \param target_intensity (H, W, 1) Float32 target intensity image obtained by
-/// RGBToGray before calling this function.
-/// \param target_intensity_dx (H, W, 1) Float32 target intensity gradient image
-/// at x-axis obtained by FilterSobel before calling this function.
-/// \param target_intensity_dy (H, W, 1) Float32 target intensity gradient image
-/// at y-axis obtained by FilterSobel before calling this function.
-/// \param source_vertex_map (H, W, 3) Float32 source vertex image obtained by
-/// CreateVertexMap before calling this function.
-=======
 /// \param source_depth (rows, cols, channels=1) Float32 source depth image
 /// obtained by PreprocessDepth before calling this function.
 /// \param target_depth (rows, cols, channels=1) Float32 target depth image
@@ -285,7 +234,6 @@
 /// function.
 /// \param source_vertex_map (rows, cols, channels=3) Float32 source vertex
 /// image obtained by CreateVertexMap before calling this function.
->>>>>>> eb6a5d63
 /// \param intrinsics (3, 3) intrinsic matrix for projection.
 /// \param  init_source_to_target (4, 4) initial transformation matrix from
 /// source to target.
@@ -356,19 +304,11 @@
         const core::Tensor& target_depth,
         const core::Tensor& source_intensity,
         const core::Tensor& target_intensity,
-<<<<<<< HEAD
-        const core::Tensor& source_depth_dx,
-        const core::Tensor& source_depth_dy,
-        const core::Tensor& source_intensity_dx,
-        const core::Tensor& source_intensity_dy,
-        const core::Tensor& target_vertex_map,
-=======
         const core::Tensor& target_depth_dx,
         const core::Tensor& target_depth_dy,
         const core::Tensor& target_intensity_dx,
         const core::Tensor& target_intensity_dy,
         const core::Tensor& source_vertex_map,
->>>>>>> eb6a5d63
         const core::Tensor& intrinsics,
         const core::Tensor& init_source_to_target,
         const float depth_outlier_trunc,
