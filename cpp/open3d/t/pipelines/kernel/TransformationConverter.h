--- conflicted
+++ resolved
@@ -58,25 +58,9 @@
 /// \param inlier_count Int number of inliers.
 void DecodeAndSolve6x6(const core::Tensor &A_reduction,
                        core::Tensor &delta,
-<<<<<<< HEAD
-                       core::Tensor &residual);
-
-/// \brief Decodes a 6x6 linear system from a compressed 29x1 tensor.
-/// \param A_reduction 1x29 tensor storing a linear system,
-/// (21 for \f$J^T J\f$ matrix, 6 for \f$J^T r\f$, 1 for residual,
-/// 1 for inlier count).
-/// \param delta 6d tensor for a se3 tangent vector.
-/// \param inlier_residual Float residual for the inliers.
-/// \param inlier_count Int number of inliers.
-void DecodeAndSolve6x6(const core::Tensor &A_reduction,
-                       core::Tensor &delta,
                        float &inlier_residual,
                        int &inlier_count);
 
-=======
-                       float &inlier_residual,
-                       int &inlier_count);
->>>>>>> c17a699a
 }  // namespace kernel
 }  // namespace pipelines
 }  // namespace t
