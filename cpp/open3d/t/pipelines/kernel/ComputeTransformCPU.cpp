// ----------------------------------------------------------------------------
// -                        Open3D: www.open3d.org                            -
// ----------------------------------------------------------------------------
// The MIT License (MIT)
//
// Copyright (c) 2018-2021 www.open3d.org
//
// Permission is hereby granted, free of charge, to any person obtaining a copy
// of this software and associated documentation files (the "Software"), to deal
// in the Software without restriction, including without limitation the rights
// to use, copy, modify, merge, publish, distribute, sublicense, and/or sell
// copies of the Software, and to permit persons to whom the Software is
// furnished to do so, subject to the following conditions:
//
// The above copyright notice and this permission notice shall be included in
// all copies or substantial portions of the Software.
//
// THE SOFTWARE IS PROVIDED "AS IS", WITHOUT WARRANTY OF ANY KIND, EXPRESS OR
// IMPLIED, INCLUDING BUT NOT LIMITED TO THE WARRANTIES OF MERCHANTABILITY,
// FITNESS FOR A PARTICULAR PURPOSE AND NONINFRINGEMENT. IN NO EVENT SHALL THE
// AUTHORS OR COPYRIGHT HOLDERS BE LIABLE FOR ANY CLAIM, DAMAGES OR OTHER
// LIABILITY, WHETHER IN AN ACTION OF CONTRACT, TORT OR OTHERWISE, ARISING
// FROM, OUT OF OR IN CONNECTION WITH THE SOFTWARE OR THE USE OR OTHER DEALINGS
// IN THE SOFTWARE.
// ----------------------------------------------------------------------------

#include <tbb/parallel_for.h>
#include <tbb/parallel_reduce.h>

#include <cmath>
#include <functional>
#include <vector>

#include "open3d/core/Dispatch.h"
#include "open3d/core/Tensor.h"
#include "open3d/core/kernel/CPULauncher.h"
#include "open3d/t/pipelines/kernel/ComputeTransformImpl.h"
#include "open3d/t/pipelines/kernel/TransformationConverter.h"
<<<<<<< HEAD
#include "open3d/t/pipelines/registration/RobustKernel.h"
#include "open3d/t/pipelines/registration/RobustKernelImpl.h"
=======
#include "open3d/utility/Parallel.h"
>>>>>>> e0a62015

namespace open3d {
namespace t {
namespace pipelines {
namespace kernel {

template <typename scalar_t, typename func_t>
static void ComputePosePointToPlaneKernelCPU(
        const scalar_t *source_points_ptr,
        const scalar_t *target_points_ptr,
        const scalar_t *target_normals_ptr,
        const int64_t *correspondence_indices,
        const int n,
        scalar_t *global_sum,
        func_t GetWeightFromRobustKernel) {
    // As, AtA is a symmetric matrix, we only need 21 elements instead of 36.
    // Atb is of shape {6,1}. Combining both, A_1x29 is a temp. storage
    // with [0:21] elements as AtA, [21:27] elements as Atb, 27th as residual
    // and 28th as inlier_count.
    std::vector<scalar_t> A_1x29(29, 0.0);

#ifdef _WIN32
    std::vector<scalar_t> zeros_29(29, 0.0);
    A_1x29 = tbb::parallel_reduce(
            tbb::blocked_range<int>(0, n), zeros_29,
            [&](tbb::blocked_range<int> r, std::vector<scalar_t> A_reduction) {
                for (int workload_idx = r.begin(); workload_idx < r.end();
                     ++workload_idx) {
#else
<<<<<<< HEAD
    scalar_t *A_reduction = A_1x29.data();
#pragma omp parallel for reduction(+ : A_reduction[:29]) schedule(static)
    for (int workload_idx = 0; workload_idx < n; ++workload_idx) {
=======
    float *A_reduction = A_1x29.data();
#pragma omp parallel for reduction(+ : A_reduction[:29]) schedule(static) num_threads(utility::EstimateMaxThreads())
    for (int workload_idx = 0; workload_idx < n; workload_idx++) {
>>>>>>> e0a62015
#endif
                    scalar_t J_ij[6];
                    scalar_t r = 0;

                    bool valid = kernel::GetJacobianPointToPlane<scalar_t>(
                            workload_idx, source_points_ptr, target_points_ptr,
                            target_normals_ptr, correspondence_indices, J_ij,
                            r);

                    scalar_t w = GetWeightFromRobustKernel(r);

                    if (valid) {
                        A_reduction[0] += J_ij[0] * w * J_ij[0];
                        A_reduction[1] += J_ij[1] * w * J_ij[0];
                        A_reduction[2] += J_ij[1] * w * J_ij[1];
                        A_reduction[3] += J_ij[2] * w * J_ij[0];
                        A_reduction[4] += J_ij[2] * w * J_ij[1];
                        A_reduction[5] += J_ij[2] * w * J_ij[2];
                        A_reduction[6] += J_ij[3] * w * J_ij[0];
                        A_reduction[7] += J_ij[3] * w * J_ij[1];
                        A_reduction[8] += J_ij[3] * w * J_ij[2];
                        A_reduction[9] += J_ij[3] * w * J_ij[3];
                        A_reduction[10] += J_ij[4] * w * J_ij[0];
                        A_reduction[11] += J_ij[4] * w * J_ij[1];
                        A_reduction[12] += J_ij[4] * w * J_ij[2];
                        A_reduction[13] += J_ij[4] * w * J_ij[3];
                        A_reduction[14] += J_ij[4] * w * J_ij[4];
                        A_reduction[15] += J_ij[5] * w * J_ij[0];
                        A_reduction[16] += J_ij[5] * w * J_ij[1];
                        A_reduction[17] += J_ij[5] * w * J_ij[2];
                        A_reduction[18] += J_ij[5] * w * J_ij[3];
                        A_reduction[19] += J_ij[5] * w * J_ij[4];
                        A_reduction[20] += J_ij[5] * w * J_ij[5];

                        A_reduction[21] += J_ij[0] * w * r;
                        A_reduction[22] += J_ij[1] * w * r;
                        A_reduction[23] += J_ij[2] * w * r;
                        A_reduction[24] += J_ij[3] * w * r;
                        A_reduction[25] += J_ij[4] * w * r;
                        A_reduction[26] += J_ij[5] * w * r;

                        A_reduction[27] += r * r;
                        A_reduction[28] += 1;
                    }
                }
#ifdef _WIN32
                return A_reduction;
            },
            // TBB: Defining reduction operation.
            [&](std::vector<scalar_t> a, std::vector<scalar_t> b) {
                std::vector<scalar_t> result(29);
                for (int j = 0; j < 29; ++j) {
                    result[j] = a[j] + b[j];
                }
                return result;
            });
#endif

#pragma omp parallel for schedule(static)
    for (int i = 0; i < 29; ++i) {
        global_sum[i] = A_1x29[i];
    }
}

void ComputePosePointToPlaneCPU(const core::Tensor &source_points,
                                const core::Tensor &target_points,
                                const core::Tensor &target_normals,
                                const core::Tensor &correspondence_indices,
                                core::Tensor &pose,
                                float &residual,
                                int &inlier_count,
                                const core::Dtype &dtype,
                                const core::Device &device,
                                const registration::RobustKernel &kernel) {
    int n = source_points.GetLength();

    core::Tensor global_sum = core::Tensor::Zeros({29}, dtype, device);

    DISPATCH_FLOAT_DTYPE_TO_TEMPLATE(dtype, [&]() {
        scalar_t *global_sum_ptr = global_sum.GetDataPtr<scalar_t>();

        DISPATCH_ROBUST_KERNEL_FUNCTION(
                kernel.type_, scalar_t, kernel.scaling_parameter_,
                kernel.shape_parameter_, [&]() {
                    kernel::ComputePosePointToPlaneKernelCPU(
                            source_points.GetDataPtr<scalar_t>(),
                            target_points.GetDataPtr<scalar_t>(),
                            target_normals.GetDataPtr<scalar_t>(),
                            correspondence_indices.GetDataPtr<int64_t>(), n,
                            global_sum_ptr, GetWeightFromRobustKernel);
                });
    });

    DecodeAndSolve6x6(global_sum, pose, residual, inlier_count);
}

template <typename scalar_t>
static void Get3x3SxyLinearSystem(const scalar_t *source_points_ptr,
                                  const scalar_t *target_points_ptr,
                                  const int64_t *correspondence_indices,
                                  const int &n,
                                  const core::Dtype &dtype,
                                  const core::Device &device,
                                  core::Tensor &Sxy,
                                  core::Tensor &target_mean,
                                  core::Tensor &source_mean,
                                  int &inlier_count) {
    // Calculating source_mean and target_mean, which are mean(x, y, z) of
    // source and target points respectively.
    std::vector<scalar_t> mean_1x7(7, 0.0);
    // Identity element for running_total reduction variable: zeros_6.
    std::vector<scalar_t> zeros_7(7, 0.0);

    mean_1x7 = tbb::parallel_reduce(
            tbb::blocked_range<int>(0, n), zeros_7,
            [&](tbb::blocked_range<int> r,
                std::vector<scalar_t> mean_reduction) {
                for (int workload_idx = r.begin(); workload_idx < r.end();
<<<<<<< HEAD
                     ++workload_idx) {
                    if (correspondence_indices[workload_idx] != -1) {
                        int64_t target_idx =
                                3 * correspondence_indices[workload_idx];
                        mean_reduction[0] +=
                                source_points_ptr[3 * workload_idx];
                        mean_reduction[1] +=
                                source_points_ptr[3 * workload_idx + 1];
                        mean_reduction[2] +=
                                source_points_ptr[3 * workload_idx + 2];

                        mean_reduction[3] += target_points_ptr[target_idx];
                        mean_reduction[4] += target_points_ptr[target_idx + 1];
                        mean_reduction[5] += target_points_ptr[target_idx + 2];

                        mean_reduction[6] += 1;
=======
                     workload_idx++) {
#else
    float *mean_reduction = mean_1x6.data();
#pragma omp parallel for reduction(+ : mean_reduction[:6]) schedule(static) num_threads(utility::EstimateMaxThreads())
    for (int workload_idx = 0; workload_idx < n; workload_idx++) {
#endif
                    for (int i = 0; i < 3; i++) {
                        mean_reduction[i] += source_points_ptr
                                [3 * correspondences_first[workload_idx] + i];
                        mean_reduction[i + 3] += target_points_ptr
                                [3 * correspondences_second[workload_idx] + i];
>>>>>>> e0a62015
                    }
                }
                return mean_reduction;
            },
            // TBB: Defining reduction operation.
            [&](std::vector<scalar_t> a, std::vector<scalar_t> b) {
                std::vector<scalar_t> result(7);
                for (int j = 0; j < 7; ++j) {
                    result[j] = a[j] + b[j];
                }
                return result;
            });

    for (int i = 0; i < 6; ++i) {
        mean_1x7[i] = mean_1x7[i] / mean_1x7[6];
    }

    // Calculating the Sxy for SVD.
    std::vector<scalar_t> sxy_1x9(9, 0.0);
    // Identity element for running total reduction variable: zeros_9.
    std::vector<scalar_t> zeros_9(9, 0.0);

    sxy_1x9 = tbb::parallel_reduce(
            tbb::blocked_range<int>(0, n), zeros_9,
            [&](tbb::blocked_range<int> r,
                std::vector<scalar_t> sxy_1x9_reduction) {
                for (int workload_idx = r.begin(); workload_idx < r.end();
                     workload_idx++) {
<<<<<<< HEAD
                    if (correspondence_indices[workload_idx] != -1) {
                        for (int i = 0; i < 9; ++i) {
                            const int row = i % 3;
                            const int col = i / 3;
                            const int source_idx = 3 * workload_idx + row;
                            const int target_idx =
                                    3 * correspondence_indices[workload_idx] +
                                    col;
                            sxy_1x9_reduction[i] +=
                                    (source_points_ptr[source_idx] -
                                     mean_1x7[row]) *
                                    (target_points_ptr[target_idx] -
                                     mean_1x7[3 + col]);
                        }
=======
#else
    float *sxy_1x9_reduction = sxy_1x9.data();
#pragma omp parallel for reduction(+ : sxy_1x9_reduction[:9]) schedule(static) collapse(2) num_threads(utility::EstimateMaxThreads())
    for (int workload_idx = 0; workload_idx < n; workload_idx++) {
#endif
                    for (int i = 0; i < 9; i++) {
                        const int row = i % 3;
                        const int col = i / 3;
                        const int source_idx =
                                3 * correspondences_first[workload_idx] + row;
                        const int target_idx =
                                3 * correspondences_second[workload_idx] + col;
                        sxy_1x9_reduction[i] += (source_points_ptr[source_idx] -
                                                 mean_1x6[row]) *
                                                (target_points_ptr[target_idx] -
                                                 mean_1x6[3 + col]);
>>>>>>> e0a62015
                    }
                }
                return sxy_1x9_reduction;
            },
            // TBB: Defining reduction operation.
            [&](std::vector<scalar_t> a, std::vector<scalar_t> b) {
                std::vector<scalar_t> result(9);
                for (int j = 0; j < 9; ++j) {
                    result[j] = a[j] + b[j];
                }
                return result;
            });

    source_mean = core::Tensor::Empty({1, 3}, dtype, device);
    scalar_t *source_mean_ptr = source_mean.GetDataPtr<scalar_t>();

    target_mean = core::Tensor::Empty({1, 3}, dtype, device);
    scalar_t *target_mean_ptr = target_mean.GetDataPtr<scalar_t>();

    Sxy = core::Tensor::Empty({3, 3}, dtype, device);
    scalar_t *sxy_ptr = Sxy.GetDataPtr<scalar_t>();

    // Getting Tensor Sxy {3,3}, source_mean {3,1} and target_mean {3} from
    // temporary reduction variables. The shapes of source_mean and target_mean
    // are such, because it will be required in equation: t = source_mean -
    // R.Matmul(target_mean.T()).Reshape({-1}).
    for (int i = 0, j = 0; j < 3; ++j) {
        for (int k = 0; k < 3; k++) {
            sxy_ptr[j * 3 + k] = sxy_1x9[i++] / mean_1x7[6];
        }
        source_mean_ptr[j] = mean_1x7[j];
        target_mean_ptr[j] = mean_1x7[j + 3];
    }

    inlier_count = static_cast<int64_t>(mean_1x7[6]);
}

void ComputeRtPointToPointCPU(const core::Tensor &source_points,
                              const core::Tensor &target_points,
                              const core::Tensor &corres,
                              core::Tensor &R,
                              core::Tensor &t,
                              int &inlier_count,
                              const core::Dtype &dtype,
                              const core::Device &device) {
    core::Tensor Sxy, target_mean, source_mean;

    DISPATCH_FLOAT_DTYPE_TO_TEMPLATE(dtype, [&]() {
        const scalar_t *source_points_ptr =
                source_points.GetDataPtr<scalar_t>();
        const scalar_t *target_points_ptr =
                target_points.GetDataPtr<scalar_t>();
        const int64_t *correspondence_indices = corres.GetDataPtr<int64_t>();

        int n = source_points.GetLength();

        Get3x3SxyLinearSystem(source_points_ptr, target_points_ptr,
                              correspondence_indices, n, dtype, device, Sxy,
                              target_mean, source_mean, inlier_count);
    });

    core::Tensor U, D, VT;
    std::tie(U, D, VT) = Sxy.SVD();
    core::Tensor S = core::Tensor::Eye(3, dtype, device);
    if (U.Det() * (VT.T()).Det() < 0) {
        S[-1][-1] = -1;
    }

    R = U.Matmul(S.Matmul(VT));
    t = (target_mean.Reshape({-1}) - R.Matmul(source_mean.T()).Reshape({-1}))
                .To(dtype);
}

}  // namespace kernel
}  // namespace pipelines
}  // namespace t
}  // namespace open3d<|MERGE_RESOLUTION|>--- conflicted
+++ resolved
@@ -36,12 +36,9 @@
 #include "open3d/core/kernel/CPULauncher.h"
 #include "open3d/t/pipelines/kernel/ComputeTransformImpl.h"
 #include "open3d/t/pipelines/kernel/TransformationConverter.h"
-<<<<<<< HEAD
 #include "open3d/t/pipelines/registration/RobustKernel.h"
 #include "open3d/t/pipelines/registration/RobustKernelImpl.h"
-=======
 #include "open3d/utility/Parallel.h"
->>>>>>> e0a62015
 
 namespace open3d {
 namespace t {
@@ -71,15 +68,9 @@
                 for (int workload_idx = r.begin(); workload_idx < r.end();
                      ++workload_idx) {
 #else
-<<<<<<< HEAD
     scalar_t *A_reduction = A_1x29.data();
-#pragma omp parallel for reduction(+ : A_reduction[:29]) schedule(static)
-    for (int workload_idx = 0; workload_idx < n; ++workload_idx) {
-=======
-    float *A_reduction = A_1x29.data();
 #pragma omp parallel for reduction(+ : A_reduction[:29]) schedule(static) num_threads(utility::EstimateMaxThreads())
     for (int workload_idx = 0; workload_idx < n; workload_idx++) {
->>>>>>> e0a62015
 #endif
                     scalar_t J_ij[6];
                     scalar_t r = 0;
@@ -198,7 +189,6 @@
             [&](tbb::blocked_range<int> r,
                 std::vector<scalar_t> mean_reduction) {
                 for (int workload_idx = r.begin(); workload_idx < r.end();
-<<<<<<< HEAD
                      ++workload_idx) {
                     if (correspondence_indices[workload_idx] != -1) {
                         int64_t target_idx =
@@ -215,19 +205,6 @@
                         mean_reduction[5] += target_points_ptr[target_idx + 2];
 
                         mean_reduction[6] += 1;
-=======
-                     workload_idx++) {
-#else
-    float *mean_reduction = mean_1x6.data();
-#pragma omp parallel for reduction(+ : mean_reduction[:6]) schedule(static) num_threads(utility::EstimateMaxThreads())
-    for (int workload_idx = 0; workload_idx < n; workload_idx++) {
-#endif
-                    for (int i = 0; i < 3; i++) {
-                        mean_reduction[i] += source_points_ptr
-                                [3 * correspondences_first[workload_idx] + i];
-                        mean_reduction[i + 3] += target_points_ptr
-                                [3 * correspondences_second[workload_idx] + i];
->>>>>>> e0a62015
                     }
                 }
                 return mean_reduction;
@@ -256,7 +233,6 @@
                 std::vector<scalar_t> sxy_1x9_reduction) {
                 for (int workload_idx = r.begin(); workload_idx < r.end();
                      workload_idx++) {
-<<<<<<< HEAD
                     if (correspondence_indices[workload_idx] != -1) {
                         for (int i = 0; i < 9; ++i) {
                             const int row = i % 3;
@@ -271,24 +247,6 @@
                                     (target_points_ptr[target_idx] -
                                      mean_1x7[3 + col]);
                         }
-=======
-#else
-    float *sxy_1x9_reduction = sxy_1x9.data();
-#pragma omp parallel for reduction(+ : sxy_1x9_reduction[:9]) schedule(static) collapse(2) num_threads(utility::EstimateMaxThreads())
-    for (int workload_idx = 0; workload_idx < n; workload_idx++) {
-#endif
-                    for (int i = 0; i < 9; i++) {
-                        const int row = i % 3;
-                        const int col = i / 3;
-                        const int source_idx =
-                                3 * correspondences_first[workload_idx] + row;
-                        const int target_idx =
-                                3 * correspondences_second[workload_idx] + col;
-                        sxy_1x9_reduction[i] += (source_points_ptr[source_idx] -
-                                                 mean_1x6[row]) *
-                                                (target_points_ptr[target_idx] -
-                                                 mean_1x6[3 + col]);
->>>>>>> e0a62015
                     }
                 }
                 return sxy_1x9_reduction;
