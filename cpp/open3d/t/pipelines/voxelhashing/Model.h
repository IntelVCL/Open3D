// ----------------------------------------------------------------------------
// -                        Open3D: www.open3d.org                            -
// ----------------------------------------------------------------------------
// The MIT License (MIT)
//
// Copyright (c) 2018 www.open3d.org
//
// Permission is hereby granted, free of charge, to any person obtaining a copy
// of this software and associated documentation files (the "Software"), to deal
// in the Software without restriction, including without limitation the rights
// to use, copy, modify, merge, publish, distribute, sublicense, and/or sell
// copies of the Software, and to permit persons to whom the Software is
// furnished to do so, subject to the following conditions:
//
// The above copyright notice and this permission notice shall be included in
// all copies or substantial portions of the Software.
//
// THE SOFTWARE IS PROVIDED "AS IS", WITHOUT WARRANTY OF ANY KIND, EXPRESS OR
// IMPLIED, INCLUDING BUT NOT LIMITED TO THE WARRANTIES OF MERCHANTABILITY,
// FITNESS FOR A PARTICULAR PURPOSE AND NONINFRINGEMENT. IN NO EVENT SHALL THE
// AUTHORS OR COPYRIGHT HOLDERS BE LIABLE FOR ANY CLAIM, DAMAGES OR OTHER
// LIABILITY, WHETHER IN AN ACTION OF CONTRACT, TORT OR OTHERWISE, ARISING
// FROM, OUT OF OR IN CONNECTION WITH THE SOFTWARE OR THE USE OR OTHER DEALINGS
// IN THE SOFTWARE.
// ----------------------------------------------------------------------------

#pragma once

#include "open3d/core/Tensor.h"
#include "open3d/t/geometry/Image.h"
#include "open3d/t/geometry/RGBDImage.h"
#include "open3d/t/geometry/TSDFVoxelGrid.h"
#include "open3d/t/pipelines/odometry/RGBDOdometry.h"
#include "open3d/t/pipelines/voxelhashing/Frame.h"
#include "open3d/t/pipelines/voxelhashing/Option.h"

namespace open3d {
namespace t {
namespace pipelines {
namespace voxelhashing {

/// Model class maintaining a volumetric grid and the current active frame's
/// pose. Wraps functionalities including integration, ray casting, and surface
/// reconstruction.
class Model {
public:
    Model() {}
    Model(float voxel_size,
          float sdf_trunc,
          int block_resolution,
          int block_count,
          const core::Tensor& T_init = core::Tensor::Eye(4,
                                                         core::Dtype::Float64,
                                                         core::Device("CPU:0")),
          const core::Device& device = core::Device("CUDA:0"));

    core::Tensor GetCurrentFramePose() { return T_frame_to_world_; }
    void UpdateFramePose(int frame_id, const core::Tensor& T_frame_to_world) {
        if (frame_id != frame_id_ + 1) {
            utility::LogWarning("Skipped {} frames in update T!",
                                frame_id - (frame_id_ + 1));
        }
        frame_id_ = frame_id;
        T_frame_to_world_ = T_frame_to_world.Contiguous();
    }

    /// Apply ray casting to obtain a synthesized model frame at the down
    /// sampled resolution.
    /// \param raycast_frame RGBD frame to fill the raycasting results.
    /// \param depth_scale Scale factor to convert raw data into meter metric.
    /// \param depth_min Depth where ray casting starts from.
    /// \param depth_max Depth where ray casting stops at.
    void SynthesizeModelFrame(Frame& raycast_frame,
                              float depth_scale,
                              float depth_min,
                              float depth_max);

<<<<<<< HEAD
    /// Track using RGBD odometry
=======
    /// Track using PointToPlane depth odometry.
    /// TODO(wei): support hybrid or intensity methods.
    /// \param input_frame Input RGBD frame.
    /// \param raycast_frame RGBD frame generated by raycasting.
    /// \param depth_scale Scale factor to convert raw data into meter metric.
    /// \param depth_max Depth truncation to discard points far away from the
    /// camera.
>>>>>>> bd3d909a
    odometry::OdometryResult TrackFrameToModel(const Frame& input_frame,
                                               const Frame& raycast_frame,
                                               float depth_scale,
                                               float depth_max,
                                               float depth_diff);

    /// Integrate RGBD frame into the volumetric voxel grid.
    /// \param input_frame Input RGBD frame.
    /// \param depth_scale Scale factor to convert raw data into meter metric.
    /// \param depth_max Depth truncation to discard points far away from the
    /// camera.
    void Integrate(const Frame& input_frame,
                   float depth_scale,
                   float depth_max);

    /// Extract surface point cloud for visualization.
    /// \param estimated_number Estimation of the point cloud size, helpful for
    /// real-time visualization.
    /// \param weight_threshold Weight threshold of the TSDF voxels to prune
    /// noise.
    /// \return Extracted point cloud.
    t::geometry::PointCloud ExtractPointCloud(int estimated_number = -1,
                                              float weight_threshold = 3.0f);

    /// Helper function to check current volumetric grid's size.
    int64_t GetHashmapSize();

public:
    /// Maintained volumetric map.
    t::geometry::TSDFVoxelGrid voxel_grid_;

    /// T_frame_to_model, maintained tracking state in a (4, 4), Float64 Tensor
    /// on CPU.
    core::Tensor T_frame_to_world_;

    int frame_id_ = -1;
};
}  // namespace voxelhashing
}  // namespace pipelines
}  // namespace t
}  // namespace open3d<|MERGE_RESOLUTION|>--- conflicted
+++ resolved
@@ -75,9 +75,6 @@
                               float depth_min,
                               float depth_max);
 
-<<<<<<< HEAD
-    /// Track using RGBD odometry
-=======
     /// Track using PointToPlane depth odometry.
     /// TODO(wei): support hybrid or intensity methods.
     /// \param input_frame Input RGBD frame.
@@ -85,7 +82,6 @@
     /// \param depth_scale Scale factor to convert raw data into meter metric.
     /// \param depth_max Depth truncation to discard points far away from the
     /// camera.
->>>>>>> bd3d909a
     odometry::OdometryResult TrackFrameToModel(const Frame& input_frame,
                                                const Frame& raycast_frame,
                                                float depth_scale,
