--- conflicted
+++ resolved
@@ -42,18 +42,6 @@
         open3d::core::nns::NearestNeighborSearch &target_nns,
         double max_correspondence_distance,
         const core::Tensor &transformation) {
-<<<<<<< HEAD
-=======
-    core::Device device = source.GetDevice();
-    core::Dtype dtype = core::Float32;
-    source.GetPoints().AssertDtype(dtype);
-    target.GetPoints().AssertDtype(dtype);
-    if (target.GetDevice() != device) {
-        utility::LogError(
-                "Target Pointcloud device {} != Source Pointcloud's device {}.",
-                target.GetDevice().ToString(), device.ToString());
-    }
->>>>>>> 9a49100b
     transformation.AssertShape({4, 4});
 
     core::Tensor transformation_host =
@@ -66,21 +54,8 @@
             target_nns.HybridSearch(source.GetPoints(),
                                     max_correspondence_distance, 1);
 
-<<<<<<< HEAD
     double num_correspondences =
-            counts.Sum({0}).To(core::Dtype::Float64).Item<double>();
-=======
-    core::Tensor valid = result.correspondence_set_.second.Ne(-1).Reshape({-1});
-    // correpondence_set : (i, corres[i]).
-    // source[i] and target[corres[i]] is a correspondence.
-    result.correspondence_set_.first =
-            core::Tensor::Arange(0, source.GetPoints().GetShape()[0], 1,
-                                 core::Int64, device)
-                    .IndexGet({valid});
-    // Only take valid indices.
-    result.correspondence_set_.second =
-            result.correspondence_set_.second.IndexGet({valid}).Reshape({-1});
->>>>>>> 9a49100b
+            counts.Sum({0}).To(core::Float64).Item<double>();
 
     if (num_correspondences == 0) {
         utility::LogError(
@@ -89,8 +64,7 @@
     }
 
     // Reduction sum of "distances" for error.
-    double squared_error =
-            distances.Sum({0}).To(core::Dtype::Float64).Item<double>();
+    double squared_error = distances.Sum({0}).To(core::Float64).Item<double>();
 
     result.fitness_ = num_correspondences /
                       static_cast<double>(source.GetPoints().GetLength());
@@ -104,19 +78,7 @@
                                         double max_correspondence_distance,
                                         const core::Tensor &transformation) {
     core::Device device = source.GetDevice();
-<<<<<<< HEAD
     core::Dtype dtype = source.GetPoints().GetDtype();
-=======
-    core::Dtype dtype = core::Float32;
-    source.GetPoints().AssertDtype(dtype);
-    target.GetPoints().AssertDtype(dtype);
-    if (target.GetDevice() != device) {
-        utility::LogError(
-                "Target Pointcloud device {} != Source Pointcloud's device {}.",
-                target.GetDevice().ToString(), device.ToString());
-    }
-    transformation.AssertShape({4, 4});
->>>>>>> 9a49100b
 
     geometry::PointCloud source_transformed = source.Clone();
     source_transformed.Transform(transformation.To(device, dtype));
@@ -152,24 +114,11 @@
         const std::vector<ICPConvergenceCriteria> &criterias,
         const std::vector<double> &max_correspondence_distances,
         const core::Tensor &init_source_to_target,
-<<<<<<< HEAD
         const TransformationEstimation &estimation,
         const int64_t &num_iterations,
         const core::Device &device,
         const core::Dtype &dtype) {
     init_source_to_target.AssertShape({4, 4});
-=======
-        const TransformationEstimation &estimation) {
-    core::Device device = source.GetDevice();
-    core::Dtype dtype = core::Float32;
-
-    source.GetPoints().AssertDtype(dtype,
-                                   " RegistrationICP: Only Float32 Point cloud "
-                                   "are supported currently.");
-    target.GetPoints().AssertDtype(dtype,
-                                   " RegistrationICP: Only Float32 Point cloud "
-                                   "are supported currently.");
->>>>>>> 9a49100b
 
     if (target.GetPoints().GetDtype() != dtype) {
         utility::LogError(
@@ -181,7 +130,7 @@
                 "Target Pointcloud device {} != Source Pointcloud's device {}.",
                 target.GetDevice().ToString(), device.ToString());
     }
-    if (dtype == core::Dtype::Float64 &&
+    if (dtype == core::Float64 &&
         device.GetType() == core::Device::DeviceType::CUDA) {
         utility::LogDebug(
                 "Use Float32 pointcloud for best performance on CUDA device.");
@@ -227,7 +176,6 @@
     }
 }
 
-<<<<<<< HEAD
 static std::tuple<std::vector<t::geometry::PointCloud>,
                   std::vector<t::geometry::PointCloud>>
 InitializePointCloudPyramidForMultiScaleICP(
@@ -236,13 +184,6 @@
         const std::vector<double> &voxel_sizes,
         const TransformationEstimation &estimation,
         const int64_t &num_iterations) {
-=======
-    init_source_to_target.AssertShape({4, 4});
-
-    core::Tensor transformation =
-            init_source_to_target.To(core::Device("CPU:0"), core::Float64);
-
->>>>>>> 9a49100b
     std::vector<t::geometry::PointCloud> source_down_pyramid(num_iterations);
     std::vector<t::geometry::PointCloud> target_down_pyramid(num_iterations);
 
@@ -298,7 +239,7 @@
                 estimation
                         .ComputeTransformation(source, target,
                                                result.correspondences_)
-                        .To(core::Dtype::Float64);
+                        .To(core::Float64);
 
         // Multiply the transform to the cumulative transformation (update).
         transformation = update.Matmul(transformation);
@@ -351,8 +292,8 @@
                     source, target, voxel_sizes, estimation, num_iterations);
 
     // Transformation tensor is always of shape {4,4}, type Float64 on CPU:0.
-    core::Tensor transformation = init_source_to_target.To(
-            core::Device("CPU:0"), core::Dtype::Float64);
+    core::Tensor transformation =
+            init_source_to_target.To(core::Device("CPU:0"), core::Float64);
     RegistrationResult result(transformation);
 
     double prev_fitness = 0;
