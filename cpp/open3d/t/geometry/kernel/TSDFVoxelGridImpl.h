// ----------------------------------------------------------------------------
// -                        Open3D: www.open3d.org                            -
// ----------------------------------------------------------------------------
// The MIT License (MIT)
//
// Copyright (c) 2018 www.open3d.org
//
// Permission is hereby granted, free of charge, to any person obtaining a copy
// of this software and associated documentation files (the "Software"), to deal
// in the Software without restriction, including without limitation the rights
// to use, copy, modify, merge, publish, distribute, sublicense, and/or sell
// copies of the Software, and to permit persons to whom the Software is
// furnished to do so, subject to the following conditions:
//
// The above copyright notice and this permission notice shall be included in
// all copies or substantial portions of the Software.
//
// THE SOFTWARE IS PROVIDED "AS IS", WITHOUT WARRANTY OF ANY KIND, EXPRESS OR
// IMPLIED, INCLUDING BUT NOT LIMITED TO THE WARRANTIES OF MERCHANTABILITY,
// FITNESS FOR A PARTICULAR PURPOSE AND NONINFRINGEMENT. IN NO EVENT SHALL THE
// AUTHORS OR COPYRIGHT HOLDERS BE LIABLE FOR ANY CLAIM, DAMAGES OR OTHER
// LIABILITY, WHETHER IN AN ACTION OF CONTRACT, TORT OR OTHERWISE, ARISING
// FROM, OUT OF OR IN CONNECTION WITH THE SOFTWARE OR THE USE OR OTHER DEALINGS
// IN THE SOFTWARE.
// ----------------------------------------------------------------------------

#include <atomic>
#include <cmath>

#include "open3d/core/Dispatch.h"
#include "open3d/core/Dtype.h"
#include "open3d/core/MemoryManager.h"
#include "open3d/core/SizeVector.h"
#include "open3d/core/Tensor.h"
#include "open3d/t/geometry/Utility.h"
#include "open3d/t/geometry/kernel/GeometryIndexer.h"
#include "open3d/t/geometry/kernel/GeometryMacros.h"
#include "open3d/t/geometry/kernel/TSDFVoxel.h"
#include "open3d/t/geometry/kernel/TSDFVoxelGrid.h"
#include "open3d/utility/Console.h"
#include "open3d/utility/Timer.h"

namespace open3d {
namespace t {
namespace geometry {
namespace kernel {
namespace tsdf {

#if defined(__CUDACC__)
void IntegrateCUDA
#else
void IntegrateCPU
#endif
        (const core::Tensor& depth,
         const core::Tensor& color,
         const core::Tensor& indices,
         const core::Tensor& block_keys,
         core::Tensor& block_values,
         // Transforms
         const core::Tensor& intrinsics,
         const core::Tensor& extrinsics,
         // Parameters
         int64_t resolution,
         float voxel_size,
         float sdf_trunc,
         float depth_scale,
         float depth_max) {
    // Parameters
    int64_t resolution3 = resolution * resolution * resolution;

    // Shape / transform indexers, no data involved
    NDArrayIndexer voxel_indexer({resolution, resolution, resolution});
    TransformIndexer transform_indexer(intrinsics, extrinsics, voxel_size);

    // Real data indexer
    NDArrayIndexer depth_indexer(depth, 2);
    NDArrayIndexer block_keys_indexer(block_keys, 1);
    NDArrayIndexer voxel_block_buffer_indexer(block_values, 4);

    // Optional color integration
    NDArrayIndexer color_indexer;
    bool integrate_color = false;
    if (color.NumElements() != 0) {
        color_indexer = NDArrayIndexer(color, 2);
        integrate_color = true;
    }

    // Plain arrays that does not require indexers
    const int64_t* indices_ptr =
            static_cast<const int64_t*>(indices.GetDataPtr());

    int64_t n = indices.GetLength() * resolution3;

#if defined(__CUDACC__)
    core::kernel::CUDALauncher launcher;
#else
    core::kernel::CPULauncher launcher;
#endif

    DISPATCH_BYTESIZE_TO_VOXEL(
            voxel_block_buffer_indexer.ElementByteSize(), [&]() {
                launcher.LaunchGeneralKernel(n, [=] OPEN3D_DEVICE(
                                                        int64_t workload_idx) {
                    // Natural index (0, N) -> (block_idx, voxel_idx)
                    int64_t block_idx = indices_ptr[workload_idx / resolution3];
                    int64_t voxel_idx = workload_idx % resolution3;

                    /// Coordinate transform
                    // block_idx -> (x_block, y_block, z_block)
                    int* block_key_ptr =
                            block_keys_indexer.GetDataPtrFromCoord<int>(
                                    block_idx);
                    int64_t xb = static_cast<int64_t>(block_key_ptr[0]);
                    int64_t yb = static_cast<int64_t>(block_key_ptr[1]);
                    int64_t zb = static_cast<int64_t>(block_key_ptr[2]);

                    // voxel_idx -> (x_voxel, y_voxel, z_voxel)
                    int64_t xv, yv, zv;
                    voxel_indexer.WorkloadToCoord(voxel_idx, &xv, &yv, &zv);

                    // coordinate in world (in voxel)
                    int64_t x = (xb * resolution + xv);
                    int64_t y = (yb * resolution + yv);
                    int64_t z = (zb * resolution + zv);

                    // coordinate in camera (in voxel -> in meter)
                    float xc, yc, zc, u, v;
                    transform_indexer.RigidTransform(
                            static_cast<float>(x), static_cast<float>(y),
                            static_cast<float>(z), &xc, &yc, &zc);

                    // coordinate in image (in pixel)
                    transform_indexer.Project(xc, yc, zc, &u, &v);
                    if (!depth_indexer.InBoundary(u, v)) {
                        return;
                    }

                    // Associate image workload and compute SDF and TSDF.
                    float depth = *depth_indexer.GetDataPtrFromCoord<float>(
                                          static_cast<int64_t>(u),
                                          static_cast<int64_t>(v)) /
                                  depth_scale;

                    float sdf = (depth - zc);
                    if (depth <= 0 || depth > depth_max || zc <= 0 ||
                        sdf < -sdf_trunc) {
                        return;
                    }
                    sdf = sdf < sdf_trunc ? sdf : sdf_trunc;
                    sdf /= sdf_trunc;

                    // Associate voxel workload and update TSDF/Weights
                    voxel_t* voxel_ptr = voxel_block_buffer_indexer
                                                 .GetDataPtrFromCoord<voxel_t>(
                                                         xv, yv, zv, block_idx);

                    if (integrate_color) {
                        float* color_ptr =
                                color_indexer.GetDataPtrFromCoord<float>(
                                        static_cast<int64_t>(u),
                                        static_cast<int64_t>(v));

                        voxel_ptr->Integrate(sdf, color_ptr[0], color_ptr[1],
                                             color_ptr[2]);
                    } else {
                        voxel_ptr->Integrate(sdf);
                    }
                });
            });
#if defined(__CUDACC__)
    OPEN3D_CUDA_CHECK(cudaDeviceSynchronize());
#endif
}

#if defined(__CUDACC__)
void ExtractSurfacePointsCUDA
#else
void ExtractSurfacePointsCPU
#endif
        (const core::Tensor& indices,
         const core::Tensor& nb_indices,
         const core::Tensor& nb_masks,
         const core::Tensor& block_keys,
         const core::Tensor& block_values,
         core::Tensor& points,
         utility::optional<std::reference_wrapper<core::Tensor>> normals,
         utility::optional<std::reference_wrapper<core::Tensor>> colors,
         int64_t resolution,
         float voxel_size,
         float weight_threshold,
         int& valid_size) {
    // Parameters
    int64_t resolution3 = resolution * resolution * resolution;

    // Shape / transform indexers, no data involved
    NDArrayIndexer voxel_indexer({resolution, resolution, resolution});

    // Real data indexer
    NDArrayIndexer voxel_block_buffer_indexer(block_values, 4);
    NDArrayIndexer block_keys_indexer(block_keys, 1);
    NDArrayIndexer nb_block_masks_indexer(nb_masks, 2);
    NDArrayIndexer nb_block_indices_indexer(nb_indices, 2);

    // Plain arrays that does not require indexers
    const int64_t* indices_ptr =
            static_cast<const int64_t*>(indices.GetDataPtr());

    int64_t n_blocks = indices.GetLength();
    int64_t n = n_blocks * resolution3;

    // Output
#if defined(__CUDACC__)
    core::Tensor count(std::vector<int>{0}, {1}, core::Dtype::Int32,
                       block_values.GetDevice());
    int* count_ptr = count.GetDataPtr<int>();
#else
    std::atomic<int> count_atomic(0);
    std::atomic<int>* count_ptr = &count_atomic;
#endif

#if defined(__CUDACC__)
    core::kernel::CUDALauncher launcher;
#else
    core::kernel::CPULauncher launcher;
#endif
    if (valid_size < 0) {
        utility::LogWarning(
                "No estimated max point cloud size provided, using a 2-pass "
                "estimation. Surface extraction could be slow.");
        // This pass determines valid number of points.
        DISPATCH_BYTESIZE_TO_VOXEL(
                voxel_block_buffer_indexer.ElementByteSize(), [&]() {
                    launcher.LaunchGeneralKernel(
                            n, [=] OPEN3D_DEVICE(int64_t workload_idx) {
                                auto GetVoxelAt = [&] OPEN3D_DEVICE(
                                                          int xo, int yo,
                                                          int zo,
                                                          int curr_block_idx)
                                        -> voxel_t* {
                                    return DeviceGetVoxelAt<voxel_t>(
                                            xo, yo, zo, curr_block_idx,
                                            static_cast<int>(resolution),
                                            nb_block_masks_indexer,
                                            nb_block_indices_indexer,
                                            voxel_block_buffer_indexer);
                                };

                                // Natural index (0, N) -> (block_idx,
                                // voxel_idx)
                                int64_t workload_block_idx =
                                        workload_idx / resolution3;
                                int64_t block_idx =
                                        indices_ptr[workload_block_idx];
                                int64_t voxel_idx = workload_idx % resolution3;

                                // voxel_idx -> (x_voxel, y_voxel, z_voxel)
                                int64_t xv, yv, zv;
                                voxel_indexer.WorkloadToCoord(voxel_idx, &xv,
                                                              &yv, &zv);

                                voxel_t* voxel_ptr =
                                        voxel_block_buffer_indexer
                                                .GetDataPtrFromCoord<voxel_t>(
                                                        xv, yv, zv, block_idx);
                                float tsdf_o = voxel_ptr->GetTSDF();
                                float weight_o = voxel_ptr->GetWeight();
                                if (weight_o <= weight_threshold) return;

                                // Enumerate x-y-z directions
                                for (int i = 0; i < 3; ++i) {
                                    voxel_t* ptr = GetVoxelAt(
                                            static_cast<int>(xv) + (i == 0),
                                            static_cast<int>(yv) + (i == 1),
                                            static_cast<int>(zv) + (i == 2),
                                            static_cast<int>(
                                                    workload_block_idx));
                                    if (ptr == nullptr) continue;

                                    float tsdf_i = ptr->GetTSDF();
                                    float weight_i = ptr->GetWeight();

                                    if (weight_i > weight_threshold &&
                                        tsdf_i * tsdf_o < 0) {
                                        OPEN3D_ATOMIC_ADD(count_ptr, 1);
                                    }
                                }
                            });
                });

#if defined(__CUDACC__)
        valid_size = count[0].Item<int>();
        count[0] = 0;
#else
        valid_size = (*count_ptr).load();
        (*count_ptr) = 0;
#endif
    }

    int max_count = valid_size;
    if (points.GetLength() == 0) {
        points = core::Tensor({max_count, 3}, core::Dtype::Float32,
                              block_values.GetDevice());
    }
    NDArrayIndexer point_indexer(points, 1);

    // Normals
    bool extract_normal = false;
    NDArrayIndexer normal_indexer;
    if (normals.has_value()) {
        extract_normal = true;
        if (normals.value().get().GetLength() == 0) {
            normals.value().get() =
                    core::Tensor({max_count, 3}, core::Dtype::Float32,
                                 block_values.GetDevice());
        }
        normal_indexer = NDArrayIndexer(normals.value().get(), 1);
    }

    // This pass extracts exact surface points.
    DISPATCH_BYTESIZE_TO_VOXEL(
            voxel_block_buffer_indexer.ElementByteSize(), [&]() {
                // Colors
                bool extract_color = false;
                NDArrayIndexer color_indexer;
                if (voxel_t::HasColor() && colors.has_value()) {
                    extract_color = true;
                    if (colors.value().get().GetLength() == 0) {
                        colors.value().get() = core::Tensor(
                                {max_count, 3}, core::Dtype::Float32,
                                block_values.GetDevice());
                    }
                    color_indexer = NDArrayIndexer(colors.value().get(), 1);
                }

                launcher.LaunchGeneralKernel(n, [=] OPEN3D_DEVICE(
                                                        int64_t workload_idx) {
                    auto GetVoxelAt = [&] OPEN3D_DEVICE(
                                              int xo, int yo, int zo,
                                              int curr_block_idx) -> voxel_t* {
                        return DeviceGetVoxelAt<voxel_t>(
                                xo, yo, zo, curr_block_idx,
                                static_cast<int>(resolution),
                                nb_block_masks_indexer,
                                nb_block_indices_indexer,
                                voxel_block_buffer_indexer);
                    };
                    auto GetNormalAt = [&] OPEN3D_DEVICE(int xo, int yo, int zo,
                                                         int curr_block_idx,
                                                         float* n) {
                        return DeviceGetNormalAt<voxel_t>(
                                xo, yo, zo, curr_block_idx, n,
                                static_cast<int>(resolution), voxel_size,
                                nb_block_masks_indexer,
                                nb_block_indices_indexer,
                                voxel_block_buffer_indexer);
                    };

                    // Natural index (0, N) -> (block_idx, voxel_idx)
                    int64_t workload_block_idx = workload_idx / resolution3;
                    int64_t block_idx = indices_ptr[workload_block_idx];
                    int64_t voxel_idx = workload_idx % resolution3;

                    /// Coordinate transform
                    // block_idx -> (x_block, y_block, z_block)
                    int* block_key_ptr =
                            block_keys_indexer.GetDataPtrFromCoord<int>(
                                    block_idx);
                    int64_t xb = static_cast<int64_t>(block_key_ptr[0]);
                    int64_t yb = static_cast<int64_t>(block_key_ptr[1]);
                    int64_t zb = static_cast<int64_t>(block_key_ptr[2]);

                    // voxel_idx -> (x_voxel, y_voxel, z_voxel)
                    int64_t xv, yv, zv;
                    voxel_indexer.WorkloadToCoord(voxel_idx, &xv, &yv, &zv);

                    voxel_t* voxel_ptr = voxel_block_buffer_indexer
                                                 .GetDataPtrFromCoord<voxel_t>(
                                                         xv, yv, zv, block_idx);
                    float tsdf_o = voxel_ptr->GetTSDF();
                    float weight_o = voxel_ptr->GetWeight();

                    if (weight_o <= weight_threshold) return;

                    int64_t x = xb * resolution + xv;
                    int64_t y = yb * resolution + yv;
                    int64_t z = zb * resolution + zv;

                    float no[3] = {0}, ni[3] = {0};
                    if (extract_normal) {
                        GetNormalAt(static_cast<int>(xv), static_cast<int>(yv),
                                    static_cast<int>(zv),
                                    static_cast<int>(workload_block_idx), no);
                    }

                    // Enumerate x-y-z axis
                    for (int i = 0; i < 3; ++i) {
                        voxel_t* ptr = GetVoxelAt(
                                static_cast<int>(xv) + (i == 0),
                                static_cast<int>(yv) + (i == 1),
                                static_cast<int>(zv) + (i == 2),
                                static_cast<int>(workload_block_idx));
                        if (ptr == nullptr) continue;

                        float tsdf_i = ptr->GetTSDF();
                        float weight_i = ptr->GetWeight();

                        if (weight_i > weight_threshold &&
                            tsdf_i * tsdf_o < 0) {
                            float ratio = (0 - tsdf_o) / (tsdf_i - tsdf_o);

                            int idx = OPEN3D_ATOMIC_ADD(count_ptr, 1);
                            if (idx >= valid_size) {
                                printf("Point cloud size larger than "
                                       "estimated, please increase the "
                                       "estimation!\n");
                                return;
                            }

                            float* point_ptr =
                                    point_indexer.GetDataPtrFromCoord<float>(
                                            idx);
                            point_ptr[0] =
                                    voxel_size * (x + ratio * int(i == 0));
                            point_ptr[1] =
                                    voxel_size * (y + ratio * int(i == 1));
                            point_ptr[2] =
                                    voxel_size * (z + ratio * int(i == 2));

                            if (extract_color) {
                                float* color_ptr =
                                        color_indexer
                                                .GetDataPtrFromCoord<float>(
                                                        idx);

                                float r_o = voxel_ptr->GetR();
                                float g_o = voxel_ptr->GetG();
                                float b_o = voxel_ptr->GetB();

                                float r_i = ptr->GetR();
                                float g_i = ptr->GetG();
                                float b_i = ptr->GetB();

                                color_ptr[0] =
                                        ((1 - ratio) * r_o + ratio * r_i) /
                                        255.0f;
                                color_ptr[1] =
                                        ((1 - ratio) * g_o + ratio * g_i) /
                                        255.0f;
                                color_ptr[2] =
                                        ((1 - ratio) * b_o + ratio * b_i) /
                                        255.0f;
                            }

                            if (extract_normal) {
                                GetNormalAt(
                                        static_cast<int>(xv) + (i == 0),
                                        static_cast<int>(yv) + (i == 1),
                                        static_cast<int>(zv) + (i == 2),
                                        static_cast<int>(workload_block_idx),
                                        ni);

                                float* normal_ptr =
                                        normal_indexer
                                                .GetDataPtrFromCoord<float>(
                                                        idx);
                                float nx = (1 - ratio) * no[0] + ratio * ni[0];
                                float ny = (1 - ratio) * no[1] + ratio * ni[1];
                                float nz = (1 - ratio) * no[2] + ratio * ni[2];
                                float norm = static_cast<float>(
                                        sqrt(nx * nx + ny * ny + nz * nz) +
                                        1e-5);
                                normal_ptr[0] = nx / norm;
                                normal_ptr[1] = ny / norm;
                                normal_ptr[2] = nz / norm;
                            }
                        }
                    }
                });
            });
#if defined(__CUDACC__)
    int total_count = count.Item<int>();
#else
    int total_count = (*count_ptr).load();
#endif

    utility::LogDebug("{} vertices extracted", total_count);
    valid_size = total_count;

#if defined(BUILD_CUDA_MODULE) && defined(__CUDACC__)
    OPEN3D_CUDA_CHECK(cudaDeviceSynchronize());
#endif
}

#if defined(__CUDACC__)
void ExtractSurfaceMeshCUDA
#else
void ExtractSurfaceMeshCPU
#endif
        (const core::Tensor& indices,
         const core::Tensor& inv_indices,
         const core::Tensor& nb_indices,
         const core::Tensor& nb_masks,
         const core::Tensor& block_keys,
         const core::Tensor& block_values,
         core::Tensor& vertices,
         core::Tensor& triangles,
         core::Tensor& normals,
         core::Tensor& colors,
         int64_t resolution,
         float voxel_size,
         float weight_threshold) {

    int64_t resolution3 = resolution * resolution * resolution;

    // Shape / transform indexers, no data involved
    NDArrayIndexer voxel_indexer({resolution, resolution, resolution});

    // Output
#if defined(__CUDACC__)
    core::CUDACachedMemoryManager::ReleaseCache();
#endif

    int n_blocks = static_cast<int>(indices.GetLength());
    // Voxel-wise mesh info. 4 channels correspond to:
    // 3 edges' corresponding vertex index + 1 table index.
    core::Tensor mesh_structure;
    try {
        mesh_structure = core::Tensor::Zeros(
                {n_blocks, resolution, resolution, resolution, 4},
                core::Dtype::Int32, block_keys.GetDevice());
    } catch (const std::runtime_error&) {
        utility::LogError(
                "[MeshExtractionKernel] Unable to allocate assistance mesh "
                "structure for Marching "
                "Cubes with {} active voxel blocks. Please consider using a "
                "larger voxel size (currently {}) for TSDF "
                "integration, or using tsdf_volume.cpu() to perform mesh "
                "extraction on CPU.",
                n_blocks, voxel_size);
    }

    // Real data indexer
    NDArrayIndexer voxel_block_buffer_indexer(block_values, 4);
    NDArrayIndexer mesh_structure_indexer(mesh_structure, 4);
    NDArrayIndexer nb_block_masks_indexer(nb_masks, 2);
    NDArrayIndexer nb_block_indices_indexer(nb_indices, 2);

    // Plain arrays that does not require indexers
    const int64_t* indices_ptr = indices.GetDataPtr<int64_t>();
    const int64_t* inv_indices_ptr = inv_indices.GetDataPtr<int64_t>();

    int64_t n = n_blocks * resolution3;

#if defined(__CUDACC__)
    core::kernel::CUDALauncher launcher;
#else
    core::kernel::CPULauncher launcher;
#endif

    // Pass 0: analyze mesh structure, set up one-on-one correspondences from
    // edges to vertices.
    DISPATCH_BYTESIZE_TO_VOXEL(
            voxel_block_buffer_indexer.ElementByteSize(), [&]() {
                launcher.LaunchGeneralKernel(n, [=] OPEN3D_DEVICE(
                                                        int64_t workload_idx) {
                    auto GetVoxelAt = [&] OPEN3D_DEVICE(
                                              int xo, int yo, int zo,
                                              int curr_block_idx) -> voxel_t* {
                        return DeviceGetVoxelAt<voxel_t>(
                                xo, yo, zo, curr_block_idx,
                                static_cast<int>(resolution),
                                nb_block_masks_indexer,
                                nb_block_indices_indexer,
                                voxel_block_buffer_indexer);
                    };

                    // Natural index (0, N) -> (block_idx, voxel_idx)
                    int64_t workload_block_idx = workload_idx / resolution3;
                    int64_t voxel_idx = workload_idx % resolution3;

                    // voxel_idx -> (x_voxel, y_voxel, z_voxel)
                    int64_t xv, yv, zv;
                    voxel_indexer.WorkloadToCoord(voxel_idx, &xv, &yv, &zv);

                    // Check per-vertex sign in the cube to determine cube type
                    int table_idx = 0;
                    for (int i = 0; i < 8; ++i) {
                        voxel_t* voxel_ptr_i = GetVoxelAt(
                                static_cast<int>(xv) + vtx_shifts[i][0],
                                static_cast<int>(yv) + vtx_shifts[i][1],
                                static_cast<int>(zv) + vtx_shifts[i][2],
                                static_cast<int>(workload_block_idx));
                        if (voxel_ptr_i == nullptr) return;

                        float tsdf_i = voxel_ptr_i->GetTSDF();
                        float weight_i = voxel_ptr_i->GetWeight();
                        if (weight_i <= weight_threshold) return;

                        table_idx |= ((tsdf_i < 0) ? (1 << i) : 0);
                    }

                    int* mesh_struct_ptr =
                            mesh_structure_indexer.GetDataPtrFromCoord<int>(
                                    xv, yv, zv, workload_block_idx);
                    mesh_struct_ptr[3] = table_idx;

                    if (table_idx == 0 || table_idx == 255) return;

                    // Check per-edge sign in the cube to determine cube type
                    int edges_with_vertices = edge_table[table_idx];
                    for (int i = 0; i < 12; ++i) {
                        if (edges_with_vertices & (1 << i)) {
                            int64_t xv_i = xv + edge_shifts[i][0];
                            int64_t yv_i = yv + edge_shifts[i][1];
                            int64_t zv_i = zv + edge_shifts[i][2];
                            int edge_i = edge_shifts[i][3];

                            int dxb = static_cast<int>(xv_i / resolution);
                            int dyb = static_cast<int>(yv_i / resolution);
                            int dzb = static_cast<int>(zv_i / resolution);

                            int nb_idx =
                                    (dxb + 1) + (dyb + 1) * 3 + (dzb + 1) * 9;

                            int64_t block_idx_i =
                                    *nb_block_indices_indexer
                                             .GetDataPtrFromCoord<int64_t>(
                                                     workload_block_idx,
                                                     nb_idx);
                            int* mesh_ptr_i =
                                    mesh_structure_indexer.GetDataPtrFromCoord<
                                            int>(xv_i - dxb * resolution,
                                                 yv_i - dyb * resolution,
                                                 zv_i - dzb * resolution,
                                                 inv_indices_ptr[block_idx_i]);

                            // Non-atomic write, but we are safe
                            mesh_ptr_i[edge_i] = -1;
                        }
                    }
                });
            });

    // Pass 1: determine valid number of vertices.
#if defined(__CUDACC__)
    core::Tensor vtx_count(std::vector<int>{0}, {}, core::Dtype::Int32,
                           block_values.GetDevice());
    int* vtx_count_ptr = vtx_count.GetDataPtr<int>();
#else
    std::atomic<int> vtx_count_atomic(0);
    std::atomic<int>* vtx_count_ptr = &vtx_count_atomic;
#endif

#if defined(__CUDACC__)
    core::kernel::CUDALauncher::LaunchGeneralKernel(
            n, [=] OPEN3D_DEVICE(int64_t workload_idx) {
#else
    core::kernel::CPULauncher::LaunchGeneralKernel(
            n, [&](int64_t workload_idx) {
#endif
                // Natural index (0, N) -> (block_idx, voxel_idx)
                int64_t workload_block_idx = workload_idx / resolution3;
                int64_t voxel_idx = workload_idx % resolution3;

                // voxel_idx -> (x_voxel, y_voxel, z_voxel)
                int64_t xv, yv, zv;
                voxel_indexer.WorkloadToCoord(voxel_idx, &xv, &yv, &zv);

                // Obtain voxel's mesh struct ptr
                int* mesh_struct_ptr =
                        mesh_structure_indexer.GetDataPtrFromCoord<int>(
                                xv, yv, zv, workload_block_idx);

                // Early quit -- no allocated vertex to compute
                if (mesh_struct_ptr[0] != -1 && mesh_struct_ptr[1] != -1 &&
                    mesh_struct_ptr[2] != -1) {
                    return;
                }

                // Enumerate 3 edges in the voxel
                for (int e = 0; e < 3; ++e) {
                    int vertex_idx = mesh_struct_ptr[e];
                    if (vertex_idx != -1) continue;

                    OPEN3D_ATOMIC_ADD(vtx_count_ptr, 1);
                }
            });

    // Reset count_ptr
#if defined(__CUDACC__)
    int total_vtx_count = vtx_count.Item<int>();
    vtx_count = core::Tensor(std::vector<int>{0}, {}, core::Dtype::Int32,
                             block_values.GetDevice());
    vtx_count_ptr = vtx_count.GetDataPtr<int>();
#else
    int total_vtx_count = (*vtx_count_ptr).load();
    (*vtx_count_ptr) = 0;
#endif

    utility::LogDebug("Total vertex count = {}", total_vtx_count);
    vertices = core::Tensor({total_vtx_count, 3}, core::Dtype::Float32,
                            block_values.GetDevice());
    normals = core::Tensor({total_vtx_count, 3}, core::Dtype::Float32,
                           block_values.GetDevice());

    NDArrayIndexer block_keys_indexer(block_keys, 1);
    NDArrayIndexer vertex_indexer(vertices, 1);
    NDArrayIndexer normal_indexer(normals, 1);

    // Pass 2: extract vertices.
    DISPATCH_BYTESIZE_TO_VOXEL(
            voxel_block_buffer_indexer.ElementByteSize(), [&]() {
                bool extract_color = false;
                NDArrayIndexer color_indexer;
                if (voxel_t::HasColor()) {
                    extract_color = true;
                    colors = core::Tensor({total_vtx_count, 3},
                                          core::Dtype::Float32,
                                          block_values.GetDevice());
                    color_indexer = NDArrayIndexer(colors, 1);
                }
                launcher.LaunchGeneralKernel(n, [=] OPEN3D_DEVICE(
                                                        int64_t workload_idx) {
                    auto GetVoxelAt = [&] OPEN3D_DEVICE(
                                              int xo, int yo, int zo,
                                              int curr_block_idx) -> voxel_t* {
                        return DeviceGetVoxelAt<voxel_t>(
                                xo, yo, zo, curr_block_idx,
                                static_cast<int>(resolution),
                                nb_block_masks_indexer,
                                nb_block_indices_indexer,
                                voxel_block_buffer_indexer);
                    };

                    auto GetNormalAt = [&] OPEN3D_DEVICE(int xo, int yo, int zo,
                                                         int curr_block_idx,
                                                         float* n) {
                        return DeviceGetNormalAt<voxel_t>(
                                xo, yo, zo, curr_block_idx, n,
                                static_cast<int>(resolution), voxel_size,
                                nb_block_masks_indexer,
                                nb_block_indices_indexer,
                                voxel_block_buffer_indexer);
                    };

                    // Natural index (0, N) -> (block_idx, voxel_idx)
                    int64_t workload_block_idx = workload_idx / resolution3;
                    int64_t block_idx = indices_ptr[workload_block_idx];
                    int64_t voxel_idx = workload_idx % resolution3;

                    // block_idx -> (x_block, y_block, z_block)
                    int* block_key_ptr =
                            block_keys_indexer.GetDataPtrFromCoord<int>(
                                    block_idx);
                    int64_t xb = static_cast<int64_t>(block_key_ptr[0]);
                    int64_t yb = static_cast<int64_t>(block_key_ptr[1]);
                    int64_t zb = static_cast<int64_t>(block_key_ptr[2]);

                    // voxel_idx -> (x_voxel, y_voxel, z_voxel)
                    int64_t xv, yv, zv;
                    voxel_indexer.WorkloadToCoord(voxel_idx, &xv, &yv, &zv);

                    // global coordinate (in voxels)
                    int64_t x = xb * resolution + xv;
                    int64_t y = yb * resolution + yv;
                    int64_t z = zb * resolution + zv;

                    // Obtain voxel's mesh struct ptr
                    int* mesh_struct_ptr =
                            mesh_structure_indexer.GetDataPtrFromCoord<int>(
                                    xv, yv, zv, workload_block_idx);

                    // Early quit -- no allocated vertex to compute
                    if (mesh_struct_ptr[0] != -1 && mesh_struct_ptr[1] != -1 &&
                        mesh_struct_ptr[2] != -1) {
                        return;
                    }

                    // Obtain voxel ptr
                    voxel_t* voxel_ptr = voxel_block_buffer_indexer
                                                 .GetDataPtrFromCoord<voxel_t>(
                                                         xv, yv, zv, block_idx);
                    float tsdf_o = voxel_ptr->GetTSDF();
                    float no[3] = {0}, ne[3] = {0};
                    GetNormalAt(static_cast<int>(xv), static_cast<int>(yv),
                                static_cast<int>(zv),
                                static_cast<int>(workload_block_idx), no);

                    // Enumerate 3 edges in the voxel
                    for (int e = 0; e < 3; ++e) {
                        int vertex_idx = mesh_struct_ptr[e];
                        if (vertex_idx != -1) continue;

                        voxel_t* voxel_ptr_e = GetVoxelAt(
                                static_cast<int>(xv) + (e == 0),
                                static_cast<int>(yv) + (e == 1),
                                static_cast<int>(zv) + (e == 2),
                                static_cast<int>(workload_block_idx));
                        float tsdf_e = voxel_ptr_e->GetTSDF();
                        float ratio = (0 - tsdf_o) / (tsdf_e - tsdf_o);

                        int idx = OPEN3D_ATOMIC_ADD(vtx_count_ptr, 1);
                        mesh_struct_ptr[e] = idx;

                        float ratio_x = ratio * int(e == 0);
                        float ratio_y = ratio * int(e == 1);
                        float ratio_z = ratio * int(e == 2);

                        float* vertex_ptr =
                                vertex_indexer.GetDataPtrFromCoord<float>(idx);
                        vertex_ptr[0] = voxel_size * (x + ratio_x);
                        vertex_ptr[1] = voxel_size * (y + ratio_y);
                        vertex_ptr[2] = voxel_size * (z + ratio_z);

                        float* normal_ptr =
                                normal_indexer.GetDataPtrFromCoord<float>(idx);
                        GetNormalAt(static_cast<int>(xv) + (e == 0),
                                    static_cast<int>(yv) + (e == 1),
                                    static_cast<int>(zv) + (e == 2),
                                    static_cast<int>(workload_block_idx), ne);
                        float nx = (1 - ratio) * no[0] + ratio * ne[0];
                        float ny = (1 - ratio) * no[1] + ratio * ne[1];
                        float nz = (1 - ratio) * no[2] + ratio * ne[2];
                        float norm = static_cast<float>(
                                sqrt(nx * nx + ny * ny + nz * nz) + 1e-5);
                        normal_ptr[0] = nx / norm;
                        normal_ptr[1] = ny / norm;
                        normal_ptr[2] = nz / norm;

                        if (extract_color) {
                            float* color_ptr =
                                    color_indexer.GetDataPtrFromCoord<float>(
                                            idx);
                            float r_o = voxel_ptr->GetR();
                            float g_o = voxel_ptr->GetG();
                            float b_o = voxel_ptr->GetB();

                            float r_e = voxel_ptr_e->GetR();
                            float g_e = voxel_ptr_e->GetG();
                            float b_e = voxel_ptr_e->GetB();
                            color_ptr[0] =
                                    ((1 - ratio) * r_o + ratio * r_e) / 255.0f;
                            color_ptr[1] =
                                    ((1 - ratio) * g_o + ratio * g_e) / 255.0f;
                            color_ptr[2] =
                                    ((1 - ratio) * b_o + ratio * b_e) / 255.0f;
                        }
                    }
                });
            });

    // Pass 3: connect vertices and form triangles.
#if defined(__CUDACC__)
    core::Tensor triangle_count(std::vector<int>{0}, {}, core::Dtype::Int32,
                                block_values.GetDevice());
    int* tri_count_ptr = triangle_count.GetDataPtr<int>();
#else
    std::atomic<int> tri_count_atomic(0);
    std::atomic<int>* tri_count_ptr = &tri_count_atomic;
#endif

    triangles = core::Tensor({total_vtx_count * 3, 3}, core::Dtype::Int64,
                             block_values.GetDevice());
    NDArrayIndexer triangle_indexer(triangles, 1);

#if defined(__CUDACC__)
    core::kernel::CUDALauncher::LaunchGeneralKernel(
            n, [=] OPEN3D_DEVICE(int64_t workload_idx) {
#else
    core::kernel::CPULauncher::LaunchGeneralKernel(
            n, [&](int64_t workload_idx) {
#endif
                // Natural index (0, N) -> (block_idx,
                // voxel_idx)
                int64_t workload_block_idx = workload_idx / resolution3;
                int64_t voxel_idx = workload_idx % resolution3;

                // voxel_idx -> (x_voxel, y_voxel, z_voxel)
                int64_t xv, yv, zv;
                voxel_indexer.WorkloadToCoord(voxel_idx, &xv, &yv, &zv);

                // Obtain voxel's mesh struct ptr
                int* mesh_struct_ptr =
                        mesh_structure_indexer.GetDataPtrFromCoord<int>(
                                xv, yv, zv, workload_block_idx);

                int table_idx = mesh_struct_ptr[3];
                if (tri_count[table_idx] == 0) return;

                for (size_t tri = 0; tri < 16; tri += 3) {
                    if (tri_table[table_idx][tri] == -1) return;

                    int tri_idx = OPEN3D_ATOMIC_ADD(tri_count_ptr, 1);

                    for (size_t vertex = 0; vertex < 3; ++vertex) {
                        int edge = tri_table[table_idx][tri + vertex];

                        int64_t xv_i = xv + edge_shifts[edge][0];
                        int64_t yv_i = yv + edge_shifts[edge][1];
                        int64_t zv_i = zv + edge_shifts[edge][2];
                        int64_t edge_i = edge_shifts[edge][3];

                        int dxb = static_cast<int>(xv_i / resolution);
                        int dyb = static_cast<int>(yv_i / resolution);
                        int dzb = static_cast<int>(zv_i / resolution);

                        int nb_idx = (dxb + 1) + (dyb + 1) * 3 + (dzb + 1) * 9;

                        int64_t block_idx_i =
                                *nb_block_indices_indexer
                                         .GetDataPtrFromCoord<int64_t>(
                                                 workload_block_idx, nb_idx);
                        int* mesh_struct_ptr_i =
                                mesh_structure_indexer.GetDataPtrFromCoord<int>(
                                        xv_i - dxb * resolution,
                                        yv_i - dyb * resolution,
                                        zv_i - dzb * resolution,
                                        inv_indices_ptr[block_idx_i]);

                        int64_t* triangle_ptr =
                                triangle_indexer.GetDataPtrFromCoord<int64_t>(
                                        tri_idx);
                        triangle_ptr[2 - vertex] = mesh_struct_ptr_i[edge_i];
                    }
                }
            });

#if defined(__CUDACC__)
    int total_tri_count = triangle_count.Item<int>();
#else
    int total_tri_count = (*tri_count_ptr).load();
#endif
    utility::LogDebug("Total triangle count = {}", total_tri_count);
    triangles = triangles.Slice(0, 0, total_tri_count);
}

#if defined(__CUDACC__)
void EstimateRangeCUDA
#else
void EstimateRangeCPU
#endif
        (const core::Tensor& block_keys,
         core::Tensor& range_minmax_map,
         const core::Tensor& intrinsics,
         const core::Tensor& extrinsics,
         int h,
         int w,
         int down_factor,
         int64_t block_resolution,
         float voxel_size,
         float depth_min,
         float depth_max) {

    // TODO(wei): reserve it in a reusable buffer

    // Every 2 channels: (min, max)
    int h_down = h / down_factor;
    int w_down = w / down_factor;
    range_minmax_map = core::Tensor({h_down, w_down, 2}, core::Dtype::Float32,
                                    block_keys.GetDevice());
    NDArrayIndexer range_map_indexer(range_minmax_map, 2);

    // Every 6 channels: (v_min, u_min, v_max, u_max, z_min, z_max)
    const int fragment_size = 16;
    const int frag_buffer_size = 65535;

    // TODO(wei): explicit buffer
    core::Tensor fragment_buffer =
            core::Tensor({frag_buffer_size, 6}, core::Dtype::Float32,
                         block_keys.GetDevice());

    NDArrayIndexer frag_buffer_indexer(fragment_buffer, 1);
    NDArrayIndexer block_keys_indexer(block_keys, 1);
    TransformIndexer w2c_transform_indexer(intrinsics, extrinsics);
#if defined(__CUDACC__)
    core::Tensor count(std::vector<int>{0}, {1}, core::Dtype::Int32,
                       block_keys.GetDevice());
    int* count_ptr = count.GetDataPtr<int>();
#else
    std::atomic<int> count_atomic(0);
    std::atomic<int>* count_ptr = &count_atomic;
#endif
#if defined(__CUDACC__)
    core::kernel::CUDALauncher launcher;
#else
    core::kernel::CPULauncher launcher;
    using std::ceil;
    using std::floor;
    using std::max;
    using std::min;
#endif

    // Pass 0: iterate over blocks, fill-in an rendering fragment array
    launcher.LaunchGeneralKernel(
            block_keys.GetLength(), [=] OPEN3D_DEVICE(int64_t workload_idx) {
                int* key = block_keys_indexer.GetDataPtrFromCoord<int>(
                        workload_idx);

                int u_min = w_down - 1, v_min = h_down - 1, u_max = 0,
                    v_max = 0;
                float z_min = depth_max, z_max = depth_min;

                float xc, yc, zc, u, v;

                // Project 8 corners to low-res image and form a rectangle
                for (int i = 0; i < 8; ++i) {
                    float xw = (key[0] + ((i & 1) > 0)) * block_resolution *
                               voxel_size;
                    float yw = (key[1] + ((i & 2) > 0)) * block_resolution *
                               voxel_size;
                    float zw = (key[2] + ((i & 4) > 0)) * block_resolution *
                               voxel_size;

                    w2c_transform_indexer.RigidTransform(xw, yw, zw, &xc, &yc,
                                                         &zc);
                    if (zc <= 0) continue;

                    // Project to the down sampled image buffer
                    w2c_transform_indexer.Project(xc, yc, zc, &u, &v);
                    u /= down_factor;
                    v /= down_factor;

                    v_min = min(static_cast<int>(floor(v)), v_min);
                    v_max = max(static_cast<int>(ceil(v)), v_max);

                    u_min = min(static_cast<int>(floor(u)), u_min);
                    u_max = max(static_cast<int>(ceil(u)), u_max);

                    z_min = min(z_min, zc);
                    z_max = max(z_max, zc);
                }

                v_min = max(0, v_min);
                v_max = min(h_down - 1, v_max);

                u_min = max(0, u_min);
                u_max = min(w_down - 1, u_max);

                if (v_min >= v_max || u_min >= u_max || z_min >= z_max) return;

                // Divide the rectangle into small 16x16 fragments
                int frag_v_count =
                        ceil(float(v_max - v_min + 1) / float(fragment_size));
                int frag_u_count =
                        ceil(float(u_max - u_min + 1) / float(fragment_size));

                int frag_count = frag_v_count * frag_u_count;
                int frag_count_start = OPEN3D_ATOMIC_ADD(count_ptr, 1);
                int frag_count_end = frag_count_start + frag_count;
                if (frag_count_end >= frag_buffer_size) {
                    printf("Fragment count exceeding buffer size, abort!\n");
                }

                int offset = 0;
                for (int frag_v = 0; frag_v < frag_v_count; ++frag_v) {
                    for (int frag_u = 0; frag_u < frag_u_count;
                         ++frag_u, ++offset) {
                        float* frag_ptr =
                                frag_buffer_indexer.GetDataPtrFromCoord<float>(
                                        frag_count_start + offset);
                        // zmin, zmax
                        frag_ptr[0] = z_min;
                        frag_ptr[1] = z_max;

                        // vmin, umin
                        frag_ptr[2] = v_min + frag_v * fragment_size;
                        frag_ptr[3] = u_min + frag_u * fragment_size;

                        // vmax, umax
                        frag_ptr[4] = min(frag_ptr[2] + fragment_size - 1,
                                          static_cast<float>(v_max));
                        frag_ptr[5] = min(frag_ptr[3] + fragment_size - 1,
                                          static_cast<float>(u_max));
                    }
                }
            });
#if defined(__CUDACC__)
    int frag_count = count[0].Item<int>();
#else
    int frag_count = (*count_ptr).load();
#endif

    // Pass 0.5: Fill in range map to prepare for atomic min/max
    launcher.LaunchGeneralKernel(
            h_down * w_down, [=] OPEN3D_DEVICE(int64_t workload_idx) {
                int v = workload_idx / w_down;
                int u = workload_idx % w_down;
                float* range_ptr =
                        range_map_indexer.GetDataPtrFromCoord<float>(u, v);
                range_ptr[0] = depth_max;
                range_ptr[1] = depth_min;
            });

    // Pass 1: iterate over rendering fragment array, fill-in range
    launcher.LaunchGeneralKernel(
            frag_count * fragment_size * fragment_size,
            [=] OPEN3D_DEVICE(int64_t workload_idx) {
                int frag_idx = workload_idx / (fragment_size * fragment_size);
                int local_idx = workload_idx % (fragment_size * fragment_size);
                int dv = local_idx / fragment_size;
                int du = local_idx % fragment_size;

                float* frag_ptr =
                        frag_buffer_indexer.GetDataPtrFromCoord<float>(
                                frag_idx);
                int v_min = static_cast<int>(frag_ptr[2]);
                int u_min = static_cast<int>(frag_ptr[3]);
                int v_max = static_cast<int>(frag_ptr[4]);
                int u_max = static_cast<int>(frag_ptr[5]);

                int v = v_min + dv;
                int u = u_min + du;
                if (v > v_max || u > u_max) return;

                float z_min = frag_ptr[0];
                float z_max = frag_ptr[1];
                float* range_ptr =
                        range_map_indexer.GetDataPtrFromCoord<float>(u, v);
#ifdef __CUDACC__
                atomicMinf(&(range_ptr[0]), z_min);
                atomicMaxf(&(range_ptr[1]), z_max);
#else
#pragma omp critical
                {
                    range_ptr[0] = min(z_min, range_ptr[0]);
                    range_ptr[1] = max(z_max, range_ptr[1]);
                }
#endif
            });
#if defined(__CUDACC__)
    OPEN3D_CUDA_CHECK(cudaDeviceSynchronize());
#endif
}

struct BlockCache {
    int x;
    int y;
    int z;
    int block_idx;

    inline int OPEN3D_DEVICE Check(int xin, int yin, int zin) {
        return (xin == x && yin == y && zin == z) ? block_idx : -1;
    }

    inline void OPEN3D_DEVICE Update(int xin,
                                     int yin,
                                     int zin,
                                     int block_idx_in) {
        x = xin;
        y = yin;
        z = zin;
        block_idx = block_idx_in;
    }
};

#if defined(__CUDACC__)
void RayCastCUDA
#else
void RayCastCPU
#endif
        (std::shared_ptr<core::DeviceHashmap>& hashmap,
         const core::Tensor& block_values,
         const core::Tensor& range_map,
         core::Tensor& vertex_map,
         core::Tensor& depth_map,
         core::Tensor& color_map,
         core::Tensor& normal_map,
         const core::Tensor& intrinsics,
         const core::Tensor& extrinsics,
         int h,
         int w,
         int64_t block_resolution,
         float voxel_size,
         float sdf_trunc,
         float depth_scale,
         float depth_min,
         float depth_max,
         float weight_threshold) {
    using Key = core::Block<int, 3>;
    using Hash = core::BlockHash<int, 3>;

#if defined(BUILD_CUDA_MODULE) && defined(__CUDACC__)
    auto cuda_hashmap =
            std::dynamic_pointer_cast<core::StdGPUHashmap<Key, Hash>>(hashmap);
    if (cuda_hashmap == nullptr) {
        utility::LogError(
                "Unsupported backend: CUDA raycasting only supports STDGPU.");
    }
    auto hashmap_impl = cuda_hashmap->GetImpl();
#else
    auto cpu_hashmap =
            std::dynamic_pointer_cast<core::TBBHashmap<Key, Hash>>(hashmap);
    auto hashmap_impl = *cpu_hashmap->GetImpl();
#endif

    NDArrayIndexer voxel_block_buffer_indexer(block_values, 4);
    NDArrayIndexer range_map_indexer(range_map, 2);

    NDArrayIndexer vertex_map_indexer;
    NDArrayIndexer depth_map_indexer;
    NDArrayIndexer color_map_indexer;
    NDArrayIndexer normal_map_indexer;

    bool enable_vertex = (vertex_map.GetLength() != 0);
    bool enable_depth = (depth_map.GetLength() != 0);
    bool enable_color = (color_map.GetLength() != 0);
    bool enable_normal = (normal_map.GetLength() != 0);
    if (!enable_vertex && !enable_depth && !enable_color && !enable_normal) {
        utility::LogWarning("No output specified for ray casting, exit.");
        return;
    }

    if (enable_vertex) {
        vertex_map_indexer = NDArrayIndexer(vertex_map, 2);
    }
    if (enable_depth) {
        depth_map_indexer = NDArrayIndexer(depth_map, 2);
    }
    if (enable_color) {
        color_map_indexer = NDArrayIndexer(color_map, 2);
    }
    if (enable_normal) {
        normal_map_indexer = NDArrayIndexer(normal_map, 2);
    }

    TransformIndexer c2w_transform_indexer(
            intrinsics, t::geometry::InverseTransformation(extrinsics));
    TransformIndexer w2c_transform_indexer(intrinsics, extrinsics);

    int64_t rows = h;
    int64_t cols = w;

    float block_size = voxel_size * block_resolution;
#if defined(BUILD_CUDA_MODULE) && defined(__CUDACC__)
    core::kernel::CUDALauncher launcher;
#else
    core::kernel::CPULauncher launcher;
    using std::max;
#endif

    DISPATCH_BYTESIZE_TO_VOXEL(voxel_block_buffer_indexer.ElementByteSize(), [&]() {
        launcher.LaunchGeneralKernel(
                rows * cols, [=] OPEN3D_DEVICE(int64_t workload_idx) {
                    auto GetVoxelAtP = [&] OPEN3D_DEVICE(
                                               int x_b, int y_b, int z_b,
                                               int x_v, int y_v, int z_v,
                                               core::addr_t block_addr,
                                               BlockCache& cache) -> voxel_t* {
                        int x_vn = (x_v + block_resolution) % block_resolution;
                        int y_vn = (y_v + block_resolution) % block_resolution;
                        int z_vn = (z_v + block_resolution) % block_resolution;

<<<<<<< HEAD
                        int dx_b = sign(x_v - x_vn);
                        int dy_b = sign(y_v - y_vn);
                        int dz_b = sign(z_v - z_vn);
=======
                        int dx_b = Sign(x_v - x_vn);
                        int dy_b = Sign(y_v - y_vn);
                        int dz_b = Sign(z_v - z_vn);
>>>>>>> 2dc5c6b5

                        if (dx_b == 0 && dy_b == 0 && dz_b == 0) {
                            return voxel_block_buffer_indexer
                                    .GetDataPtrFromCoord<voxel_t>(x_v, y_v, z_v,
                                                                  block_addr);
                        } else {
                            Key key;
                            key(0) = x_b + dx_b;
                            key(1) = y_b + dy_b;
                            key(2) = z_b + dz_b;

                            int block_addr =
                                    cache.Check(key(0), key(1), key(2));
                            if (block_addr < 0) {
                                auto iter = hashmap_impl.find(key);
                                if (iter == hashmap_impl.end()) return nullptr;
                                block_addr = iter->second;
                                cache.Update(key(0), key(1), key(2),
                                             block_addr);
                            }

                            return voxel_block_buffer_indexer
                                    .GetDataPtrFromCoord<voxel_t>(
                                            x_vn, y_vn, z_vn, block_addr);
                        }
                    };

                    auto GetVoxelAtT = [&] OPEN3D_DEVICE(
                                               float x_o, float y_o, float z_o,
                                               float x_d, float y_d, float z_d,
                                               float t,
                                               BlockCache& cache) -> voxel_t* {
                        float x_g = x_o + t * x_d;
                        float y_g = y_o + t * y_d;
                        float z_g = z_o + t * z_d;

                        // Block coordinate and look up
                        int x_b = static_cast<int>(floor(x_g / block_size));
                        int y_b = static_cast<int>(floor(y_g / block_size));
                        int z_b = static_cast<int>(floor(z_g / block_size));

                        Key key;
                        key(0) = x_b;
                        key(1) = y_b;
                        key(2) = z_b;

                        int block_addr = cache.Check(x_b, y_b, z_b);
                        if (block_addr < 0) {
                            auto iter = hashmap_impl.find(key);
                            if (iter == hashmap_impl.end()) return nullptr;
                            block_addr = iter->second;
                            cache.Update(x_b, y_b, z_b, block_addr);
                        }

                        // Voxel coordinate and look up
                        int x_v = int((x_g - x_b * block_size) / voxel_size);
                        int y_v = int((y_g - y_b * block_size) / voxel_size);
                        int z_v = int((z_g - z_b * block_size) / voxel_size);
                        return voxel_block_buffer_indexer
                                .GetDataPtrFromCoord<voxel_t>(x_v, y_v, z_v,
                                                              block_addr);
                    };

                    int64_t y = workload_idx / cols;
                    int64_t x = workload_idx % cols;

                    float *depth_ptr = nullptr, *vertex_ptr = nullptr,
                          *normal_ptr = nullptr, *color_ptr = nullptr;
                    if (enable_depth) {
                        depth_ptr =
                                depth_map_indexer.GetDataPtrFromCoord<float>(x,
                                                                             y);
                        *depth_ptr = 0;
                    }
                    if (enable_vertex) {
                        vertex_ptr =
                                vertex_map_indexer.GetDataPtrFromCoord<float>(
                                        x, y);
                        vertex_ptr[0] = 0;
                        vertex_ptr[1] = 0;
                        vertex_ptr[2] = 0;
                    }
                    if (enable_color) {
                        color_ptr =
                                color_map_indexer.GetDataPtrFromCoord<float>(x,
                                                                             y);
                        color_ptr[0] = 0;
                        color_ptr[1] = 0;
                        color_ptr[2] = 0;
                    }
                    if (enable_normal) {
                        normal_ptr =
                                normal_map_indexer.GetDataPtrFromCoord<float>(
                                        x, y);
                        normal_ptr[0] = 0;
                        normal_ptr[1] = 0;
                        normal_ptr[2] = 0;
                    }

                    const float* range =
                            range_map_indexer.GetDataPtrFromCoord<float>(x / 8,
                                                                         y / 8);
                    float t = range[0];
                    const float t_max = range[1];
                    if (t >= t_max) return;

                    // Coordinates in camera and global
                    float x_c = 0, y_c = 0, z_c = 0;
                    float x_g = 0, y_g = 0, z_g = 0;
                    float x_o = 0, y_o = 0, z_o = 0;

                    // Iterative ray intersection check
                    float t_prev = t;

                    float tsdf_prev = -1.0f;
                    float tsdf = 1.0;
                    float w = 0.0;

                    // Camera origin
                    c2w_transform_indexer.RigidTransform(0, 0, 0, &x_o, &y_o,
                                                         &z_o);

                    // Direction
                    c2w_transform_indexer.Unproject(static_cast<float>(x),
                                                    static_cast<float>(y), 1.0f,
                                                    &x_c, &y_c, &z_c);
                    c2w_transform_indexer.RigidTransform(x_c, y_c, z_c, &x_g,
                                                         &y_g, &z_g);
                    float x_d = (x_g - x_o);
                    float y_d = (y_g - y_o);
                    float z_d = (z_g - z_o);

                    BlockCache cache{0, 0, 0, -1};
                    bool surface_found = false;
                    while (t < t_max) {
                        voxel_t* voxel_ptr = GetVoxelAtT(x_o, y_o, z_o, x_d,
                                                         y_d, z_d, t, cache);

                        if (!voxel_ptr) {
                            t_prev = t;
                            t += block_size;
                        } else {
                            tsdf_prev = tsdf;
                            tsdf = voxel_ptr->GetTSDF();
                            w = voxel_ptr->GetWeight();
                            if (tsdf_prev > 0 && w >= weight_threshold &&
                                tsdf <= 0) {
                                surface_found = true;
                                break;
                            }
                            t_prev = t;
                            float delta = tsdf * sdf_trunc;
                            t += delta < voxel_size ? voxel_size : delta;
                        }
                    }

                    if (surface_found) {
                        float t_intersect = (t * tsdf_prev - t_prev * tsdf) /
                                            (tsdf_prev - tsdf);
                        x_g = x_o + t_intersect * x_d;
                        y_g = y_o + t_intersect * y_d;
                        z_g = z_o + t_intersect * z_d;

                        // Trivial vertex assignment
                        if (enable_depth) {
                            *depth_ptr = t_intersect * depth_scale;
                        }
                        if (enable_vertex) {
                            w2c_transform_indexer.RigidTransform(
                                    x_g, y_g, z_g, vertex_ptr + 0,
                                    vertex_ptr + 1, vertex_ptr + 2);
                        }

                        // Trilinear interpolation
                        // TODO(wei): simplify the flow by splitting the
                        // functions given what is enabled
                        if (enable_color || enable_normal) {
                            int x_b = static_cast<int>(floor(x_g / block_size));
                            int y_b = static_cast<int>(floor(y_g / block_size));
                            int z_b = static_cast<int>(floor(z_g / block_size));
                            float x_v = (x_g - float(x_b) * block_size) /
                                        voxel_size;
                            float y_v = (y_g - float(y_b) * block_size) /
                                        voxel_size;
                            float z_v = (z_g - float(z_b) * block_size) /
                                        voxel_size;

                            Key key;
                            key(0) = x_b;
                            key(1) = y_b;
                            key(2) = z_b;

                            int block_addr = cache.Check(x_b, y_b, z_b);
                            if (block_addr < 0) {
                                auto iter = hashmap_impl.find(key);
                                if (iter == hashmap_impl.end()) return;
                                block_addr = iter->second;
                                cache.Update(x_b, y_b, z_b, block_addr);
                            }

                            int x_v_floor = static_cast<int>(floor(x_v));
                            int y_v_floor = static_cast<int>(floor(y_v));
                            int z_v_floor = static_cast<int>(floor(z_v));

                            float ratio_x = x_v - float(x_v_floor);
                            float ratio_y = y_v - float(y_v_floor);
                            float ratio_z = z_v - float(z_v_floor);

                            float sum_weight_color = 0.0;
                            float sum_weight_normal = 0.0;
                            for (int k = 0; k < 8; ++k) {
                                int dx_v = (k & 1) > 0 ? 1 : 0;
                                int dy_v = (k & 2) > 0 ? 1 : 0;
                                int dz_v = (k & 4) > 0 ? 1 : 0;
                                float ratio = (dx_v * (ratio_x) +
                                               (1 - dx_v) * (1 - ratio_x)) *
                                              (dy_v * (ratio_y) +
                                               (1 - dy_v) * (1 - ratio_y)) *
                                              (dz_v * (ratio_z) +
                                               (1 - dz_v) * (1 - ratio_z));

                                voxel_t* voxel_ptr_k = GetVoxelAtP(
                                        x_b, y_b, z_b, x_v_floor + dx_v,
                                        y_v_floor + dy_v, z_v_floor + dz_v,
                                        block_addr, cache);

                                if (enable_color && voxel_ptr_k &&
                                    voxel_ptr_k->GetWeight() > 0) {
                                    sum_weight_color += ratio;
                                    color_ptr[0] += ratio * voxel_ptr_k->GetR();
                                    color_ptr[1] += ratio * voxel_ptr_k->GetG();
                                    color_ptr[2] += ratio * voxel_ptr_k->GetB();
                                }

                                if (enable_normal) {
                                    for (int dim = 0; dim < 3; ++dim) {
                                        voxel_t* voxel_ptr_k_plus = GetVoxelAtP(
                                                x_b, y_b, z_b,
                                                x_v_floor + dx_v + (dim == 0),
                                                y_v_floor + dy_v + (dim == 1),
                                                z_v_floor + dz_v + (dim == 2),
                                                block_addr, cache);
                                        voxel_t* voxel_ptr_k_minus =
                                                GetVoxelAtP(x_b, y_b, z_b,
                                                            x_v_floor + dx_v -
                                                                    (dim == 0),
                                                            y_v_floor + dy_v -
                                                                    (dim == 1),
                                                            z_v_floor + dz_v -
                                                                    (dim == 2),
                                                            block_addr, cache);

                                        bool valid = false;
                                        if (voxel_ptr_k_plus &&
                                            voxel_ptr_k_plus->GetWeight() > 0) {
                                            normal_ptr[dim] +=
                                                    ratio *
                                                    voxel_ptr_k_plus
                                                            ->GetTSDF() /
                                                    (2 * voxel_size);
                                            valid = true;
                                        }

                                        if (voxel_ptr_k_minus &&
                                            voxel_ptr_k_minus->GetWeight() >
                                                    0) {
                                            normal_ptr[dim] -=
                                                    ratio *
                                                    voxel_ptr_k_minus
                                                            ->GetTSDF() /
                                                    (2 * voxel_size);
                                            valid = true;
                                        }
                                        sum_weight_normal += valid ? ratio : 0;
                                    }
                                }  // if (enable_normal)
                            }      // loop over 8 neighbors

                            if (enable_color && sum_weight_color > 0) {
                                sum_weight_color *= 255.0;
                                color_ptr[0] /= sum_weight_color;
                                color_ptr[1] /= sum_weight_color;
                                color_ptr[2] /= sum_weight_color;
                            }
                            if (enable_normal && sum_weight_normal > 0) {
                                normal_ptr[0] /= sum_weight_normal;
                                normal_ptr[1] /= sum_weight_normal;
                                normal_ptr[2] /= sum_weight_normal;
                                float norm =
                                        sqrt(normal_ptr[0] * normal_ptr[0] +
                                             normal_ptr[1] * normal_ptr[1] +
                                             normal_ptr[2] * normal_ptr[2]);
                                w2c_transform_indexer.Rotate(
                                        normal_ptr[0] / norm,
                                        normal_ptr[1] / norm,
                                        normal_ptr[2] / norm, normal_ptr + 0,
                                        normal_ptr + 1, normal_ptr + 2);
                            }
                        }  // if (color or normal)
                    }      // if (tsdf < 0)
                });
    });

#if defined(__CUDACC__)
    OPEN3D_CUDA_CHECK(cudaDeviceSynchronize());
#endif
}

}  // namespace tsdf
}  // namespace kernel
}  // namespace geometry
}  // namespace t
}  // namespace open3d<|MERGE_RESOLUTION|>--- conflicted
+++ resolved
@@ -1250,15 +1250,9 @@
                         int y_vn = (y_v + block_resolution) % block_resolution;
                         int z_vn = (z_v + block_resolution) % block_resolution;
 
-<<<<<<< HEAD
-                        int dx_b = sign(x_v - x_vn);
-                        int dy_b = sign(y_v - y_vn);
-                        int dz_b = sign(z_v - z_vn);
-=======
                         int dx_b = Sign(x_v - x_vn);
                         int dy_b = Sign(y_v - y_vn);
                         int dz_b = Sign(z_v - z_vn);
->>>>>>> 2dc5c6b5
 
                         if (dx_b == 0 && dy_b == 0 && dz_b == 0) {
                             return voxel_block_buffer_indexer
