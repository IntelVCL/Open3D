// ----------------------------------------------------------------------------
// -                        Open3D: www.open3d.org                            -
// ----------------------------------------------------------------------------
// The MIT License (MIT)
//
// Copyright (c) 2018 www.open3d.org
//
// Permission is hereby granted, free of charge, to any person obtaining a copy
// of this software and associated documentation files (the "Software"), to deal
// in the Software without restriction, including without limitation the rights
// to use, copy, modify, merge, publish, distribute, sublicense, and/or sell
// copies of the Software, and to permit persons to whom the Software is
// furnished to do so, subject to the following conditions:
//
// The above copyright notice and this permission notice shall be included in
// all copies or substantial portions of the Software.
//
// THE SOFTWARE IS PROVIDED "AS IS", WITHOUT WARRANTY OF ANY KIND, EXPRESS OR
// IMPLIED, INCLUDING BUT NOT LIMITED TO THE WARRANTIES OF MERCHANTABILITY,
// FITNESS FOR A PARTICULAR PURPOSE AND NONINFRINGEMENT. IN NO EVENT SHALL THE
// AUTHORS OR COPYRIGHT HOLDERS BE LIABLE FOR ANY CLAIM, DAMAGES OR OTHER
// LIABILITY, WHETHER IN AN ACTION OF CONTRACT, TORT OR OTHERWISE, ARISING
// FROM, OUT OF OR IN CONNECTION WITH THE SOFTWARE OR THE USE OR OTHER DEALINGS
// IN THE SOFTWARE.
// ----------------------------------------------------------------------------

#pragma once

#include <unordered_map>

#include "open3d/core/Tensor.h"

namespace open3d {
namespace t {
namespace geometry {
namespace kernel {
namespace pointcloud {

void Unproject(const core::Tensor& depth,
               utility::optional<std::reference_wrapper<const core::Tensor>>
                       image_colors,
               core::Tensor& points,
               utility::optional<std::reference_wrapper<core::Tensor>> colors,
               const core::Tensor& intrinsics,
               const core::Tensor& extrinsics,
               float depth_scale,
               float depth_max,
               int64_t stride);

<<<<<<< HEAD
void Project(core::Tensor& depth,
             core::Tensor& color,
             const core::Tensor& points,
             const core::Tensor& point_colors,
             const core::Tensor& intrinsics,
             const core::Tensor& extrinsics,
             float depth_scale,
             float depth_max);
=======
void Project(
        core::Tensor& depth,
        utility::optional<std::reference_wrapper<core::Tensor>> image_colors,
        const core::Tensor& points,
        utility::optional<std::reference_wrapper<const core::Tensor>> colors,
        const core::Tensor& intrinsics,
        const core::Tensor& extrinsics,
        float depth_scale,
        float depth_max);
>>>>>>> 9dfb8b84

void UnprojectCPU(
        const core::Tensor& depth,
        utility::optional<std::reference_wrapper<const core::Tensor>>
                image_colors,
        core::Tensor& points,
        utility::optional<std::reference_wrapper<core::Tensor>> colors,
        const core::Tensor& intrinsics,
        const core::Tensor& extrinsics,
        float depth_scale,
        float depth_max,
        int64_t stride);

<<<<<<< HEAD
void ProjectCPU(core::Tensor& depth,
                core::Tensor& color,
                const core::Tensor& points,
                const core::Tensor& points_colors,
                const core::Tensor& intrinsics,
                const core::Tensor& extrinsics,
                float depth_scale,
                float depth_max);
=======
void ProjectCPU(
        core::Tensor& depth,
        utility::optional<std::reference_wrapper<core::Tensor>> image_colors,
        const core::Tensor& points,
        utility::optional<std::reference_wrapper<const core::Tensor>> colors,
        const core::Tensor& intrinsics,
        const core::Tensor& extrinsics,
        float depth_scale,
        float depth_max);
>>>>>>> 9dfb8b84

#ifdef BUILD_CUDA_MODULE
void UnprojectCUDA(
        const core::Tensor& depth,
        utility::optional<std::reference_wrapper<const core::Tensor>>
                image_colors,
        core::Tensor& points,
        utility::optional<std::reference_wrapper<core::Tensor>> colors,
        const core::Tensor& intrinsics,
        const core::Tensor& extrinsics,
        float depth_scale,
        float depth_max,
        int64_t stride);

<<<<<<< HEAD
void ProjectCUDA(core::Tensor& depth,
                 core::Tensor& color,
                 const core::Tensor& points,
                 const core::Tensor& point_colors,
                 const core::Tensor& intrinsics,
                 const core::Tensor& extrinsics,
                 float depth_scale,
                 float depth_max);
=======
void ProjectCUDA(
        core::Tensor& depth,
        utility::optional<std::reference_wrapper<core::Tensor>> image_colors,
        const core::Tensor& points,
        utility::optional<std::reference_wrapper<const core::Tensor>> colors,
        const core::Tensor& intrinsics,
        const core::Tensor& extrinsics,
        float depth_scale,
        float depth_max);
>>>>>>> 9dfb8b84
#endif

}  // namespace pointcloud
}  // namespace kernel
}  // namespace geometry
}  // namespace t
}  // namespace open3d<|MERGE_RESOLUTION|>--- conflicted
+++ resolved
@@ -47,16 +47,6 @@
                float depth_max,
                int64_t stride);
 
-<<<<<<< HEAD
-void Project(core::Tensor& depth,
-             core::Tensor& color,
-             const core::Tensor& points,
-             const core::Tensor& point_colors,
-             const core::Tensor& intrinsics,
-             const core::Tensor& extrinsics,
-             float depth_scale,
-             float depth_max);
-=======
 void Project(
         core::Tensor& depth,
         utility::optional<std::reference_wrapper<core::Tensor>> image_colors,
@@ -66,7 +56,6 @@
         const core::Tensor& extrinsics,
         float depth_scale,
         float depth_max);
->>>>>>> 9dfb8b84
 
 void UnprojectCPU(
         const core::Tensor& depth,
@@ -80,16 +69,6 @@
         float depth_max,
         int64_t stride);
 
-<<<<<<< HEAD
-void ProjectCPU(core::Tensor& depth,
-                core::Tensor& color,
-                const core::Tensor& points,
-                const core::Tensor& points_colors,
-                const core::Tensor& intrinsics,
-                const core::Tensor& extrinsics,
-                float depth_scale,
-                float depth_max);
-=======
 void ProjectCPU(
         core::Tensor& depth,
         utility::optional<std::reference_wrapper<core::Tensor>> image_colors,
@@ -99,7 +78,6 @@
         const core::Tensor& extrinsics,
         float depth_scale,
         float depth_max);
->>>>>>> 9dfb8b84
 
 #ifdef BUILD_CUDA_MODULE
 void UnprojectCUDA(
@@ -114,16 +92,6 @@
         float depth_max,
         int64_t stride);
 
-<<<<<<< HEAD
-void ProjectCUDA(core::Tensor& depth,
-                 core::Tensor& color,
-                 const core::Tensor& points,
-                 const core::Tensor& point_colors,
-                 const core::Tensor& intrinsics,
-                 const core::Tensor& extrinsics,
-                 float depth_scale,
-                 float depth_max);
-=======
 void ProjectCUDA(
         core::Tensor& depth,
         utility::optional<std::reference_wrapper<core::Tensor>> image_colors,
@@ -133,7 +101,6 @@
         const core::Tensor& extrinsics,
         float depth_scale,
         float depth_max);
->>>>>>> 9dfb8b84
 #endif
 
 }  // namespace pointcloud
