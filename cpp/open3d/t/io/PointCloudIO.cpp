--- conflicted
+++ resolved
@@ -137,20 +137,13 @@
                 filename, pointcloud.ToLegacyPointCloud(), params);
     }
 
-<<<<<<< HEAD
-    bool success = map_itr->second(filename, pointcloud, params);
-
+    bool success = map_itr->second(filename, pointcloud.CPU(), params);
     if (!pointcloud.IsEmpty()) {
         utility::LogDebug("Write geometry::PointCloud: {:d} vertices.",
                           (int)pointcloud.GetPoints().GetLength());
     } else {
         utility::LogDebug("Write geometry::PointCloud: 0 vertices.");
     }
-=======
-    bool success = map_itr->second(filename, pointcloud.CPU(), params);
-    utility::LogDebug("Write geometry::PointCloud: {:d} vertices.",
-                      (int)pointcloud.GetPoints().GetLength());
->>>>>>> ad007211
     return success;
 }
 
