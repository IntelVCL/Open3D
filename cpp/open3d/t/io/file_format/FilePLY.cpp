--- conflicted
+++ resolved
@@ -76,10 +76,7 @@
     return 1;
 }
 
-<<<<<<< HEAD
-=======
 // TODO: ConcatColumns can be implemented in Tensor.cpp as a generic function.
->>>>>>> ab2e4271
 static core::Tensor ConcatColumns(const core::Tensor &a,
                                   const core::Tensor &b,
                                   const core::Tensor &c) {
