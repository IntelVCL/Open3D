// ----------------------------------------------------------------------------
// -                        Open3D: www.open3d.org                            -
// ----------------------------------------------------------------------------
// The MIT License (MIT)
//
// Copyright (c) 2018 www.open3d.org
//
// Permission is hereby granted, free of charge, to any person obtaining a copy
// of this software and associated documentation files (the "Software"), to deal
// in the Software without restriction, including without limitation the rights
// to use, copy, modify, merge, publish, distribute, sublicense, and/or sell
// copies of the Software, and to permit persons to whom the Software is
// furnished to do so, subject to the following conditions:
//
// The above copyright notice and this permission notice shall be included in
// all copies or substantial portions of the Software.
//
// THE SOFTWARE IS PROVIDED "AS IS", WITHOUT WARRANTY OF ANY KIND, EXPRESS OR
// IMPLIED, INCLUDING BUT NOT LIMITED TO THE WARRANTIES OF MERCHANTABILITY,
// FITNESS FOR A PARTICULAR PURPOSE AND NONINFRINGEMENT. IN NO EVENT SHALL THE
// AUTHORS OR COPYRIGHT HOLDERS BE LIABLE FOR ANY CLAIM, DAMAGES OR OTHER
// LIABILITY, WHETHER IN AN ACTION OF CONTRACT, TORT OR OTHERWISE, ARISING
// FROM, OUT OF OR IN CONNECTION WITH THE SOFTWARE OR THE USE OR OTHER DEALINGS
// IN THE SOFTWARE.
// ----------------------------------------------------------------------------

#include <cstdio>

#include "open3d/core/Dtype.h"
#include "open3d/core/Tensor.h"
#include "open3d/io/FileFormatIO.h"
#include "open3d/t/io/PointCloudIO.h"
#include "open3d/utility/Console.h"
#include "open3d/utility/FileSystem.h"
#include "open3d/utility/ProgressReporters.h"

namespace open3d {
namespace t {
namespace io {

open3d::io::FileGeometry ReadFileGeometryTypeXYZI(const std::string &path) {
    return open3d::io::CONTAINS_POINTS;
}

bool ReadPointCloudFromXYZI(const std::string &filename,
                            geometry::PointCloud &pointcloud,
                            const open3d::io::ReadPointCloudOption &params) {
    try {
        utility::filesystem::CFile file;
        if (!file.Open(filename, "r")) {
            utility::LogWarning("Read XYZI failed: unable to open file: {}",
                                filename);
            return false;
        }
        utility::CountingProgressReporter reporter(params.update_progress);
        reporter.SetTotal(file.GetFileSize());
        int64_t num_points = file.GetNumLines();

        pointcloud.Clear();
<<<<<<< HEAD
        core::TensorList points({3}, core::Dtype::Float64);
        core::TensorList intensities({1}, core::Dtype::Float64);
=======
        core::Tensor points({num_points, 3}, core::Dtype::Float64);
        core::Tensor intensities({num_points, 1}, core::Dtype::Float64);
        double *points_ptr = static_cast<double *>(points.GetDataPtr());
        double *intensities_ptr =
                static_cast<double *>(intensities.GetDataPtr());

>>>>>>> ab2e4271
        int i = 0;
        double x, y, z, I;
        const char *line_buffer;
        while ((line_buffer = file.ReadLine())) {
            if (sscanf(line_buffer, "%lf %lf %lf %lf", &x, &y, &z, &I) == 4) {
                points_ptr[3 * i + 0] = x;
                points_ptr[3 * i + 1] = y;
                points_ptr[3 * i + 2] = z;
                intensities_ptr[i] = I;
            }
            if (++i % 1000 == 0) {
                reporter.Update(file.CurPos());
            }
        }
        pointcloud.SetPoints(points.AsTensor().Copy());
        pointcloud.SetPointAttr("intensities", intensities.AsTensor().Copy());
        reporter.Finish();

        return true;
    } catch (const std::exception &e) {
        utility::LogWarning("Read XYZ failed with exception: {}", e.what());
        return false;
    }
}

bool WritePointCloudToXYZI(const std::string &filename,
                           const geometry::PointCloud &pointcloud,
                           const open3d::io::WritePointCloudOption &params) {
    if (!pointcloud.HasPointAttr("intensities")) {
        return false;
    }

    try {
        utility::filesystem::CFile file;
        if (!file.Open(filename, "w")) {
            utility::LogWarning("Write XYZI failed: unable to open file: {}",
                                filename);
            return false;
        }
        utility::CountingProgressReporter reporter(params.update_progress);
        const core::Tensor &points = pointcloud.GetPoints();
        if (!points.GetShape().IsCompatible({utility::nullopt, 3})) {
            utility::LogWarning(
                    "Write XYZI failed: Shape of points is {}, but it should "
                    "be Nx3.",
                    points.GetShape());
            return false;
        }
        const core::Tensor &intensities =
                pointcloud.GetPointAttr("intensities");
        if (points.GetShape(0) != intensities.GetShape(0)) {
            utility::LogWarning(
                    "Write XYZI failed: Points ({}) and intensities ({}) have "
                    "different lengths.",
                    points.GetShape(0), intensities.GetShape(0));
            return false;
        }
        reporter.SetTotal(points.GetShape(0));

        for (int i = 0; i < points.GetShape(0); i++) {
            if (fprintf(file.GetFILE(), "%.10f %.10f %.10f %.10f\n",
                        points[i][0].Item<double>(),
                        points[i][1].Item<double>(),
                        points[i][2].Item<double>(),
                        intensities[i][0].Item<double>()) < 0) {
                utility::LogWarning(
                        "Write XYZI failed: unable to write file: {}",
                        filename);
                return false;  // error happened during writing.
            }
            if (i % 1000 == 0) {
                reporter.Update(i);
            }
        }
        reporter.Finish();
        return true;
    } catch (const std::exception &e) {
        utility::LogWarning("Write XYZI failed with exception: {}", e.what());
        return false;
    }
}

}  // namespace io
}  // namespace t
}  // namespace open3d<|MERGE_RESOLUTION|>--- conflicted
+++ resolved
@@ -57,17 +57,12 @@
         int64_t num_points = file.GetNumLines();
 
         pointcloud.Clear();
-<<<<<<< HEAD
-        core::TensorList points({3}, core::Dtype::Float64);
-        core::TensorList intensities({1}, core::Dtype::Float64);
-=======
         core::Tensor points({num_points, 3}, core::Dtype::Float64);
         core::Tensor intensities({num_points, 1}, core::Dtype::Float64);
         double *points_ptr = static_cast<double *>(points.GetDataPtr());
         double *intensities_ptr =
                 static_cast<double *>(intensities.GetDataPtr());
 
->>>>>>> ab2e4271
         int i = 0;
         double x, y, z, I;
         const char *line_buffer;
