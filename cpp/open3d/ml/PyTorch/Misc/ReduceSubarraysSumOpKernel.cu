// ----------------------------------------------------------------------------
// -                        Open3D: www.open3d.org                            -
// ----------------------------------------------------------------------------
// The MIT License (MIT)
//
// Copyright (c) 2020 www.open3d.org
//
// Permission is hereby granted, free of charge, to any person obtaining a copy
// of this software and associated documentation files (the "Software"), to deal
// in the Software without restriction, including without limitation the rights
// to use, copy, modify, merge, publish, distribute, sublicense, and/or sell
// copies of the Software, and to permit persons to whom the Software is
// furnished to do so, subject to the following conditions:
//
// The above copyright notice and this permission notice shall be included in
// all copies or substantial portions of the Software.
//
// THE SOFTWARE IS PROVIDED "AS IS", WITHOUT WARRANTY OF ANY KIND, EXPRESS OR
// IMPLIED, INCLUDING BUT NOT LIMITED TO THE WARRANTIES OF MERCHANTABILITY,
// FITNESS FOR A PARTICULAR PURPOSE AND NONINFRINGEMENT. IN NO EVENT SHALL THE
// AUTHORS OR COPYRIGHT HOLDERS BE LIABLE FOR ANY CLAIM, DAMAGES OR OTHER
// LIABILITY, WHETHER IN AN ACTION OF CONTRACT, TORT OR OTHERWISE, ARISING
// FROM, OUT OF OR IN CONNECTION WITH THE SOFTWARE OR THE USE OR OTHER DEALINGS
// IN THE SOFTWARE.
// ----------------------------------------------------------------------------
//

#include <ATen/cuda/CUDAContext.h>
#include "open3d/ml/PyTorch/TorchHelper.h"
#include "open3d/ml/impl/misc/ReduceSubarraysSum.cuh"
#include "torch/script.h"

template <class T>
torch::Tensor ReduceSubarraysSumCUDA(const torch::Tensor& values,
                                     const torch::Tensor& row_splits) {
    auto device = values.device().type();
    auto device_idx = values.device().index();
    torch::Tensor sums = torch::empty(
            {row_splits.size(0) - 1},
            torch::dtype(ToTorchDtype<T>()).device(device, device_idx));

    auto stream = at::cuda::getCurrentCUDAStream();
    auto cuda_device_props = at::cuda::getCurrentDeviceProperties();
<<<<<<< HEAD

=======
>>>>>>> d443d840
    open3d::ml::impl::ReduceSubarraysSumCUDA(
            stream, values.data_ptr<T>(), values.size(0),
            row_splits.data_ptr<int64_t>(), row_splits.size(0) - 1,
            sums.data_ptr<T>());
    return sums;
}
#define INSTANTIATE(T)                                                     \
    template torch::Tensor ReduceSubarraysSumCUDA<T>(const torch::Tensor&, \
                                                     const torch::Tensor&);

INSTANTIATE(int32_t)
INSTANTIATE(int64_t)
INSTANTIATE(float)
INSTANTIATE(double)<|MERGE_RESOLUTION|>--- conflicted
+++ resolved
@@ -41,10 +41,6 @@
 
     auto stream = at::cuda::getCurrentCUDAStream();
     auto cuda_device_props = at::cuda::getCurrentDeviceProperties();
-<<<<<<< HEAD
-
-=======
->>>>>>> d443d840
     open3d::ml::impl::ReduceSubarraysSumCUDA(
             stream, values.data_ptr<T>(), values.size(0),
             row_splits.data_ptr<int64_t>(), row_splits.size(0) - 1,
