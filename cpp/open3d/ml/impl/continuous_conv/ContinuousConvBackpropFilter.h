// ----------------------------------------------------------------------------
// -                        Open3D: www.open3d.org                            -
// ----------------------------------------------------------------------------
// The MIT License (MIT)
//
// Copyright (c) 2020 www.open3d.org
//
// Permission is hereby granted, free of charge, to any person obtaining a copy
// of this software and associated documentation files (the "Software"), to deal
// in the Software without restriction, including without limitation the rights
// to use, copy, modify, merge, publish, distribute, sublicense, and/or sell
// copies of the Software, and to permit persons to whom the Software is
// furnished to do so, subject to the following conditions:
//
// The above copyright notice and this permission notice shall be included in
// all copies or substantial portions of the Software.
//
// THE SOFTWARE IS PROVIDED "AS IS", WITHOUT WARRANTY OF ANY KIND, EXPRESS OR
// IMPLIED, INCLUDING BUT NOT LIMITED TO THE WARRANTIES OF MERCHANTABILITY,
// FITNESS FOR A PARTICULAR PURPOSE AND NONINFRINGEMENT. IN NO EVENT SHALL THE
// AUTHORS OR COPYRIGHT HOLDERS BE LIABLE FOR ANY CLAIM, DAMAGES OR OTHER
// LIABILITY, WHETHER IN AN ACTION OF CONTRACT, TORT OR OTHERWISE, ARISING
// FROM, OUT OF OR IN CONNECTION WITH THE SOFTWARE OR THE USE OR OTHER DEALINGS
// IN THE SOFTWARE.
// ----------------------------------------------------------------------------

#pragma once

#include <tbb/parallel_for.h>

#include <mutex>

#include "open3d/ml/impl/continuous_conv/CoordinateTransformation.h"

namespace open3d {
namespace ml {
namespace impl {

// Implementation of CConvBackropFilterCPU
template <class TFeat,
          class TOut,
          class TReal,
          class TIndex,
          InterpolationMode INTERPOLATION,
          CoordinateMapping MAPPING,
          bool ALIGN_CORNERS,
          bool INDIVIDUAL_EXTENT,
          bool ISOTROPIC_EXTENT,
          bool POINT_IMPORTANCE>
void _CConvBackropFilterCPU(TOut* filter_backprop,
                            const std::vector<int>& filter_dims,
                            size_t num_out,
                            const TReal* out_positions,
                            size_t num_inp,
                            const TReal* inp_positions,
                            const TFeat* inp_features,
                            const TFeat* inp_importance,
                            size_t neighbors_index_size,
                            const TIndex* neighbors_index,
                            const TFeat* neighbors_importance,
                            const int64_t* neighbors_row_splits,
                            const TReal* extents,
                            const TReal* offsets,
                            const TFeat* out_features_gradient,
                            bool normalize) {
    const bool NEIGHBORS_IMPORTANCE = neighbors_importance;
    const int VECSIZE = 32;
    typedef Eigen::Array<TReal, VECSIZE, 1> Vec_t;
    typedef InterpolationVec<TReal, VECSIZE, INTERPOLATION> InterpolationVec_t;
    InterpolationVec_t interpolation;

    const int in_channels = filter_dims[filter_dims.size() - 2];
    const int out_channels = filter_dims[filter_dims.size() - 1];

    int spatial_filter_size = 1;
    for (int i = 0; i < 3; ++i) spatial_filter_size *= filter_dims[i];
    const int total_filter_size =
            spatial_filter_size * in_channels * out_channels;
    Eigen::Array<int, 3, 1> filter_size_xyz(filter_dims[2], filter_dims[1],
                                            filter_dims[0]);

    memset(filter_backprop, 0, sizeof(TOut) * total_filter_size);
    std::mutex filter_backprop_mutex;

    tbb::parallel_for(
            tbb::blocked_range<size_t>(0, num_out, 32),
            [&](const tbb::blocked_range<size_t>& r) {
                int range_length = r.end() - r.begin();

                Eigen::Matrix<TFeat, Eigen::Dynamic, Eigen::Dynamic> B(
                        in_channels * spatial_filter_size, range_length);
                B.setZero();
                Eigen::Matrix<TFeat, Eigen::Dynamic, Eigen::Dynamic> C(
                        out_channels, range_length);

                typedef Eigen::Array<TFeat, VECSIZE, Eigen::Dynamic> Matrix;
                Matrix infeat(VECSIZE, in_channels);

                Eigen::Array<TReal, 3, 1> offsets_(offsets[0], offsets[1],
                                                   offsets[2]);

                Eigen::Array<TReal, VECSIZE, 3> inv_extents;
                if (INDIVIDUAL_EXTENT == false) {
                    if (ISOTROPIC_EXTENT) {
                        inv_extents = 1 / extents[0];
                    } else {
                        inv_extents.col(0) = 1 / extents[0];
                        inv_extents.col(1) = 1 / extents[1];
                        inv_extents.col(2) = 1 / extents[2];
                    }
                }

                for (size_t out_idx = r.begin(); out_idx != r.end();
                     ++out_idx) {
                    const int out_col = out_idx - r.begin();
                    const size_t neighbor_start = neighbors_row_splits[out_idx];
                    const size_t neighbor_end =
                            neighbors_row_splits[out_idx + 1];
                    TOut normalizer(0);

                    if (INDIVIDUAL_EXTENT) {
                        if (ISOTROPIC_EXTENT) {
                            inv_extents = 1 / extents[out_idx];
                        } else {
                            inv_extents.col(0) = 1 / extents[3 * out_idx + 0];
                            inv_extents.col(1) = 1 / extents[3 * out_idx + 1];
                            inv_extents.col(2) = 1 / extents[3 * out_idx + 2];
                        }
                    }

                    typename InterpolationVec_t::Weight_t interp_weights;
                    typename InterpolationVec_t::Idx_t interp_indices;

                    int vec_valid_count = 0;
                    Vec_t x, y, z;

                    // set to zero to avoid problems with vectors with less than
                    // VECSIZE valid entries
                    x.setZero();
                    y.setZero();
                    z.setZero();
                    for (size_t n = neighbor_start; n < neighbor_end; ++n) {
                        const size_t inp_idx = neighbors_index[n];
                        const int i = vec_valid_count;
                        x(i) = inp_positions[inp_idx * 3 + 0] -
                               out_positions[out_idx * 3 + 0];
                        y(i) = inp_positions[inp_idx * 3 + 1] -
                               out_positions[out_idx * 3 + 1];
                        z(i) = inp_positions[inp_idx * 3 + 2] -
                               out_positions[out_idx * 3 + 2];

                        const TFeat n_importance =
                                (NEIGHBORS_IMPORTANCE ? neighbors_importance[n]
                                                      : TFeat(1));
<<<<<<< HEAD
                        normalizer += n_importance;
=======
                        normalizer += TOut(n_importance);
>>>>>>> ad362ba3

                        for (int ic = 0; ic < in_channels; ++ic)
                            infeat(i, ic) =
                                    inp_features[inp_idx * in_channels + ic];

                        TFeat importance = TFeat(1);
                        if (POINT_IMPORTANCE)
                            importance = inp_importance[inp_idx];
                        if (NEIGHBORS_IMPORTANCE) importance *= n_importance;

                        if (POINT_IMPORTANCE || NEIGHBORS_IMPORTANCE) {
                            for (int ic = 0; ic < in_channels; ++ic)
                                infeat(i, ic) *= importance;
                        }

                        ++vec_valid_count;
                        if (vec_valid_count == VECSIZE) {
                            ComputeFilterCoordinates<ALIGN_CORNERS, MAPPING>(
                                    x, y, z, filter_size_xyz, inv_extents,
                                    offsets_);
                            interpolation.Interpolate(
                                    interp_weights, interp_indices, x, y, z,
                                    filter_size_xyz, in_channels);
                            for (int k = 0; k < VECSIZE; ++k)
                                for (int j = 0; j < InterpolationVec_t::Size();
                                     ++j) {
                                    for (int ic = 0; ic < in_channels; ++ic)
                                        B(interp_indices(j, k) + ic, out_col) +=
                                                TFeat(interp_weights(j, k)) *
                                                infeat(k, ic);
                                }
                            vec_valid_count = 0;
                        }
                    }
                    if (vec_valid_count) {
                        ComputeFilterCoordinates<ALIGN_CORNERS, MAPPING>(
                                x, y, z, filter_size_xyz, inv_extents,
                                offsets_);
                        interpolation.Interpolate(interp_weights,
                                                  interp_indices, x, y, z,
                                                  filter_size_xyz, in_channels);
                        for (int k = 0; k < vec_valid_count; ++k)
                            for (int j = 0; j < InterpolationVec_t::Size();
                                 ++j) {
                                for (int ic = 0; ic < in_channels; ++ic)
                                    B(interp_indices(j, k) + ic, out_col) +=
                                            TFeat(interp_weights(j, k)) *
                                            infeat(k, ic);
                            }
                    }

                    C.col(out_col) = Eigen::Map<
                            const Eigen::Array<TFeat, Eigen::Dynamic, 1>>(
                            out_features_gradient + out_idx * out_channels,
                            out_channels, 1);

                    if (normalize && normalizer != TOut(0))
                        C.col(out_col) /= TFeat(normalizer);

                }  // out_idx

                Eigen::Matrix<TOut, Eigen::Dynamic, Eigen::Dynamic> A(
                        out_channels, spatial_filter_size * in_channels);

                A = (C * B.transpose()).template cast<TOut>();

                {
                    std::lock_guard<std::mutex> lock(filter_backprop_mutex);
                    int linear_i = 0;
                    for (int j = 0; j < spatial_filter_size * in_channels; ++j)
                        for (int i = 0; i < out_channels; ++i, ++linear_i) {
                            filter_backprop[linear_i] += A(i, j);
                        }
                }
            });
}

/// Computes the backprop for the filter of a continuous convolution.
///
/// \tparam TFeat    Type for the features and weights
/// \tparam TOut     Type for the output features
/// \tparam TReal    Type for point positions and extents
/// \tparam TIndex   Type for neighbor indexing
///
/// \param filter_backprop    Output array for the computed filter gradient
///        with shape [depth,height,width, inp channels, out channels]
///
/// \param filter_dims    The sizes of the filter dimensions. The size of
///        filter_dims must be 5. The order is
///        [depth, height, width, inp channels, out channels].
///
/// \param num_out    The number of output points.
///
/// \param out_positions    The positions of the output points. The shape is
///        [num_out, 3].
///
/// \param num_inp    The number of input points.
///
/// \param inp_positions    The positions of the input points. The shape is
///        [num_inp, 3].
///
/// \param inp_features    The input features with shape
///        [num_inp, in_channels].
///
/// \param inp_importance    Optional importance for each input point with
///        shape [num_inp]. Set to null to disable.
///
/// \param neighbors_index_size    The size of the neighbors_index array.
///
/// \param neighbors_index    The array with lists of neighbors for each
///        output point. The start and end of each sublist is defined by
///        \p neighbors_row_splits.
///
/// \param neighbors_importance    Optional importance for each entry in
///        \p neighbors_index. Set to null to disable.
///
/// \param neighbors_row_splits   The prefix sum which defines the start
///        and end of the sublists in \p neighbors_index. The size of the
///        array is \p num_out + 1.
///
/// \param extents    The spatial extents of the filter in coordinate units.
///        extents can be a scalar or a 1D array of shape [num_out] or a
///        2D array of shape [num_out,3]. The shape depends on
///        \p individual_extent and \p isotropic_extent.
///
/// \param offsets    A single 3D vector used in the filter coordinate
///        computation. The shape is [3].
///
/// \param interpolation    The interpolation mode. Either LINEAR or
///        NEAREST_NEIGHBOR.
///
/// \param coordinate_mapping    The coordinate mapping function. One of
///        IDENTITY, BALL_TO_CUBE_RADIAL, BALL_TO_CUBE_VOLUME_PRESERVING.
///
/// \param align_corners    If true then the voxel centers of the outer voxels
///        of the filter array are mapped to the boundary of the filter shape.
///        If false then the boundary of the filter array is mapped to the
///        boundary of the filter shape.
///
/// \param individual_extent    If true each output point has an individual
///        extent.
///
/// \param isotropic_extent    If true each then the extent is isotropic for
///        each output point.
///
/// \param normalize    If true then the output features are normalized either
///        by the number of points (neighbors_importance is null) or by the sum
///        of the respective values in neighbors_importance.
///
template <class TFeat, class TOut, class TReal, class TIndex>
void CConvBackpropFilterCPU(TOut* filter_backprop,
                            const std::vector<int>& filter_dims,
                            size_t num_out,
                            const TReal* out_positions,
                            size_t num_inp,
                            const TReal* inp_positions,
                            const TFeat* inp_features,
                            const TFeat* inp_importance,
                            size_t neighbors_index_size,
                            const TIndex* neighbors_index,
                            const TFeat* neighbors_importance,
                            const int64_t* neighbors_row_splits,
                            const TReal* extents,
                            const TReal* offsets,
                            const TFeat* out_features_gradient,
                            InterpolationMode interpolation,
                            CoordinateMapping coordinate_mapping,
                            bool align_corners,
                            bool individual_extent,
                            bool isotropic_extent,
                            bool normalize) {
    bool has_importance = inp_importance;

#define FN_PARAMETERS                                                          \
    filter_backprop, filter_dims, num_out, out_positions, num_inp,             \
            inp_positions, inp_features, inp_importance, neighbors_index_size, \
            neighbors_index, neighbors_importance, neighbors_row_splits,       \
            extents, offsets, out_features_gradient, normalize

#define CALL_TEMPLATE(INTERPOLATION, MAPPING, ALIGN_CORNERS,               \
                      INDIVIDUAL_EXTENT, ISOTROPIC_EXTENT, HAS_IMPORTANCE) \
    if (INTERPOLATION == interpolation && MAPPING == coordinate_mapping && \
        ALIGN_CORNERS == align_corners &&                                  \
        INDIVIDUAL_EXTENT == individual_extent &&                          \
        ISOTROPIC_EXTENT == isotropic_extent &&                            \
        HAS_IMPORTANCE == has_importance)                                  \
        _CConvBackropFilterCPU<TFeat, TOut, TReal, TIndex, INTERPOLATION,  \
                               MAPPING, ALIGN_CORNERS, INDIVIDUAL_EXTENT,  \
                               ISOTROPIC_EXTENT, HAS_IMPORTANCE>(          \
                FN_PARAMETERS);

#define CALL_TEMPLATE2(INTERPOLATION, MAPPING)                       \
    CALL_TEMPLATE(INTERPOLATION, MAPPING, true, true, true, true)    \
    CALL_TEMPLATE(INTERPOLATION, MAPPING, true, true, true, false)   \
    CALL_TEMPLATE(INTERPOLATION, MAPPING, true, true, false, true)   \
    CALL_TEMPLATE(INTERPOLATION, MAPPING, true, true, false, false)  \
    CALL_TEMPLATE(INTERPOLATION, MAPPING, true, false, true, true)   \
    CALL_TEMPLATE(INTERPOLATION, MAPPING, true, false, true, false)  \
    CALL_TEMPLATE(INTERPOLATION, MAPPING, true, false, false, true)  \
    CALL_TEMPLATE(INTERPOLATION, MAPPING, true, false, false, false) \
    CALL_TEMPLATE(INTERPOLATION, MAPPING, false, true, true, true)   \
    CALL_TEMPLATE(INTERPOLATION, MAPPING, false, true, true, false)  \
    CALL_TEMPLATE(INTERPOLATION, MAPPING, false, true, false, true)  \
    CALL_TEMPLATE(INTERPOLATION, MAPPING, false, true, false, false) \
    CALL_TEMPLATE(INTERPOLATION, MAPPING, false, false, true, true)  \
    CALL_TEMPLATE(INTERPOLATION, MAPPING, false, false, true, false) \
    CALL_TEMPLATE(INTERPOLATION, MAPPING, false, false, false, true) \
    CALL_TEMPLATE(INTERPOLATION, MAPPING, false, false, false, false)

#define CALL_TEMPLATE3(INTERPOLATION)                                     \
    CALL_TEMPLATE2(INTERPOLATION, CoordinateMapping::BALL_TO_CUBE_RADIAL) \
    CALL_TEMPLATE2(INTERPOLATION,                                         \
                   CoordinateMapping::BALL_TO_CUBE_VOLUME_PRESERVING)     \
    CALL_TEMPLATE2(INTERPOLATION, CoordinateMapping::IDENTITY)

#define CALL_TEMPLATE4                               \
    CALL_TEMPLATE3(InterpolationMode::LINEAR)        \
    CALL_TEMPLATE3(InterpolationMode::LINEAR_BORDER) \
    CALL_TEMPLATE3(InterpolationMode::NEAREST_NEIGHBOR)

    CALL_TEMPLATE4

#undef CALL_TEMPLATE
#undef CALL_TEMPLATE2
#undef CALL_TEMPLATE3
#undef CALL_TEMPLATE4

#undef FN_PARAMETERS
}

}  // namespace impl
}  // namespace ml
}  // namespace open3d<|MERGE_RESOLUTION|>--- conflicted
+++ resolved
@@ -152,11 +152,7 @@
                         const TFeat n_importance =
                                 (NEIGHBORS_IMPORTANCE ? neighbors_importance[n]
                                                       : TFeat(1));
-<<<<<<< HEAD
-                        normalizer += n_importance;
-=======
                         normalizer += TOut(n_importance);
->>>>>>> ad362ba3
 
                         for (int ic = 0; ic < in_channels; ++ic)
                             infeat(i, ic) =
