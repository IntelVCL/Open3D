// ----------------------------------------------------------------------------
// -                        Open3D: www.open3d.org                            -
// ----------------------------------------------------------------------------
// The MIT License (MIT)
//
// Copyright (c) 2018 www.open3d.org
//
// Permission is hereby granted, free of charge, to any person obtaining a copy
// of this software and associated documentation files (the "Software"), to deal
// in the Software without restriction, including without limitation the rights
// to use, copy, modify, merge, publish, distribute, sublicense, and/or sell
// copies of the Software, and to permit persons to whom the Software is
// furnished to do so, subject to the following conditions:
//
// The above copyright notice and this permission notice shall be included in
// all copies or substantial portions of the Software.
//
// THE SOFTWARE IS PROVIDED "AS IS", WITHOUT WARRANTY OF ANY KIND, EXPRESS OR
// IMPLIED, INCLUDING BUT NOT LIMITED TO THE WARRANTIES OF MERCHANTABILITY,
// FITNESS FOR A PARTICULAR PURPOSE AND NONINFRINGEMENT. IN NO EVENT SHALL THE
// AUTHORS OR COPYRIGHT HOLDERS BE LIABLE FOR ANY CLAIM, DAMAGES OR OTHER
// LIABILITY, WHETHER IN AN ACTION OF CONTRACT, TORT OR OTHERWISE, ARISING
// FROM, OUT OF OR IN CONNECTION WITH THE SOFTWARE OR THE USE OR OTHER DEALINGS
// IN THE SOFTWARE.
// ----------------------------------------------------------------------------

#include "open3d/visualization/gui/Window.h"

#include <GLFW/glfw3.h>
#include <filament/Engine.h>
#include <imgui.h>
#include <imgui_internal.h>  // so we can examine the current context
#include <algorithm>
#include <cmath>
#include <queue>
#include <unordered_map>
#include <vector>

#include "open3d/utility/Console.h"
#include "open3d/visualization/gui/Application.h"
#include "open3d/visualization/gui/Button.h"
#include "open3d/visualization/gui/Dialog.h"
#include "open3d/visualization/gui/ImguiFilamentBridge.h"
#include "open3d/visualization/gui/Label.h"
#include "open3d/visualization/gui/Layout.h"
#include "open3d/visualization/gui/Menu.h"
#include "open3d/visualization/gui/Native.h"
#include "open3d/visualization/gui/SceneWidget.h"
#include "open3d/visualization/gui/Theme.h"
#include "open3d/visualization/gui/Util.h"
#include "open3d/visualization/gui/Widget.h"
#include "open3d/visualization/rendering/filament/FilamentEngine.h"
#include "open3d/visualization/rendering/filament/FilamentRenderer.h"

// ----------------------------------------------------------------------------
namespace open3d {
namespace visualization {
namespace gui {

namespace {

static constexpr int CENTERED_X = -10000;
static constexpr int CENTERED_Y = -10000;
static constexpr int AUTOSIZE_WIDTH = 0;
static constexpr int AUTOSIZE_HEIGHT = 0;

static constexpr int FALLBACK_MONITOR_WIDTH = 1024;
static constexpr int FALLBACK_MONITOR_HEIGHT = 768;

// Assumes the correct ImGuiContext is current
void UpdateImGuiForScaling(float new_scaling) {
    ImGuiStyle& style = ImGui::GetStyle();
    // FrameBorderSize is not adjusted (we want minimal borders)
    style.FrameRounding *= new_scaling;
}

int MouseButtonFromGLFW(int button) {
    switch (button) {
        case GLFW_MOUSE_BUTTON_LEFT:
            return int(MouseButton::LEFT);
        case GLFW_MOUSE_BUTTON_RIGHT:
            return int(MouseButton::RIGHT);
        case GLFW_MOUSE_BUTTON_MIDDLE:
            return int(MouseButton::MIDDLE);
        case GLFW_MOUSE_BUTTON_4:
            return int(MouseButton::BUTTON4);
        case GLFW_MOUSE_BUTTON_5:
            return int(MouseButton::BUTTON5);
        default:
            return int(MouseButton::NONE);
    }
}

int KeymodsFromGLFW(int glfw_mods) {
    int keymods = 0;
    if (glfw_mods & GLFW_MOD_SHIFT) {
        keymods |= int(KeyModifier::SHIFT);
    }
    if (glfw_mods & GLFW_MOD_CONTROL) {
#if __APPLE__
        keymods |= int(KeyModifier::ALT);
#else
        keymods |= int(KeyModifier::CTRL);
#endif  // __APPLE__
    }
    if (glfw_mods & GLFW_MOD_ALT) {
#if __APPLE__
        keymods |= int(KeyModifier::META);
#else
        keymods |= int(KeyModifier::ALT);
#endif  // __APPLE__
    }
    if (glfw_mods & GLFW_MOD_SUPER) {
#if __APPLE__
        keymods |= int(KeyModifier::CTRL);
#else
        keymods |= int(KeyModifier::META);
#endif  // __APPLE__
    }
    return keymods;
}

void ChangeAllRenderQuality(
        SceneWidget::Quality quality,
        const std::vector<std::shared_ptr<Widget>>& children) {
    for (auto child : children) {
        auto sw = std::dynamic_pointer_cast<SceneWidget>(child);
        if (sw) {
            sw->SetRenderQuality(quality);
        } else {
            if (child->GetChildren().size() > 0) {
                ChangeAllRenderQuality(quality, child->GetChildren());
            }
        }
    }
}

}  // namespace

const int Window::FLAG_TOPMOST = (1 << 0);

struct Window::Impl {
    GLFWwindow* window_ = nullptr;
    std::string title_;  // there is no glfwGetWindowTitle()...
    std::unordered_map<Menu::ItemId, std::function<void()>> menu_callbacks_;
    // We need these for mouse moves and wheel events.
    // The only source of ground truth is button events, so the rest of
    // the time we monitor key up/down events.
    int mouse_mods_ = 0;  // ORed KeyModifiers
    double last_render_time_ = 0.0;

    Theme theme_;  // so that the font size can be different based on scaling
    std::unique_ptr<visualization::rendering::FilamentRenderer> renderer_;
    struct {
        std::unique_ptr<ImguiFilamentBridge> imgui_bridge;
        ImGuiContext* context = nullptr;
        ImFont* system_font = nullptr;  // reference; owned by imguiContext
        float scaling = 1.0;
    } imgui_;
    std::vector<std::shared_ptr<Widget>> children_;

    // Active dialog is owned here. It is not put in the children because
    // we are going to add it and take it out during draw (since that's
    // how an immediate mode GUI works) and that involves changing the
    // children while iterating over it. Also, conceptually it is not a
    // child, it is a child window, and needs to be on top, which we cannot
    // guarantee if it is a child widget.
    std::shared_ptr<Dialog> active_dialog_;

    std::queue<std::function<void()>> deferred_until_before_draw_;
    std::queue<std::function<void()>> deferred_until_draw_;
    Widget* mouse_grabber_widget_ = nullptr;  // only if not ImGUI widget
    Widget* focus_widget_ =
            nullptr;  // only used if ImGUI isn't taking keystrokes
    bool wants_auto_size_ = false;
    bool wants_auto_center_ = false;
    bool needs_layout_ = true;
    bool is_resizing_ = false;
};

Window::Window(const std::string& title, int flags /*= 0*/)
    : Window(title, CENTERED_X, CENTERED_Y, AUTOSIZE_WIDTH, AUTOSIZE_HEIGHT) {}

Window::Window(const std::string& title,
               int width,
               int height,
               int flags /*= 0*/)
    : Window(title, CENTERED_X, CENTERED_Y, width, height) {}

Window::Window(const std::string& title,
               int x,
               int y,
               int width,
               int height,
               int flags /*= 0*/)
    : impl_(new Window::Impl()) {
    impl_->wants_auto_center_ = (x == CENTERED_X || y == CENTERED_Y);
    impl_->wants_auto_size_ =
            (width == AUTOSIZE_WIDTH || height == AUTOSIZE_HEIGHT);

    glfwWindowHint(GLFW_CONTEXT_VERSION_MAJOR, 3);
    glfwWindowHint(GLFW_CONTEXT_VERSION_MINOR, 2);
    glfwWindowHint(GLFW_OPENGL_FORWARD_COMPAT, GL_TRUE);
    glfwWindowHint(GLFW_OPENGL_PROFILE, GLFW_OPENGL_CORE_PROFILE);
    // NOTE: Setting alpha and stencil bits to match GLX standard default
    // values. GLFW sets these internally to 8 and 8 respectively if not
    // specified which causes problems with Filament on Linux with Nvidia binary
    // driver
    glfwWindowHint(GLFW_ALPHA_BITS, 0);
    glfwWindowHint(GLFW_STENCIL_BITS, 0);

#if __APPLE__
    glfwWindowHint(GLFW_COCOA_RETINA_FRAMEBUFFER, GLFW_TRUE);
#endif
    bool visible = (impl_->wants_auto_size_ || impl_->wants_auto_center_);
    glfwWindowHint(GLFW_VISIBLE, visible ? GLFW_TRUE : GLFW_FALSE);
    glfwWindowHint(GLFW_FLOATING,
                   ((flags & FLAG_TOPMOST) != 0 ? GLFW_TRUE : GLFW_FALSE));

    impl_->window_ = glfwCreateWindow(std::max(10, width), std::max(10, height),
                                      title.c_str(), NULL, NULL);
    impl_->title_ = title;

    if (x != CENTERED_X || y != CENTERED_Y) {
        glfwSetWindowPos(impl_->window_, x, y);
    }

    glfwSetWindowUserPointer(impl_->window_, this);
    glfwSetWindowSizeCallback(impl_->window_, ResizeCallback);
    glfwSetWindowPosCallback(impl_->window_, WindowMovedCallback);
    glfwSetWindowRefreshCallback(impl_->window_, DrawCallback);
    glfwSetCursorPosCallback(impl_->window_, MouseMoveCallback);
    glfwSetMouseButtonCallback(impl_->window_, MouseButtonCallback);
    glfwSetScrollCallback(impl_->window_, MouseScrollCallback);
    glfwSetKeyCallback(impl_->window_, KeyCallback);
    glfwSetCharCallback(impl_->window_, CharCallback);
    glfwSetDropCallback(impl_->window_, DragDropCallback);
    glfwSetWindowCloseCallback(impl_->window_, CloseCallback);

    // On single-threaded platforms, Filament's OpenGL context must be current,
    // not GLFW's context, so create the renderer after the window.

    // ImGUI creates a bitmap atlas from a font, so we need to have the correct
    // size when we create it, because we can't change the bitmap without
    // reloading the whole thing (expensive).
    float scaling = GetScaling();
    impl_->theme_ = Application::GetInstance().GetTheme();
    impl_->theme_.font_size *= scaling;
    impl_->theme_.default_margin *= scaling;
    impl_->theme_.default_layout_spacing *= scaling;

    auto& engine = visualization::rendering::EngineInstance::GetInstance();
    auto& resource_manager =
            visualization::rendering::EngineInstance::GetResourceManager();

    impl_->renderer_ =
            std::make_unique<visualization::rendering::FilamentRenderer>(
                    engine, GetNativeDrawable(), resource_manager);

    auto& theme = impl_->theme_;  // shorter alias
    impl_->imgui_.context = ImGui::CreateContext();
    auto oldContext = MakeDrawContextCurrent();

    impl_->imgui_.imgui_bridge = std::make_unique<ImguiFilamentBridge>(
            impl_->renderer_.get(), GetSize());

    ImGui::StyleColorsDark();
    ImGuiStyle& style = ImGui::GetStyle();
    style.WindowPadding = ImVec2(0, 0);
    style.WindowRounding = 0;
    style.WindowBorderSize = 0;
    style.FrameBorderSize = theme.border_width;
    style.FrameRounding = theme.border_radius;
    style.ChildRounding = theme.border_radius;
    style.Colors[ImGuiCol_WindowBg] = colorToImgui(theme.background_color);
    style.Colors[ImGuiCol_Text] = colorToImgui(theme.text_color);
    style.Colors[ImGuiCol_Border] = colorToImgui(theme.border_color);
    style.Colors[ImGuiCol_Button] = colorToImgui(theme.button_color);
    style.Colors[ImGuiCol_ButtonHovered] =
            colorToImgui(theme.button_hover_color);
    style.Colors[ImGuiCol_ButtonActive] =
            colorToImgui(theme.button_active_color);
    style.Colors[ImGuiCol_CheckMark] = colorToImgui(theme.checkbox_check_color);
    style.Colors[ImGuiCol_FrameBg] =
            colorToImgui(theme.combobox_background_color);
    style.Colors[ImGuiCol_FrameBgHovered] =
            colorToImgui(theme.combobox_hover_color);
    style.Colors[ImGuiCol_FrameBgActive] =
            style.Colors[ImGuiCol_FrameBgHovered];
    style.Colors[ImGuiCol_SliderGrab] = colorToImgui(theme.slider_grab_color);
    style.Colors[ImGuiCol_SliderGrabActive] =
            colorToImgui(theme.slider_grab_color);
    style.Colors[ImGuiCol_Tab] = colorToImgui(theme.tab_inactive_color);
    style.Colors[ImGuiCol_TabHovered] = colorToImgui(theme.tab_hover_color);
    style.Colors[ImGuiCol_TabActive] = colorToImgui(theme.tab_active_color);

    // If the given font path is invalid, ImGui will silently fall back to
    // proggy, which is a tiny "pixel art" texture that is compiled into the
    // library.
    if (!theme.font_path.empty()) {
        ImGuiIO& io = ImGui::GetIO();
        impl_->imgui_.system_font = io.Fonts->AddFontFromFileTTF(
                theme.font_path.c_str(), theme.font_size);
        /*static*/ unsigned char* pixels;
        int textureW, textureH, bytesPerPx;
        io.Fonts->GetTexDataAsAlpha8(&pixels, &textureW, &textureH,
                                     &bytesPerPx);
        impl_->imgui_.imgui_bridge->CreateAtlasTextureAlpha8(
                pixels, textureW, textureH, bytesPerPx);
        ImGui::SetCurrentFont(impl_->imgui_.system_font);
    }

    ImGuiIO& io = ImGui::GetIO();
    io.IniFilename = nullptr;
#ifdef WIN32
    io.ImeWindowHandle = GetNativeDrawable();
#endif
    // ImGUI's io.KeysDown is indexed by our scan codes, and we fill out
    // io.KeyMap to map from our code to ImGui's code.
    io.KeyMap[ImGuiKey_Tab] = KEY_TAB;
    io.KeyMap[ImGuiKey_LeftArrow] = KEY_LEFT;
    io.KeyMap[ImGuiKey_RightArrow] = KEY_RIGHT;
    io.KeyMap[ImGuiKey_UpArrow] = KEY_UP;
    io.KeyMap[ImGuiKey_DownArrow] = KEY_DOWN;
    io.KeyMap[ImGuiKey_PageUp] = KEY_PAGEUP;
    io.KeyMap[ImGuiKey_PageDown] = KEY_PAGEDOWN;
    io.KeyMap[ImGuiKey_Home] = KEY_HOME;
    io.KeyMap[ImGuiKey_End] = KEY_END;
    io.KeyMap[ImGuiKey_Insert] = KEY_INSERT;
    io.KeyMap[ImGuiKey_Delete] = KEY_DELETE;
    io.KeyMap[ImGuiKey_Backspace] = KEY_BACKSPACE;
    io.KeyMap[ImGuiKey_Space] = ' ';
    io.KeyMap[ImGuiKey_Enter] = KEY_ENTER;
    io.KeyMap[ImGuiKey_Escape] = KEY_ESCAPE;
    io.KeyMap[ImGuiKey_A] = 'a';
    io.KeyMap[ImGuiKey_C] = 'c';
    io.KeyMap[ImGuiKey_V] = 'v';
    io.KeyMap[ImGuiKey_X] = 'x';
    io.KeyMap[ImGuiKey_Y] = 'y';
    io.KeyMap[ImGuiKey_Z] = 'z';
    /*    io.SetClipboardTextFn = [this](void*, const char* text) {
            glfwSetClipboardString(this->impl_->window, text);
        };
        io.GetClipboardTextFn = [this](void*) -> const char* {
            return glfwGetClipboardString(this->impl_->window);
        }; */
    io.ClipboardUserData = nullptr;

    // Restore the context, in case we are creating a window during a draw.
    // (This is quite likely, since ImGUI only handles things like button
    // presses during draw. A file open dialog is likely to create a window
    // after pressing "Open".)
    RestoreDrawContext(oldContext);
}

Window::~Window() {
    impl_->children_.clear();  // needs to happen before deleting renderer
    ImGui::SetCurrentContext(impl_->imgui_.context);
    ImGui::DestroyContext();
    impl_->renderer_.reset();
    glfwDestroyWindow(impl_->window_);
}

const std::vector<std::shared_ptr<Widget>>& Window::GetChildren() const {
    return impl_->children_;
}

void* Window::MakeDrawContextCurrent() const {
    auto old_context = ImGui::GetCurrentContext();
    ImGui::SetCurrentContext(impl_->imgui_.context);
    return old_context;
}

void Window::RestoreDrawContext(void* oldContext) const {
    ImGui::SetCurrentContext((ImGuiContext*)oldContext);
}

void* Window::GetNativeDrawable() const {
    return open3d::visualization::gui::GetNativeDrawable(impl_->window_);
}

const Theme& Window::GetTheme() const { return impl_->theme_; }

visualization::rendering::Renderer& Window::GetRenderer() const {
    return *impl_->renderer_;
}

Rect Window::GetOSFrame() const {
    int x, y, w, h;
    glfwGetWindowPos(impl_->window_, &x, &y);
    glfwGetWindowSize(impl_->window_, &w, &h);
    return Rect(x, y, w, h);
}

void Window::SetOSFrame(const Rect& r) {
    glfwSetWindowPos(impl_->window_, r.x, r.y);
    glfwSetWindowSize(impl_->window_, r.width, r.height);
}

const char* Window::GetTitle() const { return impl_->title_.c_str(); }

void Window::SetTitle(const char* title) {
    impl_->title_ = title;
    glfwSetWindowTitle(impl_->window_, title);
}

// Note: can only be called if the ImGUI context is current (that is,
//       after MakeDrawContextCurrent() has been called), otherwise
//       ImGUI won't be able to access the font.
Size Window::CalcPreferredSize() {
    // If we don't have any children--unlikely, but might happen when you're
    // experimenting and just create an empty window to see if you understand
    // how to config the library--return a non-zero size, since a size of (0, 0)
    // will end up with a crash.
    if (impl_->children_.empty()) {
        return Size(640 * impl_->imgui_.scaling, 480 * impl_->imgui_.scaling);
    }

    Rect bbox(0, 0, 0, 0);
    for (auto& child : impl_->children_) {
        auto pref = child->CalcPreferredSize(GetTheme());
        Rect r(child->GetFrame().x, child->GetFrame().y, pref.width,
               pref.height);
        bbox = bbox.UnionedWith(r);
    }

    // Note: we are doing (bbox.GetRight() - 0) NOT (bbox.GetRight() - bbox.x)
    //       (and likewise for height) because the origin of the window is
    //       (0, 0) and anything up/left is clipped.
    return Size(bbox.GetRight(), bbox.GetBottom());
}

void Window::SizeToFit() {
    // CalcPreferredSize() can only be called while the ImGUI context
    // is current, but we are probably calling this while setting up the
    // window.
    auto auto_size = [this]() { SetSize(CalcPreferredSize()); };
    impl_->deferred_until_draw_.push(auto_size);
}

void Window::SetSize(const Size& size) {
    // Make sure we do the resize outside of a draw, to avoid unsightly
    // errors if we happen to do this in the middle of a draw.
    auto resize = [this, size /*copy*/]() {
        glfwSetWindowSize(this->impl_->window_,
                          size.width / this->impl_->imgui_.scaling,
                          size.height / this->impl_->imgui_.scaling);
        // SDL_SetWindowSize() doesn't generate an event, so we need to update
        // the size ourselves
        this->OnResize();
    };
    impl_->deferred_until_before_draw_.push(resize);
}

Size Window::GetSize() const {
    uint32_t w, h;
    glfwGetFramebufferSize(impl_->window_, (int*)&w, (int*)&h);
    return Size(w, h);
}

Rect Window::GetContentRect() const {
    auto size = GetSize();
    int menu_height = 0;
#if !(GUI_USE_NATIVE_MENUS && defined(__APPLE__))
    MakeDrawContextCurrent();
    auto menubar = Application::GetInstance().GetMenubar();
    if (menubar) {
        menu_height = menubar->CalcHeight(GetTheme());
    }
#endif

    return Rect(0, menu_height, size.width, size.height - menu_height);
}

float Window::GetScaling() const {
#if GLFW_VERSION_MAJOR > 3 || \
        (GLFW_VERSION_MAJOR == 3 && GLFW_VERSION_MINOR >= 3)
    float xscale, yscale;
    glfwGetWindowContentScale(impl_->window_, &xscale, &yscale);
    return xscale;
#else
    return 1.0f;
#endif  // GLFW version >= 3.3
}

Point Window::GlobalToWindowCoord(int global_x, int global_y) {
    int wx, wy;
    glfwGetWindowPos(impl_->window_, &wx, &wy);
    return Point(global_y - wx, global_y - wy);
}

bool Window::IsVisible() const {
    return glfwGetWindowAttrib(impl_->window_, GLFW_VISIBLE);
}

void Window::Show(bool vis /*= true*/) {
    if (vis) {
        glfwShowWindow(impl_->window_);
    } else {
        glfwHideWindow(impl_->window_);
    }
}

void Window::Close() { Application::GetInstance().RemoveWindow(this); }

void Window::SetNeedsLayout() { impl_->needs_layout_ = true; }

void Window::PostRedraw() { PostNativeExposeEvent(impl_->window_); }

void Window::RaiseToTop() const { glfwFocusWindow(impl_->window_); }

bool Window::IsActiveWindow() const {
    return glfwGetWindowAttrib(impl_->window_, GLFW_FOCUSED);
}

void Window::SetFocusWidget(Widget* w) { impl_->focus_widget_ = w; }

void Window::AddChild(std::shared_ptr<Widget> w) {
    impl_->children_.push_back(w);
    impl_->needs_layout_ = true;
}

void Window::SetOnMenuItemActivated(Menu::ItemId item_id,
                                    std::function<void()> callback) {
    impl_->menu_callbacks_[item_id] = callback;
}

void Window::ShowDialog(std::shared_ptr<Dialog> dlg) {
    if (impl_->active_dialog_) {
        CloseDialog();
    }
    impl_->active_dialog_ = dlg;
    dlg->OnWillShow();

    auto win_size = GetSize();
    auto pref = dlg->CalcPreferredSize(GetTheme());
    int w = dlg->GetFrame().width;
    int h = dlg->GetFrame().height;
    if (w == 0) {
        w = pref.width;
    }
    if (h == 0) {
        h = pref.height;
    }
    w = std::min(w, int(std::round(0.8 * win_size.width)));
    h = std::min(h, int(std::round(0.8 * win_size.height)));
    dlg->SetFrame(gui::Rect((win_size.width - w) / 2, (win_size.height - h) / 2,
                            w, h));
    dlg->Layout(GetTheme());
}

void Window::CloseDialog() {
    if (impl_->focus_widget_ == impl_->active_dialog_.get()) {
        SetFocusWidget(nullptr);
    }
    impl_->active_dialog_.reset();
    // The dialog might not be closing from within a draw call, such as when
    // a native file dialog closes, so we need to post a redraw, just in case.
    // If it is from within a draw call, then any redraw request from that will
    // get merged in with this one by the OS.
    PostRedraw();
}

void Window::ShowMessageBox(const char* title, const char* message) {
    auto em = GetTheme().font_size;
    auto margins = Margins(GetTheme().default_margin);
    auto dlg = std::make_shared<Dialog>(title);
    auto layout = std::make_shared<Vert>(em, margins);
    layout->AddChild(std::make_shared<Label>(message));
    auto ok = std::make_shared<Button>("Ok");
    ok->SetOnClicked([this]() { this->CloseDialog(); });
    layout->AddChild(Horiz::MakeCentered(ok));
    dlg->AddChild(layout);
    ShowDialog(dlg);
}

void Window::Layout(const Theme& theme) {
    if (impl_->children_.size() == 1) {
        auto r = GetContentRect();
        impl_->children_[0]->SetFrame(r);
        impl_->children_[0]->Layout(theme);
    } else {
        for (auto& child : impl_->children_) {
            child->Layout(theme);
        }
    }
}

void Window::OnMenuItemSelected(Menu::ItemId item_id) {
    auto callback = impl_->menu_callbacks_.find(item_id);
    if (callback != impl_->menu_callbacks_.end()) {
        callback->second();
        PostRedraw();  // might not be in a draw if from native menu
    }
}

namespace {
enum Mode { NORMAL, DIALOG, NO_INPUT };

Widget::DrawResult DrawChild(DrawContext& dc,
                             const char* name,
                             std::shared_ptr<Widget> child,
                             Mode mode) {
    // Note: ImGUI's concept of a "window" is really a moveable child of the
    //       OS window. We want a child to act like a child of the OS window,
    //       like native UI toolkits, Qt, etc. So the top-level widgets of
    //       a window are drawn using ImGui windows whose frame is specified
    //       and which have no title bar, resizability, etc.

    ImGuiWindowFlags flags = ImGuiWindowFlags_NoTitleBar |
                             ImGuiWindowFlags_NoResize |
                             ImGuiWindowFlags_NoCollapse;
    // Q: When we want no input, why not use ImGui::BeginPopupModal(),
    //    which takes care of blocking input for us, since a modal popup
    //    is the most likely use case for wanting no input?
    // A: It animates an overlay, which would require us to constantly
    //    redraw, otherwise it only animates when the mouse moves. But
    //    we don't need constant animation for anything else, so that would
    //    be a waste of CPU and battery (and really annoys people like me).
    if (mode == NO_INPUT) {
        flags |= ImGuiWindowFlags_NoInputs;
    }
    auto frame = child->GetFrame();
    bool bg_color_not_default = !child->IsDefaultBackgroundColor();
    auto is_container = !child->GetChildren().empty();
    if (is_container) {
        dc.uiOffsetX = frame.x;
        dc.uiOffsetY = frame.y;
        ImGui::SetNextWindowPos(ImVec2(frame.x, frame.y));
        ImGui::SetNextWindowSize(ImVec2(frame.width, frame.height));
        if (bg_color_not_default) {
            auto& bgColor = child->GetBackgroundColor();
            ImGui::PushStyleColor(ImGuiCol_WindowBg, colorToImgui(bgColor));
        }
        ImGui::Begin(name, nullptr, flags);
    } else {
        dc.uiOffsetX = 0;
        dc.uiOffsetY = 0;
    }

    Widget::DrawResult result;
    result = child->Draw(dc);

    if (is_container) {
        ImGui::End();
        if (bg_color_not_default) {
            ImGui::PopStyleColor();
        }
    }

    return result;
}
}  // namespace

Widget::DrawResult Window::DrawOnce(bool is_layout_pass) {
    // These are here to provide fast unique window names. (Hence using
    // char* instead of a std::string, just in case c_str() recreates
    // the buffer on some platform and unwittingly makes
    // ImGui::DrawChild(dc, name.c_str(), ...) slow.
    // If you find yourself needing more than a handful of top-level
    // children, you should probably be using a layout of some sort
    // (gui::Vert, gui::Horiz, gui::VGrid, etc. See Layout.h).
    static const std::vector<const char*> win_names = {
            "win1",  "win2",  "win3",  "win4",  "win5",  "win6",  "win7",
            "win8",  "win9",  "win10", "win11", "win12", "win13", "win14",
            "win15", "win16", "win17", "win18", "win19", "win20"};

    bool needs_layout = false;
    bool needs_redraw = false;

    // ImGUI uses the dt parameter to calculate double-clicks, so it
    // needs to be reasonably accurate.
    double now = Application::GetInstance().Now();
    float dt_sec = now - impl_->last_render_time_;
    impl_->last_render_time_ = now;

    // Run the deferred callbacks that need to happen outside a draw
    while (!impl_->deferred_until_before_draw_.empty()) {
        impl_->deferred_until_before_draw_.front()();
        impl_->deferred_until_before_draw_.pop();
    }

    // Set current context
    MakeDrawContextCurrent();  // make sure our ImGUI context is active
    ImGuiIO& io = ImGui::GetIO();
    io.DeltaTime = dt_sec;

    // Set mouse information
    io.MousePos = ImVec2(-FLT_MAX, -FLT_MAX);
    if (IsActiveWindow()) {
        double mx, my;
        glfwGetCursorPos(impl_->window_, &mx, &my);
        auto scaling = GetScaling();
        io.MousePos = ImVec2(mx * scaling, my * scaling);
    }
    io.MouseDown[0] =
            (glfwGetMouseButton(impl_->window_, GLFW_MOUSE_BUTTON_LEFT) ==
             GLFW_PRESS);
    io.MouseDown[1] =
            (glfwGetMouseButton(impl_->window_, GLFW_MOUSE_BUTTON_RIGHT) ==
             GLFW_PRESS);
    io.MouseDown[2] =
            (glfwGetMouseButton(impl_->window_, GLFW_MOUSE_BUTTON_MIDDLE) ==
             GLFW_PRESS);

    // Set key information
    io.KeyShift = (impl_->mouse_mods_ & int(KeyModifier::SHIFT));
    io.KeyAlt = (impl_->mouse_mods_ & int(KeyModifier::ALT));
    io.KeyCtrl = (impl_->mouse_mods_ & int(KeyModifier::CTRL));
    io.KeySuper = (impl_->mouse_mods_ & int(KeyModifier::META));

    // Begin an ImGUI frame. We should NOT begin a filament frame here:
    // a) ImGUI always needs to "draw", because event processing happens
    //    during draw for immediate mode GUIs, but if this is a layout
    //    pass (as ImGUI can take up two draws to layout widgets and text)
    //    we aren't actually going to render it.
    // b) Filament pumps events during a beginFrame(), which can cause
    //    a key up event to process and erase the key down state from
    //    the ImGuiIO structure before we get a chance to draw/process it.
    ImGui::NewFrame();
    ImGui::PushFont(impl_->imgui_.system_font);

    // Run the deferred callbacks that need to happen inside a draw
    // In particular, text sizing with ImGUI seems to require being
    // in a frame, otherwise there isn't an GL texture info and we crash.
    while (!impl_->deferred_until_draw_.empty()) {
        impl_->deferred_until_draw_.front()();
        impl_->deferred_until_draw_.pop();
    }

    // Layout if necessary.  This must happen within ImGui setup so that widgets
    // can query font information.
    auto& theme = impl_->theme_;
    if (impl_->needs_layout_) {
        Layout(theme);
        impl_->needs_layout_ = false;
    }

    auto size = GetSize();
    int em = theme.font_size;  // em = font size in digital type (see Wikipedia)
    DrawContext dc{theme,      *impl_->renderer_, 0,  0,
                   size.width, size.height,       em, dt_sec};

    // Draw all the widgets. These will get recorded by ImGui.
    size_t win_idx = 0;
    Mode draw_mode = (impl_->active_dialog_ ? NO_INPUT : NORMAL);
    for (auto& child : this->impl_->children_) {
        if (!child->IsVisible()) {
            continue;
        }
        if (win_idx >= win_names.size()) {
            win_idx = win_names.size() - 1;
            utility::LogWarning(
                    "Using too many top-level child widgets; use a layout "
                    "instead.");
        }
        auto result = DrawChild(dc, win_names[win_idx++], child, draw_mode);
        if (result != Widget::DrawResult::NONE) {
            needs_redraw = true;
        }
        if (result == Widget::DrawResult::RELAYOUT) {
            needs_layout = true;
        }
    }

    // Draw menubar after the children so it is always on top (although it
    // shouldn't matter, as there shouldn't be anything under it)
    auto menubar = Application::GetInstance().GetMenubar();
    if (menubar) {
        auto id = menubar->DrawMenuBar(dc, !impl_->active_dialog_);
        if (id != Menu::NO_ITEM) {
            OnMenuItemSelected(id);
            needs_redraw = true;
        }
    }

    // Draw any active dialog
    if (impl_->active_dialog_) {
        ImGui::PushStyleVar(ImGuiStyleVar_WindowBorderSize,
                            theme.dialog_border_width);
        ImGui::PushStyleVar(ImGuiStyleVar_WindowRounding,
                            theme.dialog_border_radius);
        if (DrawChild(dc, "dialog", impl_->active_dialog_, DIALOG) !=
            Widget::DrawResult::NONE) {
            needs_redraw = true;
        }
        ImGui::PopStyleVar(2);
    }

    // Finish frame and generate the commands
    ImGui::PopFont();
    ImGui::EndFrame();
    ImGui::Render();  // creates the draw data (i.e. Render()s to data)

    // Draw the ImGui commands
    impl_->imgui_.imgui_bridge->Update(ImGui::GetDrawData());

    // Draw. Since ImGUI is an immediate mode gui, it does layout during
    // draw, and if we are drawing for layout purposes, don't actually
    // draw, because we are just going to draw again after this returns.
    if (!is_layout_pass) {
        impl_->renderer_->BeginFrame();
        impl_->renderer_->Draw();
        impl_->renderer_->EndFrame();
    }

    if (needs_layout) {
        return Widget::DrawResult::RELAYOUT;
    } else if (needs_redraw) {
        return Widget::DrawResult::REDRAW;
    } else {
        return Widget::DrawResult::NONE;
    }
}

Window::DrawResult Window::OnDraw() {
    bool needed_layout = impl_->needs_layout_;

    auto result = DrawOnce(needed_layout);
    if (result == Widget::DrawResult::RELAYOUT) {
        impl_->needs_layout_ = true;
    }

    // ImGUI can take two frames to do its layout, so if we did a layout
    // redraw a second time. This helps prevent a brief red flash when the
    // window first appears, as well as corrupted images if the
    // window initially appears underneath the mouse.
    if (needed_layout || impl_->needs_layout_) {
        DrawOnce(false);
    }

    return (result == Widget::DrawResult::NONE ? NONE : REDRAW);
}

void Window::OnResize() {
    impl_->needs_layout_ = true;

#if __APPLE__
    // We need to recreate the swap chain after resizing a window on macOS
    // otherwise things look very wrong.
    impl_->renderer_->UpdateSwapChain();
#endif  // __APPLE__

    impl_->imgui_.imgui_bridge->OnWindowResized(*this);

    auto size = GetSize();
    auto scaling = GetScaling();

    auto old_context = MakeDrawContextCurrent();
    ImGuiIO& io = ImGui::GetIO();
    io.DisplaySize = ImVec2(size.width, size.height);
    if (impl_->imgui_.scaling != scaling) {
        UpdateImGuiForScaling(1.0 / impl_->imgui_.scaling);  // undo previous
        UpdateImGuiForScaling(scaling);
        impl_->imgui_.scaling = scaling;
    }
    io.DisplayFramebufferScale.x = 1.0f;
    io.DisplayFramebufferScale.y = 1.0f;

    if (impl_->wants_auto_size_ || impl_->wants_auto_center_) {
        int screen_width = FALLBACK_MONITOR_WIDTH;
        int screen_height = FALLBACK_MONITOR_HEIGHT;
        auto* monitor = glfwGetWindowMonitor(impl_->window_);
        if (!monitor) {
            monitor = glfwGetPrimaryMonitor();
        }
        if (monitor) {
            const GLFWvidmode* mode = glfwGetVideoMode(monitor);
            if (mode) {
                screen_width = mode->width;
                screen_height = mode->height;
            }
            // TODO: if we can update GLFW we can replace the above with this
            //       Also, see below.
            // int xpos, ypos;
            // glfwGetMonitorWorkarea(monitor, &xpos, &ypos,
            //                       &screen_width, &screen_height);
<<<<<<< HEAD
        }

        int w = GetOSFrame().width;
        int h = GetOSFrame().height;

        if (impl_->wants_auto_size_) {
            ImGui::NewFrame();
            ImGui::PushFont(impl_->imgui_.system_font);
            auto pref = CalcPreferredSize();
            ImGui::PopFont();
            ImGui::EndFrame();

            w = std::min(screen_width,
                         int(std::round(pref.width / impl_->imgui_.scaling)));
            // screen_height is the screen height, not the usable screen height.
            // If we cannot call glfwGetMonitorWorkarea(), then we need to guess
            // at the size. The window titlebar is about 2 * em, and then there
            // is often a global menubar (Linux/GNOME, macOS) or a toolbar
            // (Windows). A toolbar is somewhere around 2 - 3 ems.
            int unusable_height = 4 * impl_->theme_.font_size;
            h = std::min(screen_height - unusable_height,
                         int(std::round(pref.height / impl_->imgui_.scaling)));
            glfwSetWindowSize(impl_->window_, w, h);
        }

        if (impl_->wants_auto_center_) {
            glfwSetWindowPos(impl_->window_, (screen_width - w) / 2,
                             (screen_height - h) / 2);
        }

=======
        }

        int w = GetOSFrame().width;
        int h = GetOSFrame().height;

        if (impl_->wants_auto_size_) {
            ImGui::NewFrame();
            ImGui::PushFont(impl_->imgui_.system_font);
            auto pref = CalcPreferredSize();
            ImGui::PopFont();
            ImGui::EndFrame();

            w = std::min(screen_width,
                         int(std::round(pref.width / impl_->imgui_.scaling)));
            // screen_height is the screen height, not the usable screen height.
            // If we cannot call glfwGetMonitorWorkarea(), then we need to guess
            // at the size. The window titlebar is about 2 * em, and then there
            // is often a global menubar (Linux/GNOME, macOS) or a toolbar
            // (Windows). A toolbar is somewhere around 2 - 3 ems.
            int unusable_height = 4 * impl_->theme_.font_size;
            h = std::min(screen_height - unusable_height,
                         int(std::round(pref.height / impl_->imgui_.scaling)));
            glfwSetWindowSize(impl_->window_, w, h);
        }

        if (impl_->wants_auto_center_) {
            glfwSetWindowPos(impl_->window_, (screen_width - w) / 2,
                             (screen_height - h) / 2);
        }

>>>>>>> 2a55f8ed
        impl_->wants_auto_size_ = false;
        impl_->wants_auto_center_ = false;

        OnResize();
    }

    // Resizing looks bad if drawing takes a long time, so turn off MSAA
    // while we resize. On macOS this is critical, because the GL driver does
    // not release the memory for all the buffers of the new sizes right away
    // so it eats up GBs of memory rapidly and then resizing looks awful and
    // eventually stops working correctly. Unfortunately, there isn't a good
    // way to tell when we've stopped resizing, so we use the mouse movement.
    // (We get no mouse events while resizing, so any mouse even must mean we
    // are no longer resizing.)
    if (!impl_->is_resizing_) {
        impl_->is_resizing_ = true;
        ChangeAllRenderQuality(SceneWidget::Quality::FAST, impl_->children_);
    }

    RestoreDrawContext(old_context);
}

void Window::OnMouseEvent(const MouseEvent& e) {
    MakeDrawContextCurrent();

    // We don't have a good way of determining when resizing ends; the most
    // likely action after resizing a window is to move the mouse.
    if (impl_->is_resizing_) {
        impl_->is_resizing_ = false;
        ChangeAllRenderQuality(SceneWidget::Quality::BEST, impl_->children_);
    }

    impl_->mouse_mods_ = e.modifiers;

    switch (e.type) {
        case MouseEvent::MOVE:
        case MouseEvent::BUTTON_DOWN:
        case MouseEvent::DRAG:
        case MouseEvent::BUTTON_UP:
            break;
        case MouseEvent::WHEEL: {
            ImGuiIO& io = ImGui::GetIO();
            float dx = 0.0, dy = 0.0;
            if (e.wheel.dx != 0) {
                dx = e.wheel.dx / std::abs(e.wheel.dx);  // get sign
            }
            if (e.wheel.dy != 0) {
                dy = e.wheel.dy / std::abs(e.wheel.dy);  // get sign
            }
            // Note: ImGUI's documentation says that 1 unit of wheel movement
            //       is about 5 lines of text scrolling.
            if (e.wheel.isTrackpad) {
                io.MouseWheelH += dx * 0.25;
                io.MouseWheel += dy * 0.25;
            } else {
                io.MouseWheelH += dx;
                io.MouseWheel += dy;
            }
            break;
        }
    }

    if (impl_->mouse_grabber_widget_) {
        impl_->mouse_grabber_widget_->Mouse(e);
        if (e.type == MouseEvent::BUTTON_UP) {
            impl_->mouse_grabber_widget_ = nullptr;
        }
        return;
    }

    // Some ImGUI widgets have popup windows, in particular, the color
    // picker, which creates a popup window when you click on the color
    // patch. Since these aren't gui::Widgets, we don't know about them,
    // and will deliver mouse events to something below them. So find any
    // that would use the mouse, and if it isn't a toplevel child, then
    // eat the event for it.
    if (e.type == MouseEvent::BUTTON_DOWN || e.type == MouseEvent::BUTTON_UP) {
        ImGuiContext* context = ImGui::GetCurrentContext();
        for (auto* w : context->Windows) {
            if (!w->Hidden && w->Flags & ImGuiWindowFlags_Popup) {
                Rect r(w->Pos.x, w->Pos.y, w->Size.x, w->Size.y);
                if (r.Contains(e.x, e.y)) {
                    bool weKnowThis = false;
                    for (auto child : impl_->children_) {
                        if (child->GetFrame() == r) {
                            weKnowThis = true;
                            break;
                        }
                    }
                    if (!weKnowThis) {
                        // This is not a rect that is one of our children,
                        // must be an ImGUI internal popup. Eat event.
                        return;
                    }
                }
            }
        }
    }

    // Iterate backwards so that we send mouse events from the top down.
    auto HandleMouseForChild = [this](const MouseEvent& e,
                                      std::shared_ptr<Widget> child) -> bool {
        if (child->GetFrame().Contains(e.x, e.y) && child->IsVisible()) {
            if (e.type == MouseEvent::BUTTON_DOWN) {
                SetFocusWidget(child.get());
            }
            auto result = child->Mouse(e);
            if (e.type == MouseEvent::BUTTON_DOWN) {
                if (result == Widget::EventResult::CONSUMED) {
                    impl_->mouse_grabber_widget_ = child.get();
                }
            } else if (e.type == MouseEvent::BUTTON_UP) {
                impl_->mouse_grabber_widget_ = nullptr;
            }
            return true;
        }
        return false;
    };
    if (impl_->active_dialog_) {
        HandleMouseForChild(e, impl_->active_dialog_);
    } else {
        // Mouse move and wheel always get delivered.
        // Button up and down get delivered if they weren't in an ImGUI popup.
        // Drag should only be delivered if the grabber widget exists;
        // if it is null, then the mouse is being dragged over an ImGUI popup.
        if (e.type != MouseEvent::DRAG || impl_->mouse_grabber_widget_) {
            std::vector<std::shared_ptr<Widget>>& children = impl_->children_;
            for (auto it = children.rbegin(); it != children.rend(); ++it) {
                if (HandleMouseForChild(e, *it)) {
                    break;
                }
            }
        }
    }
}

void Window::OnKeyEvent(const KeyEvent& e) {
    auto this_mod = 0;
    if (e.key == KEY_LSHIFT || e.key == KEY_RSHIFT) {
        this_mod = int(KeyModifier::SHIFT);
    } else if (e.key == KEY_LCTRL || e.key == KEY_RCTRL) {
        this_mod = int(KeyModifier::CTRL);
    } else if (e.key == KEY_ALT) {
        this_mod = int(KeyModifier::ALT);
    } else if (e.key == KEY_META) {
        this_mod = int(KeyModifier::META);
    }

    if (e.type == KeyEvent::UP) {
        impl_->mouse_mods_ &= ~this_mod;
    } else {
        impl_->mouse_mods_ |= this_mod;
    }

    auto old_context = MakeDrawContextCurrent();
    ImGuiIO& io = ImGui::GetIO();
    if (e.key < IM_ARRAYSIZE(io.KeysDown)) {
        io.KeysDown[e.key] = (e.type == KeyEvent::DOWN);
    }

    // If an ImGUI widget is not getting keystrokes, we can send them to
    // non-ImGUI widgets
    if (ImGui::GetCurrentContext()->ActiveId == 0 && impl_->focus_widget_) {
        impl_->focus_widget_->Key(e);
    }

    RestoreDrawContext(old_context);
}

void Window::OnTextInput(const TextInputEvent& e) {
    auto old_context = MakeDrawContextCurrent();
    ImGuiIO& io = ImGui::GetIO();
    io.AddInputCharactersUTF8(e.utf8);
    RestoreDrawContext(old_context);
}

bool Window::OnTickEvent(const TickEvent& e) {
    auto old_context = MakeDrawContextCurrent();
    bool redraw = false;
    for (auto child : impl_->children_) {
        if (child->Tick(e) == Widget::DrawResult::REDRAW) {
            redraw = true;
        }
    }
    RestoreDrawContext(old_context);
    return redraw;
}

void Window::OnDragDropped(const char* path) {}

// ----------------------------------------------------------------------------
void Window::DrawCallback(GLFWwindow* window) {
    Window* w = static_cast<Window*>(glfwGetWindowUserPointer(window));
    if (w->OnDraw() == Window::REDRAW) {
        // Can't just draw here, because Filament sometimes fences within
        // a draw, and then you can get two draws happening at the same
        // time, which ends up with a crash.
        w->PostRedraw();
    }
}

void Window::ResizeCallback(GLFWwindow* window, int os_width, int os_height) {
    Window* w = static_cast<Window*>(glfwGetWindowUserPointer(window));
    w->OnResize();
    UpdateAfterEvent(w);
}

void Window::WindowMovedCallback(GLFWwindow* window, int os_x, int os_y) {
#ifdef __APPLE__
    // On macOS we need to recreate the swap chain if the window changes
    // size OR MOVES!
    Window* w = static_cast<Window*>(glfwGetWindowUserPointer(window));
    w->OnResize();
    UpdateAfterEvent(w);
#endif
}

void Window::RescaleCallback(GLFWwindow* window, float xscale, float yscale) {
    Window* w = static_cast<Window*>(glfwGetWindowUserPointer(window));
    w->OnResize();
    UpdateAfterEvent(w);
}

void Window::MouseMoveCallback(GLFWwindow* window, double x, double y) {
    Window* w = static_cast<Window*>(glfwGetWindowUserPointer(window));
    int buttons = 0;
    for (int b = GLFW_MOUSE_BUTTON_1; b < GLFW_MOUSE_BUTTON_5; ++b) {
        if (glfwGetMouseButton(window, b) == GLFW_PRESS) {
            buttons |= MouseButtonFromGLFW(b);
        }
    }
    float scaling = w->GetScaling();
    int ix = int(std::ceil(x * scaling));
    int iy = int(std::ceil(y * scaling));

    auto type = (buttons == 0 ? MouseEvent::MOVE : MouseEvent::DRAG);
    MouseEvent me = {type, ix, iy, w->impl_->mouse_mods_};
    me.button.button = MouseButton(buttons);

    w->OnMouseEvent(me);
    UpdateAfterEvent(w);
}

void Window::MouseButtonCallback(GLFWwindow* window,
                                 int button,
                                 int action,
                                 int mods) {
    Window* w = static_cast<Window*>(glfwGetWindowUserPointer(window));

    auto type = (action == GLFW_PRESS ? MouseEvent::BUTTON_DOWN
                                      : MouseEvent::BUTTON_UP);
    double mx, my;
    glfwGetCursorPos(window, &mx, &my);
    float scaling = w->GetScaling();
    int ix = int(std::ceil(mx * scaling));
    int iy = int(std::ceil(my * scaling));

    MouseEvent me = {type, ix, iy, KeymodsFromGLFW(mods)};
    me.button.button = MouseButton(MouseButtonFromGLFW(button));

    w->OnMouseEvent(me);
    UpdateAfterEvent(w);
}

void Window::MouseScrollCallback(GLFWwindow* window, double dx, double dy) {
    Window* w = static_cast<Window*>(glfwGetWindowUserPointer(window));

    double mx, my;
    glfwGetCursorPos(window, &mx, &my);
    float scaling = w->GetScaling();
    int ix = int(std::ceil(mx * scaling));
    int iy = int(std::ceil(my * scaling));

    MouseEvent me = {MouseEvent::WHEEL, ix, iy, w->impl_->mouse_mods_};
    me.wheel.dx = dx;
    me.wheel.dy = dy;

    // GLFW doesn't give us any information about whether this scroll event
    // came from a mousewheel or a trackpad two-finger scroll.
#if __APPLE__
    me.wheel.isTrackpad = true;
#else
    me.wheel.isTrackpad = false;
#endif  // __APPLE__

    w->OnMouseEvent(me);
    UpdateAfterEvent(w);
}

void Window::KeyCallback(
        GLFWwindow* window, int key, int scancode, int action, int mods) {
    static std::unordered_map<int, uint32_t> g_GLFW2Key = {
            {GLFW_KEY_BACKSPACE, KEY_BACKSPACE},
            {GLFW_KEY_TAB, KEY_TAB},
            {GLFW_KEY_ENTER, KEY_ENTER},
            {GLFW_KEY_ESCAPE, KEY_ESCAPE},
            {GLFW_KEY_DELETE, KEY_DELETE},
            {GLFW_KEY_LEFT_SHIFT, KEY_LSHIFT},
            {GLFW_KEY_RIGHT_SHIFT, KEY_RSHIFT},
            {GLFW_KEY_LEFT_CONTROL, KEY_LCTRL},
            {GLFW_KEY_RIGHT_CONTROL, KEY_RCTRL},
            {GLFW_KEY_LEFT_ALT, KEY_ALT},
            {GLFW_KEY_RIGHT_ALT, KEY_ALT},
            {GLFW_KEY_LEFT_SUPER, KEY_META},
            {GLFW_KEY_RIGHT_SUPER, KEY_META},
            {GLFW_KEY_CAPS_LOCK, KEY_CAPSLOCK},
            {GLFW_KEY_LEFT, KEY_LEFT},
            {GLFW_KEY_RIGHT, KEY_RIGHT},
            {GLFW_KEY_UP, KEY_UP},
            {GLFW_KEY_DOWN, KEY_DOWN},
            {GLFW_KEY_INSERT, KEY_INSERT},
            {GLFW_KEY_HOME, KEY_HOME},
            {GLFW_KEY_END, KEY_END},
            {GLFW_KEY_PAGE_UP, KEY_PAGEUP},
            {GLFW_KEY_PAGE_DOWN, KEY_PAGEDOWN},
    };
    Window* w = static_cast<Window*>(glfwGetWindowUserPointer(window));

    auto type = (action == GLFW_RELEASE ? KeyEvent::Type::UP
                                        : KeyEvent::Type::DOWN);

    uint32_t k = key;
    if (key >= 'A' && key <= 'Z') {
        k += 32;  // GLFW gives uppercase for letters, convert to lowercase
    } else {
        auto it = g_GLFW2Key.find(key);
        if (it != g_GLFW2Key.end()) {
            k = it->second;
        }
    }
    KeyEvent e = {type, k, (action == GLFW_REPEAT)};

    w->OnKeyEvent(e);
    UpdateAfterEvent(w);
}

void Window::CharCallback(GLFWwindow* window, unsigned int utf32char) {
    // Convert utf-32 to utf8
    // From https://stackoverflow.com/a/42013433/218226
    // Note: This code handles all characters, but non-European characters
    //       won't draw unless we will include them in the ImGUI font (which
    //       is prohibitively large for hanzi/kanji)
    char utf8[5];
    if (utf32char <= 0x7f) {
        utf8[0] = utf32char;
        utf8[1] = '\0';
    } else if (utf32char <= 0x7ff) {
        utf8[0] = 0xc0 | (utf32char >> 6);
        utf8[1] = 0x80 | (utf32char & 0x3f);
        utf8[2] = '\0';
    } else if (utf32char <= 0xffff) {
        utf8[0] = 0xe0 | (utf32char >> 12);
        utf8[1] = 0x80 | ((utf32char >> 6) & 0x3f);
        utf8[2] = 0x80 | (utf32char & 0x3f);
        utf8[3] = '\0';
    } else if (utf32char <= 0x10ffff) {
        utf8[0] = 0xf0 | (utf32char >> 18);
        utf8[1] = 0x80 | ((utf32char >> 12) & 0x3f);
        utf8[2] = 0x80 | ((utf32char >> 6) & 0x3f);
        utf8[3] = 0x80 | (utf32char & 0x3f);
        utf8[4] = '\0';
    } else {
        // These characters are supposed to be forbidden, but just in case
        utf8[0] = '?';
        utf8[1] = '\0';
    }

    Window* w = static_cast<Window*>(glfwGetWindowUserPointer(window));
    w->OnTextInput(TextInputEvent{utf8});
    UpdateAfterEvent(w);
}

void Window::DragDropCallback(GLFWwindow* window,
                              int count,
                              const char* paths[]) {
    Window* w = static_cast<Window*>(glfwGetWindowUserPointer(window));
    for (int i = 0; i < count; ++i) {
        w->OnDragDropped(paths[i]);
    }
    UpdateAfterEvent(w);
}

void Window::CloseCallback(GLFWwindow* window) {
    Window* w = static_cast<Window*>(glfwGetWindowUserPointer(window));
    Application::GetInstance().RemoveWindow(w);
}

void Window::UpdateAfterEvent(Window* w) { w->PostRedraw(); }

}  // namespace gui
}  // namespace visualization
}  // namespace open3d<|MERGE_RESOLUTION|>--- conflicted
+++ resolved
@@ -875,7 +875,6 @@
             // int xpos, ypos;
             // glfwGetMonitorWorkarea(monitor, &xpos, &ypos,
             //                       &screen_width, &screen_height);
-<<<<<<< HEAD
         }
 
         int w = GetOSFrame().width;
@@ -906,38 +905,6 @@
                              (screen_height - h) / 2);
         }
 
-=======
-        }
-
-        int w = GetOSFrame().width;
-        int h = GetOSFrame().height;
-
-        if (impl_->wants_auto_size_) {
-            ImGui::NewFrame();
-            ImGui::PushFont(impl_->imgui_.system_font);
-            auto pref = CalcPreferredSize();
-            ImGui::PopFont();
-            ImGui::EndFrame();
-
-            w = std::min(screen_width,
-                         int(std::round(pref.width / impl_->imgui_.scaling)));
-            // screen_height is the screen height, not the usable screen height.
-            // If we cannot call glfwGetMonitorWorkarea(), then we need to guess
-            // at the size. The window titlebar is about 2 * em, and then there
-            // is often a global menubar (Linux/GNOME, macOS) or a toolbar
-            // (Windows). A toolbar is somewhere around 2 - 3 ems.
-            int unusable_height = 4 * impl_->theme_.font_size;
-            h = std::min(screen_height - unusable_height,
-                         int(std::round(pref.height / impl_->imgui_.scaling)));
-            glfwSetWindowSize(impl_->window_, w, h);
-        }
-
-        if (impl_->wants_auto_center_) {
-            glfwSetWindowPos(impl_->window_, (screen_width - w) / 2,
-                             (screen_height - h) / 2);
-        }
-
->>>>>>> 2a55f8ed
         impl_->wants_auto_size_ = false;
         impl_->wants_auto_center_ = false;
 
