--- conflicted
+++ resolved
@@ -54,20 +54,11 @@
     using Super = Widget;
 
 public:
-<<<<<<< HEAD
     explicit SceneWidget();
-=======
-    explicit SceneWidget(visualization::rendering::Scene& scene);
->>>>>>> e2ade74f
     ~SceneWidget() override;
 
     void SetFrame(const Rect& f) override;
     void SetBackgroundColor(const Color& color);
-<<<<<<< HEAD
-=======
-    void SetDiscardBuffers(
-            const visualization::rendering::View::TargetBuffers& buffers);
->>>>>>> e2ade74f
 
     enum Controls { ROTATE_OBJ, FLY, ROTATE_SUN, ROTATE_IBL, ROTATE_MODEL };
     void SetViewControls(Controls mode);
@@ -75,46 +66,23 @@
     void SetupCamera(float verticalFoV,
                      const geometry::AxisAlignedBoundingBox& geometry_bounds,
                      const Eigen::Vector3f& center_of_rotation);
-<<<<<<< HEAD
     void SetOnCameraChanged(
-            std::function<void(visualization::Camera*)> on_cam_changed);
-=======
-    void SetCameraChangedCallback(
             std::function<void(visualization::rendering::Camera*)>
                     on_cam_changed);
->>>>>>> e2ade74f
 
     /// Enables changing the directional light with the mouse.
     /// SceneWidget will update the light's direction, so onDirChanged is
     /// only needed if other things need to be updated (like a UI).
-<<<<<<< HEAD
     void SetOnSunDirectionChanged(
-=======
-    void SelectDirectionalLight(
-            visualization::rendering::LightHandle dirLight,
->>>>>>> e2ade74f
             std::function<void(const Eigen::Vector3f&)> on_dir_changed);
     /// Enables showing the skybox while in skybox ROTATE_IBL mode.
     void SetSkyboxHandle(visualization::rendering::SkyboxHandle skybox,
                          bool is_on);
 
-<<<<<<< HEAD
-    void SetScene(std::shared_ptr<Open3DScene> scene);
-    std::shared_ptr<Open3DScene> GetScene() const;
+    void SetScene(std::shared_ptr<rendering::Open3DScene> scene);
+    std::shared_ptr<rendering::Open3DScene> GetScene() const;
 
-    View* GetRenderView() const;  // is nullptr if no scene
-=======
-    struct ModelDescription {
-        visualization::rendering::GeometryHandle axes;
-        std::vector<visualization::rendering::GeometryHandle> point_clouds;
-        std::vector<visualization::rendering::GeometryHandle> meshes;
-        // Optional point clouds drawn instead of 'pointClouds' when rotating.
-        // These should have substantially fewer points than the originals
-        // so that rotations are faster.
-        std::vector<visualization::rendering::GeometryHandle> fast_point_clouds;
-    };
-    void SetModel(const ModelDescription& desc);
->>>>>>> e2ade74f
+    rendering::View* GetRenderView() const;  // is nullptr if no scene
 
     enum class Quality { FAST, BEST };
     void SetRenderQuality(Quality level);
@@ -127,12 +95,6 @@
     };
     void GoToCameraPreset(CameraPreset preset);
 
-<<<<<<< HEAD
-=======
-    visualization::rendering::View* GetView() const;
-    visualization::rendering::Scene* GetScene() const;
-
->>>>>>> e2ade74f
     Widget::DrawResult Draw(const DrawContext& context) override;
 
     Widget::EventResult Mouse(const MouseEvent& e) override;
