// ----------------------------------------------------------------------------
// -                        Open3D: www.open3d.org                            -
// ----------------------------------------------------------------------------
// The MIT License (MIT)
//
// Copyright (c) 2020 www.open3d.org
//
// Permission is hereby granted, free of charge, to any person obtaining a copy
// of this software and associated documentation files (the "Software"), to deal
// in the Software without restriction, including without limitation the rights
// to use, copy, modify, merge, publish, distribute, sublicense, and/or sell
// copies of the Software, and to permit persons to whom the Software is
// furnished to do so, subject to the following conditions:
//
// The above copyright notice and this permission notice shall be included in
// all copies or substantial portions of the Software.
//
// THE SOFTWARE IS PROVIDED "AS IS", WITHOUT WARRANTY OF ANY KIND, EXPRESS OR
// IMPLIED, INCLUDING BUT NOT LIMITED TO THE WARRANTIES OF MERCHANTABILITY,
// FITNESS FOR A PARTICULAR PURPOSE AND NONINFRINGEMENT. IN NO EVENT SHALL THE
// AUTHORS OR COPYRIGHT HOLDERS BE LIABLE FOR ANY CLAIM, DAMAGES OR OTHER
// LIABILITY, WHETHER IN AN ACTION OF CONTRACT, TORT OR OTHERWISE, ARISING
// FROM, OUT OF OR IN CONNECTION WITH THE SOFTWARE OR THE USE OR OTHER DEALINGS
// IN THE SOFTWARE.
// ----------------------------------------------------------------------------

#include "open3d/visualization/visualizer/O3DVisualizer.h"

#include <set>
#include <unordered_map>
#include <unordered_set>

#include "open3d/Open3DConfig.h"
#include "open3d/geometry/Image.h"
#include "open3d/geometry/LineSet.h"
#include "open3d/geometry/Octree.h"
#include "open3d/geometry/PointCloud.h"
#include "open3d/geometry/VoxelGrid.h"
#include "open3d/io/ImageIO.h"
#include "open3d/t/geometry/PointCloud.h"
#include "open3d/t/geometry/TriangleMesh.h"
#include "open3d/utility/Console.h"
#include "open3d/utility/FileSystem.h"
#include "open3d/visualization/gui/Application.h"
#include "open3d/visualization/gui/Button.h"
#include "open3d/visualization/gui/Checkbox.h"
#include "open3d/visualization/gui/ColorEdit.h"
#include "open3d/visualization/gui/Combobox.h"
#include "open3d/visualization/gui/Dialog.h"
#include "open3d/visualization/gui/FileDialog.h"
#include "open3d/visualization/gui/Label.h"
#include "open3d/visualization/gui/Layout.h"
#include "open3d/visualization/gui/ListView.h"
#include "open3d/visualization/gui/NumberEdit.h"
#include "open3d/visualization/gui/SceneWidget.h"
#include "open3d/visualization/gui/Slider.h"
#include "open3d/visualization/gui/TabControl.h"
#include "open3d/visualization/gui/Theme.h"
#include "open3d/visualization/gui/TreeView.h"
#include "open3d/visualization/gui/VectorEdit.h"
#include "open3d/visualization/rendering/Model.h"
#include "open3d/visualization/rendering/Open3DScene.h"
#include "open3d/visualization/rendering/Scene.h"
#include "open3d/visualization/visualizer/GuiWidgets.h"
#include "open3d/visualization/visualizer/O3DVisualizerSelections.h"
#include "open3d/visualization/visualizer/Receiver.h"

#define GROUPS_USE_TREE 1

using namespace open3d::visualization::gui;
using namespace open3d::visualization::rendering;

namespace open3d {
namespace visualization {
namespace visualizer {

namespace {
static const std::string kShaderLit = "defaultLit";
static const std::string kShaderUnlit = "defaultUnlit";
static const std::string kShaderUnlitLines = "unlitLine";

static const std::string kDefaultIBL = "default";

enum MenuId {
    MENU_ABOUT = 0,
    MENU_EXPORT_RGB,
    MENU_CLOSE,
    MENU_SETTINGS,
    MENU_ACTIONS_BASE = 1000 /* this should be last */
};

template <typename T>
std::shared_ptr<T> GiveOwnership(T *ptr) {
    return std::shared_ptr<T>(ptr);
}

class ButtonList : public Widget {
public:
    explicit ButtonList(int spacing) : spacing_(spacing) {}

    void SetWidth(int width) { width_ = width; }

    Size CalcPreferredSize(const LayoutContext &context,
                           const Constraints &constraints) const override {
        auto frames = CalcFrames(context, constraints);
        if (!frames.empty()) {
            // Add spacing on the bottom to look like the start of a new row
            return Size(width_,
                        frames.back().GetBottom() - frames[0].y + spacing_);
        } else {
            return Size(width_, 0);
        }
    }

    void Layout(const LayoutContext &context) override {
        auto frames = CalcFrames(context, Constraints());
        auto &children = GetChildren();
        for (size_t i = 0; i < children.size(); ++i) {
            children[i]->SetFrame(frames[i]);
        }
    }

    size_t size() const { return GetChildren().size(); }

private:
    int spacing_;
    int width_ = 10000;

    std::vector<Rect> CalcFrames(const LayoutContext &context,
                                 const Widget::Constraints &constraints) const {
        auto &f = GetFrame();
        std::vector<Rect> frames;
        int x = f.x;
        int y = f.y;
        int lineHeight = 0;
        for (auto child : GetChildren()) {
            auto pref = child->CalcPreferredSize(context, constraints);
            if (x > f.x && x + pref.width > f.x + width_) {
                y = y + lineHeight + spacing_;
                x = f.x;
                lineHeight = 0;
            }
            frames.emplace_back(x, y, pref.width, pref.height);
            x += pref.width + spacing_;
            lineHeight = std::max(lineHeight, pref.height);
        }
        return frames;
    }
};

class EmptyIfHiddenVert : public CollapsableVert {
    using Super = CollapsableVert;

public:
    EmptyIfHiddenVert(const char *text) : CollapsableVert(text) {}
    EmptyIfHiddenVert(const char *text,
                      int spacing,
                      const Margins &margins = Margins())
        : CollapsableVert(text, spacing, margins) {}

    void SetVisible(bool vis) override {
        Super::SetVisible(vis);
        Super::SetIsOpen(vis);
        needsLayout_ = true;
    }

    Size CalcPreferredSize(const LayoutContext &context,
                           const Constraints &constraints) const override {
        if (IsVisible()) {
            return Super::CalcPreferredSize(context, constraints);
        } else {
            return Size(0, 0);
        }
    }

    Widget::DrawResult Draw(const DrawContext &context) override {
        auto result = Super::Draw(context);
        if (needsLayout_) {
            needsLayout_ = false;
            return Widget::DrawResult::RELAYOUT;
        } else {
            return result;
        }
    }

private:
    bool needsLayout_ = false;
};

class DrawObjectTreeCell : public Widget {
    using Super = Widget;

public:
    enum { FLAG_NONE = 0, FLAG_GROUP = (1 << 0), FLAG_TIME = (1 << 1) };

    DrawObjectTreeCell(const char *name,
                       const char *group,
                       double time,
                       bool is_checked,
                       int flags,
                       std::function<void(bool)> on_toggled) {
        flags_ = flags;

        std::string time_str;
        if (flags & FLAG_TIME) {
            char buf[32];
            if (time == double(int(time))) {
                snprintf(buf, sizeof(buf), "t=%d", int(time));
            } else {
                snprintf(buf, sizeof(buf), "t=%g", time);
            }
            time_str = std::string(buf);
        }

        // We don't want any text in the checkbox, but passing "" seems to make
        // it not toggle, so we need to pass in something. This way it will
        // just be extra spacing.
        checkbox_ = std::make_shared<Checkbox>(" ");
        checkbox_->SetChecked(is_checked);
        checkbox_->SetOnChecked(on_toggled);
        name_ = std::make_shared<Label>(name);
        group_ = std::make_shared<Label>((flags & FLAG_GROUP) ? group : "");
        time_ = std::make_shared<Label>(time_str.c_str());
        AddChild(checkbox_);
        AddChild(name_);
        AddChild(group_);
        AddChild(time_);
    }

    ~DrawObjectTreeCell() {}

    std::shared_ptr<Checkbox> GetCheckbox() { return checkbox_; }
    std::shared_ptr<Label> GetName() { return name_; }

    Size CalcPreferredSize(const LayoutContext &context,
                           const Constraints &constraints) const override {
        auto check_pref = checkbox_->CalcPreferredSize(context, constraints);
        auto name_pref = name_->CalcPreferredSize(context, constraints);
        int w = check_pref.width + name_pref.width + GroupWidth(context.theme) +
                TimeWidth(context.theme);
        return Size(w, std::max(check_pref.height, name_pref.height));
    }

    void Layout(const LayoutContext &context) override {
        auto &frame = GetFrame();
        auto check_width =
                checkbox_->CalcPreferredSize(context, Constraints()).width;
        checkbox_->SetFrame(Rect(frame.x, frame.y, check_width, frame.height));
        auto group_width = GroupWidth(context.theme);
        auto time_width = TimeWidth(context.theme);
        auto x = checkbox_->GetFrame().GetRight();
        auto name_width = frame.GetRight() - group_width - time_width - x;
        name_->SetFrame(Rect(x, frame.y, name_width, frame.height));
        x += name_width;
        group_->SetFrame(Rect(x, frame.y, group_width, frame.height));
        x += group_width;
        time_->SetFrame(Rect(x, frame.y, time_width, frame.height));
    }

private:
    int flags_;
    std::shared_ptr<Checkbox> checkbox_;
    std::shared_ptr<Label> name_;
    std::shared_ptr<Label> group_;
    std::shared_ptr<Label> time_;

    int GroupWidth(const Theme &theme) const {
        if (flags_ & FLAG_GROUP) {
            return 5 * theme.font_size;
        } else {
            return 0;
        }
    }

    int TimeWidth(const Theme &theme) const {
        if (flags_ & FLAG_TIME) {
            return 3 * theme.font_size;
        } else {
            return 0;
        }
    }
};

struct LightingProfile {
    std::string name;
    Open3DScene::LightingProfile profile;
};

static const char *kCustomName = "Custom";
static const std::vector<LightingProfile> gLightingProfiles = {
        {"Hard shadows", Open3DScene::LightingProfile::HARD_SHADOWS},
        {"Dark shadows", Open3DScene::LightingProfile::DARK_SHADOWS},
        {"Medium shadows", Open3DScene::LightingProfile::MED_SHADOWS},
        {"Soft shadows", Open3DScene::LightingProfile::SOFT_SHADOWS},
        {"No shadows", Open3DScene::LightingProfile::NO_SHADOWS}};

}  // namespace

struct O3DVisualizer::Impl {
    std::set<std::string> added_names_;
    std::set<std::string> added_groups_;
    std::vector<DrawObject> objects_;
    std::shared_ptr<O3DVisualizerSelections> selections_;
    bool polygon_selection_unselects_ = false;
    bool selections_need_update_ = true;
    std::function<void(double)> on_animation_;
    std::function<bool()> on_animation_tick_;
    std::shared_ptr<Receiver> receiver_;

    UIState ui_state_;
    bool can_auto_show_settings_ = true;

    double min_time_ = 0.0;
    double max_time_ = 0.0;
    double start_animation_clock_time_ = 0.0;
    double next_animation_tick_clock_time_ = 0.0;
    double last_animation_tick_clock_time_ = 0.0;

    Window *window_ = nullptr;
    SceneWidget *scene_ = nullptr;

    struct {
        // We only keep pointers here because that way we don't have to release
        // all the shared_ptrs at destruction just to ensure that the gui gets
        // destroyed before the Window, because the Window will do that for us.
        Menu *actions_menu;
        std::unordered_map<int, std::function<void(O3DVisualizer &)>>
                menuid2action;

        Vert *panel;
        CollapsableVert *mouse_panel;
        TabControl *mouse_tab;
        Vert *view_panel;
        SceneWidget::Controls view_mouse_mode;
        std::map<SceneWidget::Controls, Button *> mouse_buttons;
        Vert *pick_panel;
        Horiz *polygon_selection_panel;
        Button *new_selection_set;
        Button *delete_selection_set;
        ListView *selection_sets;

        CollapsableVert *scene_panel;
        Checkbox *show_skybox;
        Checkbox *show_axes;
        Checkbox *show_ground;
        Combobox *ground_plane;
        ColorEdit *bg_color;
        Slider *point_size;
        Combobox *shader;
        Combobox *lighting;

        CollapsableVert *light_panel;
        Checkbox *use_ibl;
        Checkbox *use_sun;
        Combobox *ibl_names;
        Slider *ibl_intensity;
        Slider *sun_intensity;
        VectorEdit *sun_dir;
        ColorEdit *sun_color;

        CollapsableVert *geometries_panel;
        TreeView *geometries;
#if GROUPS_USE_TREE
        std::map<std::string, TreeView::ItemId> group2itemid;
#endif  // GROUPS_USE_TREE
        std::map<std::string, TreeView::ItemId> object2itemid;

#if !GROUPS_USE_TREE
        EmptyIfHiddenVert *groups_panel;
        TreeView *groups;
#endif  // !GROUPS_USE_TREE

        EmptyIfHiddenVert *time_panel;
        Slider *time_slider;
        NumberEdit *time_edit;
        SmallToggleButton *play;

        EmptyIfHiddenVert *actions_panel;
        ButtonList *actions;
    } settings;

    void Construct(O3DVisualizer *w) {
        if (window_) {
            return;
        }

        window_ = w;
        scene_ = new SceneWidget();
        selections_ = std::make_shared<O3DVisualizerSelections>(*scene_);
        scene_->SetScene(std::make_shared<Open3DScene>(w->GetRenderer()));
        scene_->EnableSceneCaching(true);  // smoother UI with large geometry
        scene_->SetOnPointsPicked(
                [this](const std::map<
                               std::string,
                               std::vector<std::pair<size_t, Eigen::Vector3d>>>
                               &indices,
                       int keymods) {
                    if ((keymods & int(KeyModifier::SHIFT)) ||
                        polygon_selection_unselects_) {
                        selections_->UnselectIndices(indices);
                    } else {
                        selections_->SelectIndices(indices);
                    }
                    polygon_selection_unselects_ = false;
                });
        w->AddChild(GiveOwnership(scene_));

        auto o3dscene = scene_->GetScene();
        o3dscene->SetBackground(ui_state_.bg_color);

        MakeSettingsUI();
        SetMouseMode(SceneWidget::Controls::ROTATE_CAMERA);
        SetLightingProfile(gLightingProfiles[2]);  // med shadows
        SetPointSize(ui_state_.point_size);  // sync selections_' point size
    }

    void MakeSettingsUI() {
        auto em = window_->GetTheme().font_size;
        auto half_em = int(std::round(0.5f * float(em)));
        auto v_spacing = int(std::round(0.25 * float(em)));

        settings.panel = new Vert(half_em);
        window_->AddChild(GiveOwnership(settings.panel));

        Margins margins(em, 0, half_em, 0);
        Margins tabbed_margins(0, half_em, 0, 0);

        settings.mouse_panel =
                new CollapsableVert("Mouse Controls", v_spacing, margins);
        settings.panel->AddChild(GiveOwnership(settings.mouse_panel));

        settings.mouse_tab = new TabControl();
        settings.mouse_panel->AddChild(GiveOwnership(settings.mouse_tab));

        settings.view_panel = new Vert(v_spacing, tabbed_margins);
        settings.pick_panel = new Vert(v_spacing, tabbed_margins);
        settings.mouse_tab->AddTab("Scene", GiveOwnership(settings.view_panel));
        settings.mouse_tab->AddTab("Selection",
                                   GiveOwnership(settings.pick_panel));
        settings.mouse_tab->SetOnSelectedTabChanged([this](int tab_idx) {
            if (tab_idx == 0) {
                SetMouseMode(settings.view_mouse_mode);
            } else {
                SetPicking();
            }
        });

        // Mouse countrols
        auto MakeMouseButton = [this](const char *name,
                                      SceneWidget::Controls type) {
            auto button = new SmallToggleButton(name);
            button->SetOnClicked([this, type]() { this->SetMouseMode(type); });
            this->settings.mouse_buttons[type] = button;
            return button;
        };
        auto *h = new Horiz(v_spacing);
        h->AddStretch();
        h->AddChild(GiveOwnership(MakeMouseButton(
                "Arcball", SceneWidget::Controls::ROTATE_CAMERA)));
        h->AddChild(GiveOwnership(
                MakeMouseButton("Fly", SceneWidget::Controls::FLY)));
        h->AddChild(GiveOwnership(
                MakeMouseButton("Model", SceneWidget::Controls::ROTATE_MODEL)));
        h->AddStretch();
        settings.view_panel->AddChild(GiveOwnership(h));

        h = new Horiz(v_spacing);
        h->AddStretch();
        h->AddChild(GiveOwnership(MakeMouseButton(
                "Sun Direction", SceneWidget::Controls::ROTATE_SUN)));
        h->AddChild(GiveOwnership(MakeMouseButton(
                "Environment", SceneWidget::Controls::ROTATE_IBL)));
        h->AddStretch();
        settings.view_panel->AddChild(GiveOwnership(h));
        settings.view_panel->AddFixed(half_em);

        auto *reset = new SmallButton("Reset Camera");
        reset->SetOnClicked([this]() { this->ResetCameraToDefault(); });

        h = new Horiz(v_spacing);
        h->AddStretch();
        h->AddChild(GiveOwnership(reset));
        h->AddStretch();
        settings.view_panel->AddChild(GiveOwnership(h));

        // Selection sets controls
        settings.new_selection_set = new SmallButton(" + ");
        settings.new_selection_set->SetOnClicked(
                [this]() { NewSelectionSet(); });
        settings.delete_selection_set = new SmallButton(" - ");
        settings.delete_selection_set->SetOnClicked([this]() {
            int idx = settings.selection_sets->GetSelectedIndex();
            RemoveSelectionSet(idx);
        });
        settings.selection_sets = new ListView();
        settings.selection_sets->SetOnValueChanged([this](const char *, bool) {
            SelectSelectionSet(settings.selection_sets->GetSelectedIndex());
        });

#if __APPLE__
        const char *selection_help =
                "Cmd-click to select a point\nCmd-ctrl-click to polygon select";
#else
        const char *selection_help =
                "Ctrl-click to select a point\nCmd-alt-click to polygon select";
#endif  // __APPLE__
        h = new Horiz();
        h->AddStretch();
        h->AddChild(std::make_shared<Label>(selection_help));
        h->AddStretch();
        settings.pick_panel->AddChild(GiveOwnership(h));

        h = new Horiz(int(std::round(0.25f * float(em))));
        settings.polygon_selection_panel = h;
        h->AddStretch();
        auto b = std::make_shared<SmallButton>("Select");
        b->SetOnClicked([this]() {
            scene_->DoPolygonPick(SceneWidget::PolygonPickAction::SELECT);
            settings.polygon_selection_panel->SetVisible(false);
        });
        h->AddChild(b);
        b = std::make_shared<SmallButton>("Unselect");
        b->SetOnClicked([this]() {
            polygon_selection_unselects_ = true;
            scene_->DoPolygonPick(SceneWidget::PolygonPickAction::SELECT);
            settings.polygon_selection_panel->SetVisible(false);
        });
        h->AddChild(b);
        b = std::make_shared<SmallButton>("Cancel");
        b->SetOnClicked([this]() {
            scene_->DoPolygonPick(SceneWidget::PolygonPickAction::CANCEL);
            settings.polygon_selection_panel->SetVisible(false);
        });
        h->AddChild(b);
        h->AddStretch();
        h->SetVisible(false);
        settings.pick_panel->AddChild(GiveOwnership(h));

        h = new Horiz(v_spacing);
        h->AddChild(std::make_shared<Label>("Selection Sets"));
        h->AddStretch();
        h->AddChild(GiveOwnership(settings.new_selection_set));
        h->AddChild(GiveOwnership(settings.delete_selection_set));
        settings.pick_panel->AddChild(GiveOwnership(h));
        settings.pick_panel->AddChild(GiveOwnership(settings.selection_sets));

        // Scene controls
        settings.scene_panel = new CollapsableVert("Scene", v_spacing, margins);
        settings.panel->AddChild(GiveOwnership(settings.scene_panel));

        settings.show_skybox = new Checkbox("Show Skybox");
        settings.show_skybox->SetOnChecked(
                [this](bool is_checked) { this->ShowSkybox(is_checked); });

        settings.show_axes = new Checkbox("Show Axis");
        settings.show_axes->SetOnChecked(
                [this](bool is_checked) { this->ShowAxes(is_checked); });

        settings.show_ground = new Checkbox("Show Ground");
        settings.show_ground->SetOnChecked(
                [this](bool is_checked) { this->ShowGround(is_checked); });

        settings.ground_plane = new Combobox();
        settings.ground_plane->AddItem("XZ");
        settings.ground_plane->AddItem("XY");
        settings.ground_plane->AddItem("YZ");
        settings.ground_plane->SetOnValueChanged([this](const char *item,
                                                        int idx) {
            if (idx == 1) {
                ui_state_.ground_plane = rendering::Scene::GroundPlane::XY;
            } else if (idx == 2) {
                ui_state_.ground_plane = rendering::Scene::GroundPlane::YZ;
            } else {
                ui_state_.ground_plane = rendering::Scene::GroundPlane::XZ;
            }
            this->ShowGround(ui_state_.show_ground);
        });

        h = new Horiz(v_spacing);
        h->AddChild(GiveOwnership(settings.show_axes));
        h->AddFixed(em);
        h->AddChild(GiveOwnership(settings.show_skybox));
        settings.scene_panel->AddChild(GiveOwnership(h));
        settings.scene_panel->AddChild(GiveOwnership(settings.show_ground));
        settings.scene_panel->AddChild(GiveOwnership(settings.ground_plane));

        settings.bg_color = new ColorEdit();
        settings.bg_color->SetValue(ui_state_.bg_color.x(),
                                    ui_state_.bg_color.y(),
                                    ui_state_.bg_color.z());
        settings.bg_color->SetOnValueChanged([this](const Color &c) {
            this->SetBackground({c.GetRed(), c.GetGreen(), c.GetBlue(), 1.0f},
                                nullptr);
        });

        settings.point_size = new Slider(Slider::INT);
        settings.point_size->SetLimits(1, 10);
        settings.point_size->SetValue(ui_state_.point_size);
        settings.point_size->SetOnValueChanged([this](const double newValue) {
            this->SetPointSize(int(newValue));
        });

        settings.shader = new Combobox();
        settings.shader->AddItem("Standard");
        settings.shader->AddItem("Unlit");
        settings.shader->AddItem("Normal Map");
        settings.shader->AddItem("Depth");
        settings.shader->SetOnValueChanged([this](const char *item, int idx) {
            if (idx == 1) {
                this->SetShader(O3DVisualizer::Shader::UNLIT);
            } else if (idx == 2) {
                this->SetShader(O3DVisualizer::Shader::NORMALS);
            } else if (idx == 3) {
                this->SetShader(O3DVisualizer::Shader::DEPTH);
            } else {
                this->SetShader(O3DVisualizer::Shader::STANDARD);
            }
        });

        settings.lighting = new Combobox();
        for (auto &profile : gLightingProfiles) {
            settings.lighting->AddItem(profile.name.c_str());
        }
        settings.lighting->AddItem(kCustomName);
        settings.lighting->SetOnValueChanged([this](const char *, int index) {
            if (index < int(gLightingProfiles.size())) {
                this->SetLightingProfile(gLightingProfiles[index]);
            }
        });

        auto *grid = new VGrid(2, v_spacing);
        settings.scene_panel->AddChild(GiveOwnership(grid));

        grid->AddChild(std::make_shared<Label>("BG Color"));
        grid->AddChild(GiveOwnership(settings.bg_color));
        grid->AddChild(std::make_shared<Label>("PointSize"));
        grid->AddChild(GiveOwnership(settings.point_size));
        grid->AddChild(std::make_shared<Label>("Shader"));
        grid->AddChild(GiveOwnership(settings.shader));
        grid->AddChild(std::make_shared<Label>("Lighting"));
        grid->AddChild(GiveOwnership(settings.lighting));

        // Light list
        settings.light_panel = new CollapsableVert("Lighting", 0, margins);
        settings.light_panel->SetIsOpen(false);
        settings.panel->AddChild(GiveOwnership(settings.light_panel));

        h = new Horiz(v_spacing);
        settings.use_ibl = new Checkbox("HDR map");
        settings.use_ibl->SetChecked(ui_state_.use_ibl);
        settings.use_ibl->SetOnChecked([this](bool checked) {
            this->ui_state_.use_ibl = checked;
            this->SetUIState(ui_state_);
            this->settings.lighting->SetSelectedValue(kCustomName);
        });

        settings.use_sun = new Checkbox("Sun");
        settings.use_sun->SetChecked(settings.use_sun);
        settings.use_sun->SetOnChecked([this](bool checked) {
            this->ui_state_.use_sun = checked;
            this->SetUIState(ui_state_);
            this->settings.lighting->SetSelectedValue(kCustomName);
        });

        h->AddChild(GiveOwnership(settings.use_ibl));
        h->AddFixed(int(std::round(
                1.4 * em)));  // align with Show Skybox checkbox above
        h->AddChild(GiveOwnership(settings.use_sun));

        settings.light_panel->AddChild(
                std::make_shared<Label>("Light sources"));
        settings.light_panel->AddChild(GiveOwnership(h));
        settings.light_panel->AddFixed(half_em);

        grid = new VGrid(2, v_spacing);

        settings.ibl_names = new Combobox();
        for (auto &name : GetListOfIBLs()) {
            settings.ibl_names->AddItem(name.c_str());
        }
        settings.ibl_names->SetSelectedValue(kDefaultIBL.c_str());
        settings.ibl_names->SetOnValueChanged([this](const char *val, int idx) {
            std::string resource_path =
                    Application::GetInstance().GetResourcePath();
            this->SetIBL(resource_path + std::string("/") + std::string(val));
            this->settings.lighting->SetSelectedValue(kCustomName);
        });
        grid->AddChild(std::make_shared<Label>("HDR map"));
        grid->AddChild(GiveOwnership(settings.ibl_names));

        settings.ibl_intensity = new Slider(Slider::INT);
        settings.ibl_intensity->SetLimits(0.0, 150000.0);
        settings.ibl_intensity->SetValue(ui_state_.ibl_intensity);
        settings.ibl_intensity->SetOnValueChanged([this](double new_value) {
            this->ui_state_.ibl_intensity = int(new_value);
            this->SetUIState(ui_state_);
            this->settings.lighting->SetSelectedValue(kCustomName);
        });
        grid->AddChild(std::make_shared<Label>("Intensity"));
        grid->AddChild(GiveOwnership(settings.ibl_intensity));

        settings.light_panel->AddChild(std::make_shared<Label>("Environment"));
        settings.light_panel->AddChild(GiveOwnership(grid));
        settings.light_panel->AddFixed(half_em);

        grid = new VGrid(2, v_spacing);

        settings.sun_intensity = new Slider(Slider::INT);
        settings.sun_intensity->SetLimits(0.0, 150000.0);
        settings.sun_intensity->SetValue(ui_state_.ibl_intensity);
        settings.sun_intensity->SetOnValueChanged([this](double new_value) {
            this->ui_state_.sun_intensity = int(new_value);
            this->SetUIState(ui_state_);
            this->settings.lighting->SetSelectedValue(kCustomName);
        });
        grid->AddChild(std::make_shared<Label>("Intensity"));
        grid->AddChild(GiveOwnership(settings.sun_intensity));

        settings.sun_dir = new VectorEdit();
        settings.sun_dir->SetValue(ui_state_.sun_dir);
        settings.sun_dir->SetOnValueChanged([this](const Eigen::Vector3f &dir) {
            this->ui_state_.sun_dir = dir;
            this->SetUIState(ui_state_);
            this->settings.lighting->SetSelectedValue(kCustomName);
        });
        scene_->SetOnSunDirectionChanged(
                [this](const Eigen::Vector3f &new_dir) {
                    this->ui_state_.sun_dir = new_dir;
                    this->settings.sun_dir->SetValue(new_dir);
                    // Don't need to call SetUIState(), the SceneWidget already
                    // modified the scene.
                    this->settings.lighting->SetSelectedValue(kCustomName);
                });
        grid->AddChild(std::make_shared<Label>("Direction"));
        grid->AddChild(GiveOwnership(settings.sun_dir));

        settings.sun_color = new ColorEdit();
        settings.sun_color->SetValue(ui_state_.sun_color);
        settings.sun_color->SetOnValueChanged([this](const Color &new_color) {
            this->ui_state_.sun_color = {new_color.GetRed(),
                                         new_color.GetGreen(),
                                         new_color.GetBlue()};
            this->SetUIState(ui_state_);
            this->settings.lighting->SetSelectedValue(kCustomName);
        });
        grid->AddChild(std::make_shared<Label>("Color"));
        grid->AddChild(GiveOwnership(settings.sun_color));

        settings.light_panel->AddChild(
                std::make_shared<Label>("Sun (Directional light)"));
        settings.light_panel->AddChild(GiveOwnership(grid));

        // Geometry list
        settings.geometries_panel =
                new CollapsableVert("Geometries", v_spacing, margins);
        settings.panel->AddChild(GiveOwnership(settings.geometries_panel));

        settings.geometries = new TreeView();
        settings.geometries_panel->AddChild(GiveOwnership(settings.geometries));

#if !GROUPS_USE_TREE
        // Groups
        settings.groups_panel =
                new EmptyIfHiddenVert("Groups", v_spacing, margins);
        settings.panel->AddChild(GiveOwnership(settings.groups_panel));

        settings.groups = new TreeView();
        settings.groups_panel->AddChild(GiveOwnership(settings.groups));

        settings.groups_panel->SetVisible(false);
#endif  // !GROUPS_USE_TREE

        // Time controls
        settings.time_panel = new EmptyIfHiddenVert("Time", v_spacing, margins);
        settings.panel->AddChild(GiveOwnership(settings.time_panel));

        settings.time_slider = new Slider(Slider::DOUBLE);
        settings.time_slider->SetOnValueChanged([this](double new_value) {
            this->ui_state_.current_time = new_value;
            this->UpdateTimeUI();
            this->SetCurrentTime(new_value);
        });

        settings.time_edit = new NumberEdit(NumberEdit::DOUBLE);
        settings.time_edit->SetOnValueChanged([this](double new_value) {
            this->ui_state_.current_time = new_value;
            this->UpdateTimeUI();
            this->SetCurrentTime(new_value);
        });

        settings.play = new SmallToggleButton("Play");
        settings.play->SetOnClicked(
                [this]() { this->SetAnimating(settings.play->GetIsOn()); });

        h = new Horiz(v_spacing);
        h->AddChild(GiveOwnership(settings.time_slider));
        h->AddChild(GiveOwnership(settings.time_edit));
        h->AddChild(GiveOwnership(settings.play));
        settings.time_panel->AddChild(GiveOwnership(h));

        settings.time_panel->SetVisible(false);  // hide until we add a
                                                 // geometry with time

        // Custom actions
        settings.actions_panel =
                new EmptyIfHiddenVert("Custom Actions", v_spacing, margins);
        settings.panel->AddChild(GiveOwnership(settings.actions_panel));
        settings.actions_panel->SetVisible(false);

        settings.actions = new ButtonList(v_spacing);
        settings.actions_panel->AddChild(GiveOwnership(settings.actions));

        // Picking callbacks
        scene_->SetOnStartedPolygonPicking([this]() {
            settings.polygon_selection_panel->SetVisible(true);
        });
    }

    void AddGeometry(const std::string &name,
                     std::shared_ptr<geometry::Geometry3D> geom,
                     std::shared_ptr<t::geometry::Geometry> tgeom,
                     std::shared_ptr<rendering::TriangleMeshModel> model,
                     const rendering::Material *material,
                     const std::string &group,
                     double time,
                     bool is_visible) {
        std::string group_name = group;
        if (group_name == "") {
            group_name = "default";
        }
        bool is_default_color = false;
        bool no_shadows = false;
        Material mat;
        t::geometry::PointCloud *valid_tpcd = nullptr;

        if (material) {
            mat = *material;
            is_default_color = false;
<<<<<<< HEAD
        } else if (!model) {  // branch only applies to geometries
=======
            auto t_cloud =
                    std::dynamic_pointer_cast<t::geometry::PointCloud>(tgeom);
            valid_tpcd = t_cloud.get();
        } else {
>>>>>>> a1a17c37
            bool has_colors = false;
            bool has_normals = false;

            auto cloud = std::dynamic_pointer_cast<geometry::PointCloud>(geom);
            auto lines = std::dynamic_pointer_cast<geometry::LineSet>(geom);
            auto obb = std::dynamic_pointer_cast<geometry::OrientedBoundingBox>(
                    geom);
            auto aabb =
                    std::dynamic_pointer_cast<geometry::AxisAlignedBoundingBox>(
                            geom);
            auto mesh = std::dynamic_pointer_cast<geometry::MeshBase>(geom);
            auto voxel_grid =
                    std::dynamic_pointer_cast<geometry::VoxelGrid>(geom);
            auto octree = std::dynamic_pointer_cast<geometry::Octree>(geom);

            auto t_cloud =
                    std::dynamic_pointer_cast<t::geometry::PointCloud>(tgeom);
            auto t_mesh =
                    std::dynamic_pointer_cast<t::geometry::TriangleMesh>(tgeom);

            if (cloud) {
                has_colors = !cloud->colors_.empty();
                has_normals = !cloud->normals_.empty();
            } else if (t_cloud) {
                has_colors = t_cloud->HasPointColors();
                has_normals = t_cloud->HasPointNormals();
                valid_tpcd = t_cloud.get();
            } else if (lines) {
                has_colors = !lines->colors_.empty();
                no_shadows = true;
            } else if (obb) {
                has_colors = (obb->color_ != Eigen::Vector3d{0.0, 0.0, 0.0});
                no_shadows = true;
            } else if (aabb) {
                has_colors = (aabb->color_ != Eigen::Vector3d{0.0, 0.0, 0.0});
                no_shadows = true;
            } else if (mesh) {
                has_normals = !mesh->vertex_normals_.empty();
                has_colors = true;  // always want base_color as white
            } else if (t_mesh) {
                has_normals = !t_mesh->HasVertexNormals();
                has_colors = true;  // always want base_color as white
            } else if (voxel_grid) {
                has_normals = false;
                has_colors = voxel_grid->HasColors();
            } else if (octree) {
                has_normals = false;
                has_colors = true;
            }

            mat.base_color = CalcDefaultUnlitColor();
            mat.shader = kShaderUnlit;
            if (lines || obb || aabb) {
                mat.shader = kShaderUnlitLines;
                mat.line_width = ui_state_.line_width * window_->GetScaling();
            }
            is_default_color = true;
            if (has_colors) {
                mat.base_color = {1.0f, 1.0f, 1.0f, 1.0f};
                is_default_color = false;
            }
            if (has_normals) {
                mat.base_color = {1.0f, 1.0f, 1.0f, 1.0f};
                mat.shader = kShaderLit;
                is_default_color = false;
            }
            mat.point_size = ConvertToScaledPixels(ui_state_.point_size);
        }

        // We assume that the caller isn't setting a group or time (and in any
        // case we don't know beforehand what they will do). So if they do,
        // we need to update the geometry tree accordingly. This needs to happen
        // before we add the object to the list, otherwise when we regenerate
        // the object will already be added in the list and then get added again
        // below.
        AddGroup(group_name);  // regenerates if necessary
        bool update_for_time = (min_time_ == max_time_ && time != max_time_);
        min_time_ = std::min(min_time_, time);
        max_time_ = std::max(max_time_, time);
        if (time != 0.0) {
            UpdateTimeUIRange();
            settings.time_panel->SetVisible(true);
        }
        if (update_for_time) {
            UpdateObjectTree();
        }
        // Auto-open the settings panel if we set anything fancy that would
        // imply using the UI.
        if (can_auto_show_settings_ &&
            (added_groups_.size() == 2 || update_for_time)) {
            ShowSettings(true);
        }

        objects_.push_back({name, geom, tgeom, model, mat, group_name, time,
                            is_visible, is_default_color});
        AddObjectToTree(objects_.back());

        auto scene = scene_->GetScene();
        // Do we have a geometry, tgeometry or model?
        if (geom) {
            scene->AddGeometry(name, geom.get(), mat);
        } else if (tgeom && valid_tpcd) {
            scene->AddGeometry(name, valid_tpcd, mat);
        } else if (model) {
            scene->AddModel(name, *model);
        } else {
            utility::LogWarning(
                    "No valid geometry specified to O3DVisualizer. Only "
                    "supported "
                    "geometries are Geometry3D and TGeometry PointClouds.");
        }

        if (no_shadows) {
            scene->GetScene()->GeometryShadows(name, false, false);
        }
        UpdateGeometryVisibility(objects_.back());

        // Bounds have changed, so update the selection point size, since they
        // depend on the bounds.
        SetPointSize(ui_state_.point_size);

        scene_->ForceRedraw();
    }

    void RemoveGeometry(const std::string &name) {
        std::string group;
        for (size_t i = 0; i < objects_.size(); ++i) {
            if (objects_[i].name == name) {
                group = objects_[i].group;
                objects_.erase(objects_.begin() + i);
                settings.object2itemid.erase(objects_[i].name);
                break;
            }
        }

        // Need to check group membership in case this was the last item in its
        // group. As long as we're doing that, recompute the min/max time, too.
        std::set<std::string> groups;
        min_time_ = max_time_ = 0.0;
        for (size_t i = 0; i < objects_.size(); ++i) {
            auto &o = objects_[i];
            min_time_ = std::min(min_time_, o.time);
            max_time_ = std::max(max_time_, o.time);
            groups.insert(o.group);
        }
        if (min_time_ == max_time_) {
            SetAnimating(false);
        }
        UpdateTimeUIRange();

        added_groups_ = groups;
        std::set<std::string> enabled;
        for (auto &g : ui_state_.enabled_groups) {  // remove deleted groups
            if (groups.find(g) != groups.end()) {
                enabled.insert(g);
            }
        }
        ui_state_.enabled_groups = enabled;
        UpdateObjectTree();
        scene_->GetScene()->RemoveGeometry(name);

        // Bounds have changed, so update the selection point size, since they
        // depend on the bounds.
        SetPointSize(ui_state_.point_size);

        scene_->ForceRedraw();
    }

    void ShowGeometry(const std::string &name, bool show) {
        for (auto &o : objects_) {
            if (o.name == name) {
                if (show != o.is_visible) {
                    o.is_visible = show;

                    auto id = settings.object2itemid[o.name];
                    auto cell = settings.geometries->GetItem(id);
                    auto obj_cell =
                            std::dynamic_pointer_cast<DrawObjectTreeCell>(cell);
                    if (obj_cell) {
                        obj_cell->GetCheckbox()->SetChecked(show);
                    }

                    UpdateGeometryVisibility(o);  // calls ForceRedraw()
                    window_->PostRedraw();

                    if (selections_->IsActive()) {
                        UpdateSelectableGeometry();
                    } else {
                        selections_need_update_ = true;
                    }
                }
                break;
            }
        }
    }

    O3DVisualizer::DrawObject GetGeometry(const std::string &name) const {
        for (auto &o : objects_) {
            if (o.name == name) {
                return o;
            }
        }
        return DrawObject();
    }

    void Add3DLabel(const Eigen::Vector3f &pos, const char *text) {
        scene_->AddLabel(pos, text);
    }

    void Clear3DLabels() { scene_->ClearLabels(); }

    void SetupCamera(float fov,
                     const Eigen::Vector3f &center,
                     const Eigen::Vector3f &eye,
                     const Eigen::Vector3f &up) {
        scene_->LookAt(center, eye, up);
        scene_->ForceRedraw();
    }

    void SetupCamera(const camera::PinholeCameraIntrinsic &intrinsic,
                     const Eigen::Matrix4d &extrinsic) {
        scene_->SetupCamera(intrinsic, extrinsic,
                            scene_->GetScene()->GetBoundingBox());
        scene_->ForceRedraw();
    }

    void SetupCamera(const Eigen::Matrix3d &intrinsic,
                     const Eigen::Matrix4d &extrinsic,
                     int intrinsic_width_px,
                     int intrinsic_height_px) {
        scene_->SetupCamera(intrinsic, extrinsic, intrinsic_width_px,
                            intrinsic_height_px,
                            scene_->GetScene()->GetBoundingBox());
        scene_->ForceRedraw();
    }

    void ResetCameraToDefault() {
        auto scene = scene_->GetScene();
        scene_->SetupCamera(60.0f, scene->GetBoundingBox(), {0.0f, 0.0f, 0.0f});
        scene_->ForceRedraw();
    }

    void SetBackground(const Eigen::Vector4f &bg_color,
                       std::shared_ptr<geometry::Image> bg_image) {
        auto old_default_color = CalcDefaultUnlitColor();
        ui_state_.bg_color = bg_color;
        auto scene = scene_->GetScene();
        scene->SetBackground(ui_state_.bg_color, bg_image);

        auto new_default_color = CalcDefaultUnlitColor();
        if (new_default_color != old_default_color) {
            for (auto &o : objects_) {
                if (o.is_color_default) {
                    o.material.base_color = new_default_color;
                    OverrideMaterial(o.name, o.material,
                                     ui_state_.scene_shader);
                }
            }
        }

        scene_->ForceRedraw();
    }

    void ShowSettings(bool show, bool cancel_auto_show = true) {
        if (cancel_auto_show) {
            can_auto_show_settings_ = false;
        }
        ui_state_.show_settings = show;
        settings.panel->SetVisible(show);
        auto menubar = Application::GetInstance().GetMenubar();
        if (menubar) {  // might not have been created yet
            menubar->SetChecked(MENU_SETTINGS, show);
        }
        window_->SetNeedsLayout();
    }

    void ShowSkybox(bool show) {
        ui_state_.show_skybox = show;
        settings.show_skybox->SetChecked(show);  // in case called manually
        scene_->GetScene()->ShowSkybox(show);
        scene_->ForceRedraw();
    }

    void ShowAxes(bool show) {
        ui_state_.show_axes = show;
        settings.show_axes->SetChecked(show);  // in case called manually
        scene_->GetScene()->ShowAxes(show);
        scene_->ForceRedraw();
    }

    void ShowGround(bool show) {
        ui_state_.show_ground = show;
        settings.show_ground->SetChecked(show);  // in case called manually
        scene_->GetScene()->ShowGroundPlane(show, ui_state_.ground_plane);
        scene_->ForceRedraw();
    }

    void SetGroundPlane(rendering::Scene::GroundPlane plane) {
        ui_state_.ground_plane = plane;
        if (plane == rendering::Scene::GroundPlane::XZ) {
            settings.ground_plane->SetSelectedIndex(0);
        } else if (plane == rendering::Scene::GroundPlane::XY) {
            settings.ground_plane->SetSelectedIndex(1);
        } else {
            settings.ground_plane->SetSelectedIndex(2);
        }
        // Update ground plane if it is currently showing
        if (ui_state_.show_ground) {
            scene_->GetScene()->ShowGroundPlane(ui_state_.show_ground, plane);
            scene_->ForceRedraw();
        }
    }

    void SetPointSize(int px) {
        ui_state_.point_size = px;
        settings.point_size->SetValue(double(px));

        px = int(ConvertToScaledPixels(px));
        for (auto &o : objects_) {
            o.material.point_size = float(px);
            OverrideMaterial(o.name, o.material, ui_state_.scene_shader);
        }
        auto bbox = scene_->GetScene()->GetBoundingBox();
        auto xdim = bbox.max_bound_.x() - bbox.min_bound_.x();
        auto ydim = bbox.max_bound_.y() - bbox.min_bound_.z();
        auto zdim = bbox.max_bound_.z() - bbox.min_bound_.y();
        auto psize = double(std::max(5, px)) * 0.000666 *
                     std::max(xdim, std::max(ydim, zdim));
        selections_->SetPointSize(psize);

        scene_->SetPickablePointSize(px);
        scene_->ForceRedraw();
    }

    void SetLineWidth(int px) {
        ui_state_.line_width = px;

        px = int(ConvertToScaledPixels(px));
        for (auto &o : objects_) {
            o.material.line_width = float(px);
            OverrideMaterial(o.name, o.material, ui_state_.scene_shader);
        }
        scene_->ForceRedraw();
    }

    void SetShader(O3DVisualizer::Shader shader) {
        ui_state_.scene_shader = shader;
        for (auto &o : objects_) {
            OverrideMaterial(o.name, o.material, shader);
        }
        scene_->ForceRedraw();
    }

    void OverrideMaterial(const std::string &name,
                          const Material &original_material,
                          O3DVisualizer::Shader shader) {
        bool is_lines = (original_material.shader == "unlitLine");
        auto scene = scene_->GetScene();
        // Lines are already unlit, so keep using the original shader when in
        // unlit mode so that we can keep the wide lines.
        if (shader == Shader::STANDARD ||
            (shader == Shader::UNLIT && is_lines)) {
            scene->GetScene()->OverrideMaterial(name, original_material);
        } else {
            Material m = original_material;
            m.shader = GetShaderString(shader);
            scene->GetScene()->OverrideMaterial(name, m);
        }
    }

    float ConvertToScaledPixels(int px) {
        return std::round(px * window_->GetScaling());
    }

    const char *GetShaderString(O3DVisualizer::Shader shader) {
        switch (shader) {
            case Shader::STANDARD:
                return nullptr;
            case Shader::UNLIT:
                return "defaultUnlit";
            case Shader::NORMALS:
                return "normals";
            case Shader::DEPTH:
                return "depth";
            default:
                utility::LogWarning(
                        "O3DVisualizer::GetShaderString(): unhandled Shader "
                        "value");
                return nullptr;
        }
    }

    void SetIBL(std::string path) {
        if (path == "") {
            path = std::string(Application::GetInstance().GetResourcePath()) +
                   std::string("/") + std::string(kDefaultIBL);
        }
        if (utility::filesystem::FileExists(path + "_ibl.ktx")) {
            scene_->GetScene()->GetScene()->SetIndirectLight(path);
            scene_->ForceRedraw();
            ui_state_.ibl_path = path;
        } else if (utility::filesystem::FileExists(path)) {
            if (path.find("_ibl.ktx") == path.size() - 8) {
                ui_state_.ibl_path = path.substr(0, path.size() - 8);
                scene_->GetScene()->GetScene()->SetIndirectLight(
                        ui_state_.ibl_path);
                scene_->ForceRedraw();
            } else {
                utility::LogWarning(
                        "Could not load IBL path. Filename must be of the form "
                        "'name_ibl.ktx' and be paired with 'name_skybox.ktx'");
            }
        }
    }

    void SetLightingProfile(const LightingProfile &profile) {
        Eigen::Vector3f sun_dir = {0.577f, -0.577f, -0.577f};
        auto scene = scene_->GetScene();
        scene->SetLighting(profile.profile, sun_dir);
        ui_state_.use_ibl =
                (profile.profile != Open3DScene::LightingProfile::HARD_SHADOWS);
        ui_state_.use_sun =
                (profile.profile != Open3DScene::LightingProfile::NO_SHADOWS);
        ui_state_.ibl_intensity =
                int(scene->GetScene()->GetIndirectLightIntensity());
        ui_state_.sun_intensity =
                int(scene->GetScene()->GetSunLightIntensity());
        ui_state_.sun_dir = sun_dir;
        ui_state_.sun_color = {1.0f, 1.0f, 1.0f};
        SetUIState(ui_state_);
        // SetUIState will set the combobox to "Custom", so undo that.
        this->settings.lighting->SetSelectedValue(profile.name.c_str());
    }

    void SetMouseMode(SceneWidget::Controls mode) {
        if (selections_->IsActive()) {
            selections_->MakeInactive();
        }

        scene_->SetViewControls(mode);
        ui_state_.mouse_mode = mode;
        settings.view_mouse_mode = mode;
        for (const auto &t_b : settings.mouse_buttons) {
            t_b.second->SetOn(false);
        }
        auto it = settings.mouse_buttons.find(mode);
        if (it != settings.mouse_buttons.end()) {
            it->second->SetOn(true);
        }
    }

    void SetPicking() {
        if (selections_->GetNumberOfSets() == 0) {
            NewSelectionSet();
        }
        if (selections_need_update_) {
            UpdateSelectableGeometry();
        }
        selections_->MakeActive();
    }

    std::vector<O3DVisualizerSelections::SelectionSet> GetSelectionSets()
            const {
        return selections_->GetSets();
    }

    void SetCurrentTime(double t) {
        ui_state_.current_time = t;
        if (ui_state_.current_time > max_time_) {
            ui_state_.current_time = min_time_;
        }
        for (auto &o : objects_) {
            UpdateGeometryVisibility(o);
        }
        UpdateTimeUI();

        if (on_animation_) {
            on_animation_(ui_state_.current_time);
        }
    }

    void SetAnimating(bool is_animating) {
        if (is_animating == ui_state_.is_animating) {
            return;
        }

        ui_state_.is_animating = is_animating;
        if (is_animating) {
            ui_state_.current_time = max_time_;
            auto now = Application::GetInstance().Now();
            start_animation_clock_time_ = now;
            last_animation_tick_clock_time_ = now;
            if (on_animation_tick_) {
                window_->SetOnTickEvent(on_animation_tick_);
            } else {
                window_->SetOnTickEvent(
                        [this]() -> bool { return this->OnAnimationTick(); });
            }
        } else {
            window_->SetOnTickEvent(nullptr);
            SetCurrentTime(0.0);
            next_animation_tick_clock_time_ = 0.0;
        }
        settings.time_slider->SetEnabled(!is_animating);
        settings.time_edit->SetEnabled(!is_animating);
    }

    void SetOnAnimationTick(
            O3DVisualizer &o3dvis,
            std::function<TickResult(O3DVisualizer &, double, double)> cb) {
        if (cb) {
            on_animation_tick_ = [this, &o3dvis, cb]() -> bool {
                auto now = Application::GetInstance().Now();
                auto dt = now - this->last_animation_tick_clock_time_;
                auto total_time = now - this->start_animation_clock_time_;
                this->last_animation_tick_clock_time_ = now;

                auto result = cb(o3dvis, dt, total_time);

                if (result == TickResult::REDRAW) {
                    this->scene_->ForceRedraw();
                    return true;
                } else {
                    return false;
                }
            };
        } else {
            on_animation_tick_ = nullptr;
        }
    }

    void SetUIState(const UIState &new_state) {
        int point_size_changed = (new_state.point_size != ui_state_.point_size);
        int line_width_changed = (new_state.line_width != ui_state_.line_width);
        bool ibl_path_changed = (new_state.ibl_path != ui_state_.ibl_path);
        auto old_enabled_groups = ui_state_.enabled_groups;
        bool old_is_animating = ui_state_.is_animating;
        bool new_is_animating = new_state.is_animating;
        bool is_new_lighting =
                (ibl_path_changed || new_state.use_ibl != ui_state_.use_ibl ||
                 new_state.use_sun != ui_state_.use_sun ||
                 new_state.ibl_intensity != ui_state_.ibl_intensity ||
                 new_state.sun_intensity != ui_state_.sun_intensity ||
                 new_state.sun_dir != ui_state_.sun_dir ||
                 new_state.sun_color != ui_state_.sun_color);

        if (&new_state != &ui_state_) {
            ui_state_ = new_state;
        }

        if (ibl_path_changed) {
            SetIBL(ui_state_.ibl_path);
        }

        ShowSettings(ui_state_.show_settings, false);
        SetShader(ui_state_.scene_shader);
        SetBackground(ui_state_.bg_color, nullptr);
        ShowSkybox(ui_state_.show_skybox);
        ShowAxes(ui_state_.show_axes);
        ShowGround(ui_state_.show_ground);

        if (point_size_changed) {
            SetPointSize(ui_state_.point_size);
        }
        if (line_width_changed) {
            SetLineWidth(ui_state_.line_width);
        }

        settings.use_ibl->SetChecked(ui_state_.use_ibl);
        settings.use_sun->SetChecked(ui_state_.use_sun);
        settings.ibl_intensity->SetValue(ui_state_.ibl_intensity);
        settings.sun_intensity->SetValue(ui_state_.sun_intensity);
        settings.sun_dir->SetValue(ui_state_.sun_dir);
        settings.sun_color->SetValue(ui_state_.sun_color);
        // Re-assign intensity in case it was out of range.
        ui_state_.ibl_intensity = settings.ibl_intensity->GetIntValue();
        ui_state_.sun_intensity = settings.sun_intensity->GetIntValue();

        if (is_new_lighting) {
            settings.lighting->SetSelectedValue(kCustomName);
        }

        auto *raw_scene = scene_->GetScene()->GetScene();
        raw_scene->EnableIndirectLight(ui_state_.use_ibl);
        raw_scene->SetIndirectLightIntensity(float(ui_state_.ibl_intensity));
        raw_scene->EnableSunLight(ui_state_.use_sun);
        raw_scene->SetSunLight(ui_state_.sun_dir, ui_state_.sun_color,
                               float(ui_state_.sun_intensity));

        if (old_enabled_groups != ui_state_.enabled_groups) {
            for (auto &group : added_groups_) {
                bool enabled = (ui_state_.enabled_groups.find(group) !=
                                ui_state_.enabled_groups.end());
                EnableGroup(group, enabled);
            }
        }

        if (old_is_animating != new_is_animating) {
            ui_state_.is_animating = old_is_animating;
            SetAnimating(new_is_animating);
        }

        scene_->ForceRedraw();
    }

    void AddGroup(const std::string &group) {
#if GROUPS_USE_TREE
        if (added_groups_.find(group) == added_groups_.end()) {
            added_groups_.insert(group);
            ui_state_.enabled_groups.insert(group);
        }
        if (added_groups_.size() == 2) {
            UpdateObjectTree();
        }
#else
        if (added_groups_.find(group) == added_groups_.end()) {
            added_groups_.insert(group);
            ui_state_.enabled_groups.insert(group);

            auto cell = std::make_shared<CheckableTextTreeCell>(
                    group.c_str(), true, [this, group](bool is_on) {
                        this->EnableGroup(group, is_on);
                    });
            auto root = settings.groups->GetRootItem();
            settings.groups->AddItem(root, cell);
        }
        if (added_groups_.size() >= 2) {
            settings.groups_panel->SetVisible(true);
        }
#endif  // GROUPS_USE_TREE
    }

    void EnableGroup(const std::string &group, bool enable) {
#if GROUPS_USE_TREE
        auto group_it = settings.group2itemid.find(group);
        if (group_it != settings.group2itemid.end()) {
            auto cell = settings.geometries->GetItem(group_it->second);
            auto group_cell =
                    std::dynamic_pointer_cast<CheckableTextTreeCell>(cell);
            if (group_cell) {
                group_cell->GetCheckbox()->SetChecked(enable);
            }
        }
#endif  // GROUPS_USE_TREE
        if (enable) {
            ui_state_.enabled_groups.insert(group);
        } else {
            ui_state_.enabled_groups.erase(group);
        }
        for (auto &o : objects_) {
            UpdateGeometryVisibility(o);
        }
    }

    void AddObjectToTree(const DrawObject &o) {
        TreeView::ItemId parent = settings.geometries->GetRootItem();
#if GROUPS_USE_TREE
        if (added_groups_.size() >= 2) {
            auto it = settings.group2itemid.find(o.group);
            if (it != settings.group2itemid.end()) {
                parent = it->second;
            } else {
                auto cell = std::make_shared<CheckableTextTreeCell>(
                        o.group.c_str(), true,
                        [this, group = o.group](bool is_on) {
                            this->EnableGroup(group, is_on);
                        });
                parent = settings.geometries->AddItem(parent, cell);
                settings.group2itemid[o.group] = parent;
            }
        }
#endif  // GROUPS_USE_TREE

        int flag = DrawObjectTreeCell::FLAG_NONE;
#if !GROUPS_USE_TREE
        flag |= (added_groups_.size() >= 2 ? DrawObjectTreeCell::FLAG_GROUP
                                           : 0);
#endif  // !GROUPS_USE_TREE
        flag |= (min_time_ != max_time_ ? DrawObjectTreeCell::FLAG_TIME : 0);
        auto cell = std::make_shared<DrawObjectTreeCell>(
                o.name.c_str(), o.group.c_str(), o.time, o.is_visible, flag,
                [this, name = o.name](bool is_on) {
                    ShowGeometry(name, is_on);
                });
        auto id = settings.geometries->AddItem(parent, cell);
        settings.object2itemid[o.name] = id;
    }

    void UpdateObjectTree() {
#if GROUPS_USE_TREE
        settings.group2itemid.clear();
#endif  // GROUPS_USE_TREE
        settings.object2itemid.clear();
        settings.geometries->Clear();

        for (auto &o : objects_) {
            AddObjectToTree(o);
        }
    }

    void UpdateTimeUIRange() {
        bool enabled = (min_time_ < max_time_);
        settings.time_slider->SetEnabled(enabled);
        settings.time_edit->SetEnabled(enabled);
        settings.play->SetEnabled(enabled);

        settings.time_slider->SetLimits(min_time_, max_time_);
        ui_state_.current_time = std::min(
                max_time_, std::max(min_time_, ui_state_.current_time));
        UpdateTimeUI();
    }

    void UpdateTimeUI() {
        settings.time_slider->SetValue(ui_state_.current_time);
        settings.time_edit->SetValue(ui_state_.current_time);
    }

    void UpdateGeometryVisibility(const DrawObject &o) {
        scene_->GetScene()->ShowGeometry(o.name, IsGeometryVisible(o));
        scene_->ForceRedraw();
    }

    bool IsGeometryVisible(const DrawObject &o) {
        bool is_current =
                (o.time >= ui_state_.current_time &&
                 o.time < ui_state_.current_time + ui_state_.time_step);
        bool is_group_enabled = (ui_state_.enabled_groups.find(o.group) !=
                                 ui_state_.enabled_groups.end());
        bool is_visible = o.is_visible;
        return (is_visible & is_current & is_group_enabled);
    }

    void NewSelectionSet() {
        selections_->NewSet();
        UpdateSelectionSetList();
        SelectSelectionSet(int(selections_->GetNumberOfSets()) - 1);
    }

    void RemoveSelectionSet(int index) {
        selections_->RemoveSet(index);
        if (selections_->GetNumberOfSets() == 0) {
            // You can remove the last set, but there must always be one
            // set, so we re-create one. (So removing the last set has the
            // effect of clearing it.)
            selections_->NewSet();
        }
        UpdateSelectionSetList();
    }

    void SelectSelectionSet(int index) {
        settings.selection_sets->SetSelectedIndex(index);
        selections_->SelectSet(index);
    }

    void UpdateSelectionSetList() {
        size_t n = selections_->GetNumberOfSets();
        int idx = settings.selection_sets->GetSelectedIndex();
        idx = std::max(0, idx);
        idx = std::min(idx, int(n) - 1);

        std::vector<std::string> items;
        items.reserve(n);
        for (size_t i = 0; i < n; ++i) {
            std::stringstream s;
            s << "Set " << (i + 1);
            items.push_back(s.str());
        }
        settings.selection_sets->SetItems(items);
        SelectSelectionSet(idx);
        window_->PostRedraw();
    }

    void UpdateSelectableGeometry() {
        std::vector<SceneWidget::PickableGeometry> pickable;
        pickable.reserve(objects_.size());
        for (auto &o : objects_) {
            if (!IsGeometryVisible(o)) {
                continue;
            }
            pickable.emplace_back(o.name, o.geometry.get(), o.tgeometry.get());
        }
        selections_->SetSelectableGeometry(pickable);
    }

    bool OnAnimationTick() {
        auto now = Application::GetInstance().Now();
        if (now >= next_animation_tick_clock_time_) {
            SetCurrentTime(ui_state_.current_time + ui_state_.time_step);
            UpdateAnimationTickClockTime(now);

            return true;
        }
        return false;
    }

    void UpdateAnimationTickClockTime(double now) {
        next_animation_tick_clock_time_ = now + ui_state_.frame_delay;
    }

    void ExportCurrentImage(const std::string &path) {
        scene_->EnableSceneCaching(false);
        scene_->GetScene()->GetScene()->RenderToImage(
                [this, path](std::shared_ptr<geometry::Image> image) mutable {
                    if (!io::WriteImage(path, *image)) {
                        this->window_->ShowMessageBox(
                                "Error",
                                (std::string("Could not write image to ") +
                                 path + ".")
                                        .c_str());
                    }
                    scene_->EnableSceneCaching(true);
                });
    }

    void OnAbout() {
        auto &theme = window_->GetTheme();
        auto dlg = std::make_shared<gui::Dialog>("About");

        auto title = std::make_shared<gui::Label>(
                (std::string("Open3D ") + OPEN3D_VERSION).c_str());
        auto text = std::make_shared<gui::Label>(
                "The MIT License (MIT)\n"
                "Copyright (c) 2018 - 2020 www.open3d.org\n\n"

                "Permission is hereby granted, free of charge, to any person "
                "obtaining a copy of this software and associated "
                "documentation "
                "files (the \"Software\"), to deal in the Software without "
                "restriction, including without limitation the rights to use, "
                "copy, modify, merge, publish, distribute, sublicense, and/or "
                "sell copies of the Software, and to permit persons to whom "
                "the Software is furnished to do so, subject to the following "
                "conditions:\n\n"

                "The above copyright notice and this permission notice shall "
                "be "
                "included in all copies or substantial portions of the "
                "Software.\n\n"

                "THE SOFTWARE IS PROVIDED \"AS IS\", WITHOUT WARRANTY OF ANY "
                "KIND, "
                "EXPRESS OR IMPLIED, INCLUDING BUT NOT LIMITED TO THE "
                "WARRANTIES "
                "OF MERCHANTABILITY, FITNESS FOR A PARTICULAR PURPOSE AND "
                "NONINFRINGEMENT. IN NO EVENT SHALL THE AUTHORS OR COPYRIGHT "
                "HOLDERS BE LIABLE FOR ANY CLAIM, DAMAGES OR OTHER LIABILITY, "
                "WHETHER IN AN ACTION OF CONTRACT, TORT OR OTHERWISE, ARISING "
                "FROM, OUT OF OR IN CONNECTION WITH THE SOFTWARE OR THE USE OR "
                "OTHER DEALINGS IN THE SOFTWARE.");
        auto ok = std::make_shared<gui::Button>("OK");
        ok->SetOnClicked([this]() { this->window_->CloseDialog(); });

        gui::Margins margins(theme.font_size);
        auto layout = std::make_shared<gui::Vert>(0, margins);
        layout->AddChild(gui::Horiz::MakeCentered(title));
        layout->AddFixed(theme.font_size);
        layout->AddChild(text);
        layout->AddFixed(theme.font_size);
        layout->AddChild(gui::Horiz::MakeCentered(ok));
        dlg->AddChild(layout);

        window_->ShowDialog(dlg);
    }

    void OnExportRGB() {
        auto dlg = std::make_shared<gui::FileDialog>(
                gui::FileDialog::Mode::SAVE, "Save File", window_->GetTheme());
        dlg->AddFilter(".png", "PNG images (.png)");
        dlg->AddFilter("", "All files");
        dlg->SetOnCancel([this]() { this->window_->CloseDialog(); });
        dlg->SetOnDone([this](const char *path) {
            this->window_->CloseDialog();
            this->ExportCurrentImage(path);
        });
        window_->ShowDialog(dlg);
    }

    void OnClose() { window_->Close(); }

    void OnToggleSettings() { ShowSettings(!ui_state_.show_settings); }

    std::string UniquifyName(const std::string &name) {
        if (added_names_.find(name) == added_names_.end()) {
            return name;
        }

        int n = 0;
        std::string unique;
        do {
            n += 1;
            std::stringstream s;
            s << name << "_" << n;
            unique = s.str();
        } while (added_names_.find(unique) != added_names_.end());

        return unique;
    }

    Eigen::Vector4f CalcDefaultUnlitColor() {
        float luminosity = 0.21f * ui_state_.bg_color.x() +
                           0.72f * ui_state_.bg_color.y() +
                           0.07f * ui_state_.bg_color.z();
        if (luminosity >= 0.5f) {
            return {0.0f, 0.0f, 0.0f, 1.0f};
        } else {
            return {1.0f, 1.0f, 1.0f, 1.0f};
        }
    }

    std::vector<std::string> GetListOfIBLs() {
        std::vector<std::string> ibls;
        std::vector<std::string> resource_files;
        std::string resource_path =
                Application::GetInstance().GetResourcePath();
        utility::filesystem::ListFilesInDirectory(resource_path,
                                                  resource_files);
        std::sort(resource_files.begin(), resource_files.end());
        for (auto &f : resource_files) {
            if (f.find("_ibl.ktx") == f.size() - 8) {
                auto name = utility::filesystem::GetFileNameWithoutDirectory(f);
                name = name.substr(0, name.size() - 8);
                ibls.push_back(name);
            }
        }
        return ibls;
    }
};

// ----------------------------------------------------------------------------
O3DVisualizer::O3DVisualizer(const std::string &title, int width, int height)
    : Window(title, width, height), impl_(new O3DVisualizer::Impl()) {
    impl_->Construct(this);

    // Create the app menu. We will take over the existing menubar (if any)
    // since a) we need to cache a pointer, and b) we should be the only
    // window, since the whole point of this class is to have an easy way to
    // visualize something with a blocking call to draw().
    auto menu = std::make_shared<Menu>();
#if defined(__APPLE__)
    // The first menu item to be added on macOS becomes the application
    // menu (no matter its name)
    auto app_menu = std::make_shared<Menu>();
    app_menu->AddItem("About", MENU_ABOUT);
    menu->AddMenu("Open3D", app_menu);
#endif  // __APPLE__
    if (Application::GetInstance().UsingNativeWindows()) {
        auto file_menu = std::make_shared<Menu>();
        file_menu->AddItem("Export Current Image...", MENU_EXPORT_RGB);
        file_menu->AddSeparator();
        file_menu->AddItem("Close Window", MENU_CLOSE, KeyName::KEY_W);
        menu->AddMenu("File", file_menu);
    }

    auto actions_menu = std::make_shared<Menu>();
    actions_menu->AddItem("Show Settings", MENU_SETTINGS);
    actions_menu->SetChecked(MENU_SETTINGS, false);
    menu->AddMenu("Actions", actions_menu);
    impl_->settings.actions_menu = actions_menu.get();

#if !defined(__APPLE__)
    auto help_menu = std::make_shared<Menu>();
    help_menu->AddItem("About", MENU_ABOUT);
    menu->AddMenu("Help", help_menu);
#endif  // !__APPLE__

    Application::GetInstance().SetMenubar(menu);

    SetOnMenuItemActivated(MENU_ABOUT, [this]() { this->impl_->OnAbout(); });
    SetOnMenuItemActivated(MENU_EXPORT_RGB,
                           [this]() { this->impl_->OnExportRGB(); });
    SetOnMenuItemActivated(MENU_CLOSE, [this]() { this->impl_->OnClose(); });
    SetOnMenuItemActivated(MENU_SETTINGS,
                           [this]() { this->impl_->OnToggleSettings(); });

    impl_->ShowSettings(false, false);
}

O3DVisualizer::~O3DVisualizer() {}

Open3DScene *O3DVisualizer::GetScene() const {
    return impl_->scene_->GetScene().get();
}

void O3DVisualizer::StartRPCInterface(const std::string &address, int timeout) {
#ifdef BUILD_RPC_INTERFACE
    auto on_geometry = [this](std::shared_ptr<geometry::Geometry3D> geom,
                              const std::string &path, int time,
                              const std::string &layer) {
        impl_->AddGeometry(path, geom, nullptr, nullptr, layer, time, true);
        if (impl_->objects_.size() == 1) {
            impl_->ResetCameraToDefault();
        }
    };

    impl_->receiver_ =
            std::make_shared<Receiver>(address, timeout, this, on_geometry);
    try {
        utility::LogInfo("Starting to listen on {}", address);
        impl_->receiver_->Start();
    } catch (std::exception &e) {
        utility::LogWarning("Failed to start RPC interface: {}", e.what());
    }
#else
    utility::LogWarning(
            "O3DVisualizer::StartRPCInterface: RPC interface not built");
#endif
}

void O3DVisualizer::StopRPCInterface() {
#ifdef BUILD_RPC_INTERFACE
    if (impl_->receiver_) {
        utility::LogInfo("Stopping RPC interface");
    }
    impl_->receiver_.reset();
#else
    utility::LogWarning(
            "O3DVisualizer::StopRPCInterface: RPC interface not built");
#endif
}

void O3DVisualizer::AddAction(const std::string &name,
                              std::function<void(O3DVisualizer &)> callback) {
    // Add button to the "Custom Actions" segment in the UI
    SmallButton *button = new SmallButton(name.c_str());
    button->SetOnClicked([this, callback]() { callback(*this); });
    impl_->settings.actions->AddChild(GiveOwnership(button));

    SetNeedsLayout();
    impl_->settings.actions_panel->SetVisible(true);
    impl_->settings.actions_panel->SetIsOpen(true);

    if (impl_->can_auto_show_settings_ &&
        impl_->settings.actions->size() == 1) {
        impl_->ShowSettings(true);
    }

    // Add menu item
    if (impl_->settings.menuid2action.empty()) {
        impl_->settings.actions_menu->AddSeparator();
    }
    int id = MENU_ACTIONS_BASE + int(impl_->settings.menuid2action.size());
    impl_->settings.actions_menu->AddItem(name.c_str(), id);
    impl_->settings.menuid2action[id] = callback;
    SetOnMenuItemActivated(id, [this, callback]() { callback(*this); });
}

void O3DVisualizer::SetBackground(
        const Eigen::Vector4f &bg_color,
        std::shared_ptr<geometry::Image> bg_image /*= nullptr*/) {
    impl_->SetBackground(bg_color, bg_image);
}

void O3DVisualizer::SetShader(Shader shader) { impl_->SetShader(shader); }

void O3DVisualizer::AddGeometry(
        const std::string &name,
        std::shared_ptr<geometry::Geometry3D> geom,
        const rendering::Material *material /*=nullptr*/,
        const std::string &group /*= ""*/,
        double time /*= 0.0*/,
        bool is_visible /*= true*/) {
    impl_->AddGeometry(name, geom, nullptr, nullptr, material, group, time,
                       is_visible);
}

void O3DVisualizer::AddGeometry(
        const std::string &name,
        std::shared_ptr<t::geometry::Geometry> tgeom,
        const rendering::Material *material /*=nullptr*/,
        const std::string &group /*= ""*/,
        double time /*= 0.0*/,
        bool is_visible /*= true*/) {
    impl_->AddGeometry(name, nullptr, tgeom, nullptr, material, group, time,
                       is_visible);
}

void O3DVisualizer::AddGeometry(
        const std::string &name,
        std::shared_ptr<rendering::TriangleMeshModel> model,
        const rendering::Material *material /*=nullptr*/,
        const std::string &group /*= ""*/,
        double time /*= 0.0*/,
        bool is_visible /*= true*/) {
    impl_->AddGeometry(name, nullptr, nullptr, model, material, group, time,
                       is_visible);
}

void O3DVisualizer::Add3DLabel(const Eigen::Vector3f &pos, const char *text) {
    impl_->Add3DLabel(pos, text);
}

void O3DVisualizer::Clear3DLabels() { impl_->Clear3DLabels(); }

void O3DVisualizer::RemoveGeometry(const std::string &name) {
    return impl_->RemoveGeometry(name);
}

void O3DVisualizer::ShowGeometry(const std::string &name, bool show) {
    return impl_->ShowGeometry(name, show);
}

O3DVisualizer::DrawObject O3DVisualizer::GetGeometry(
        const std::string &name) const {
    return impl_->GetGeometry(name);
}

void O3DVisualizer::ShowSettings(bool show) { impl_->ShowSettings(show); }

void O3DVisualizer::ShowSkybox(bool show) { impl_->ShowSkybox(show); }

void O3DVisualizer::ShowAxes(bool show) { impl_->ShowAxes(show); }

void O3DVisualizer::ShowGround(bool show) { impl_->ShowGround(show); }

void O3DVisualizer::SetGroundPlane(rendering::Scene::GroundPlane plane) {
    impl_->SetGroundPlane(plane);
}

void O3DVisualizer::SetPointSize(int point_size) {
    impl_->SetPointSize(point_size);
}

void O3DVisualizer::SetLineWidth(int line_width) {
    impl_->SetLineWidth(line_width);
}

void O3DVisualizer::SetMouseMode(SceneWidget::Controls mode) {
    impl_->SetMouseMode(mode);
}

void O3DVisualizer::EnableGroup(const std::string &group, bool enable) {
    impl_->EnableGroup(group, enable);
}

std::vector<O3DVisualizerSelections::SelectionSet>
O3DVisualizer::GetSelectionSets() const {
    return impl_->GetSelectionSets();
}

double O3DVisualizer::GetAnimationFrameDelay() const {
    return impl_->ui_state_.frame_delay;
}

void O3DVisualizer::SetAnimationFrameDelay(double secs) {
    impl_->ui_state_.frame_delay = secs;
}

double O3DVisualizer::GetAnimationTimeStep() const {
    return impl_->ui_state_.time_step;
}

void O3DVisualizer::SetAnimationTimeStep(double time_step) {
    impl_->ui_state_.time_step = time_step;
    SetAnimationFrameDelay(time_step);
}

double O3DVisualizer::GetAnimationDuration() const {
    return impl_->max_time_ - impl_->min_time_ + GetAnimationTimeStep();
}

void O3DVisualizer::SetAnimationDuration(double sec) {
    impl_->max_time_ = impl_->min_time_ + sec - GetAnimationTimeStep();
    impl_->UpdateTimeUIRange();
    impl_->settings.time_panel->SetVisible(impl_->min_time_ < impl_->max_time_);
}

double O3DVisualizer::GetCurrentTime() const {
    return impl_->ui_state_.current_time;
}

void O3DVisualizer::SetCurrentTime(double t) { impl_->SetCurrentTime(t); }

bool O3DVisualizer::GetIsAnimating() const {
    return impl_->ui_state_.is_animating;
}

void O3DVisualizer::SetAnimating(bool is_animating) {
    impl_->SetAnimating(is_animating);
}

void O3DVisualizer::SetupCamera(float fov,
                                const Eigen::Vector3f &center,
                                const Eigen::Vector3f &eye,
                                const Eigen::Vector3f &up) {
    impl_->SetupCamera(fov, center, eye, up);
}

void O3DVisualizer::SetupCamera(const camera::PinholeCameraIntrinsic &intrinsic,
                                const Eigen::Matrix4d &extrinsic) {
    impl_->SetupCamera(intrinsic, extrinsic);
}

void O3DVisualizer::SetupCamera(const Eigen::Matrix3d &intrinsic,
                                const Eigen::Matrix4d &extrinsic,
                                int intrinsic_width_px,
                                int intrinsic_height_px) {
    impl_->SetupCamera(intrinsic, extrinsic, intrinsic_width_px,
                       intrinsic_height_px);
}

void O3DVisualizer::ResetCameraToDefault() {
    return impl_->ResetCameraToDefault();
}

O3DVisualizer::UIState O3DVisualizer::GetUIState() const {
    return impl_->ui_state_;
}

void O3DVisualizer::SetOnAnimationFrame(
        std::function<void(O3DVisualizer &, double)> cb) {
    if (cb) {
        impl_->on_animation_ = [this, cb](double t) { cb(*this, t); };
    } else {
        impl_->on_animation_ = nullptr;
    }
}

void O3DVisualizer::SetOnAnimationTick(
        std::function<TickResult(O3DVisualizer &, double, double)> cb) {
    impl_->SetOnAnimationTick(*this, cb);
}

void O3DVisualizer::ExportCurrentImage(const std::string &path) {
    impl_->ExportCurrentImage(path);
}

void O3DVisualizer::Layout(const gui::LayoutContext &context) {
    auto em = context.theme.font_size;
    int settings_width = 15 * context.theme.font_size;
#if !GROUPS_USE_TREE
    if (impl_->added_groups_.size() >= 2) {
        settings_width += 5 * context.theme.font_size;
    }
#endif  // !GROUPS_USE_TREE
    if (impl_->min_time_ != impl_->max_time_) {
        settings_width += 3 * context.theme.font_size;
    }

    auto f = GetContentRect();
    impl_->settings.actions->SetWidth(settings_width -
                                      int(std::round(1.5 * em)));
    if (impl_->settings.panel->IsVisible()) {
        impl_->scene_->SetFrame(
                Rect(f.x, f.y, f.width - settings_width, f.height));
        impl_->settings.panel->SetFrame(Rect(f.GetRight() - settings_width, f.y,
                                             settings_width, f.height));
    } else {
        impl_->scene_->SetFrame(f);
    }

    Super::Layout(context);
}

}  // namespace visualizer
}  // namespace visualization
}  // namespace open3d<|MERGE_RESOLUTION|>--- conflicted
+++ resolved
@@ -836,14 +836,10 @@
         if (material) {
             mat = *material;
             is_default_color = false;
-<<<<<<< HEAD
-        } else if (!model) {  // branch only applies to geometries
-=======
             auto t_cloud =
                     std::dynamic_pointer_cast<t::geometry::PointCloud>(tgeom);
             valid_tpcd = t_cloud.get();
-        } else {
->>>>>>> a1a17c37
+        } else if (!model) {  // branch only applies to geometries
             bool has_colors = false;
             bool has_normals = false;
 
