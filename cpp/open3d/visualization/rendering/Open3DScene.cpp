// ----------------------------------------------------------------------------
// -                        Open3D: www.open3d.org                            -
// ----------------------------------------------------------------------------
// The MIT License (MIT)
//
// Copyright (c) 2018 www.open3d.org
//
// Permission is hereby granted, free of charge, to any person obtaining a copy
// of this software and associated documentation files (the "Software"), to deal
// in the Software without restriction, including without limitation the rights
// to use, copy, modify, merge, publish, distribute, sublicense, and/or sell
// copies of the Software, and to permit persons to whom the Software is
// furnished to do so, subject to the following conditions:
//
// The above copyright notice and this permission notice shall be included in
// all copies or substantial portions of the Software.
//
// THE SOFTWARE IS PROVIDED "AS IS", WITHOUT WARRANTY OF ANY KIND, EXPRESS OR
// IMPLIED, INCLUDING BUT NOT LIMITED TO THE WARRANTIES OF MERCHANTABILITY,
// FITNESS FOR A PARTICULAR PURPOSE AND NONINFRINGEMENT. IN NO EVENT SHALL THE
// AUTHORS OR COPYRIGHT HOLDERS BE LIABLE FOR ANY CLAIM, DAMAGES OR OTHER
// LIABILITY, WHETHER IN AN ACTION OF CONTRACT, TORT OR OTHERWISE, ARISING
// FROM, OUT OF OR IN CONNECTION WITH THE SOFTWARE OR THE USE OR OTHER DEALINGS
// IN THE SOFTWARE.
// ----------------------------------------------------------------------------

#include "open3d/visualization/rendering/Open3DScene.h"

#include <algorithm>

#include "open3d/geometry/LineSet.h"
#include "open3d/geometry/PointCloud.h"
#include "open3d/geometry/TriangleMesh.h"
#include "open3d/visualization/gui/Application.h"
#include "open3d/visualization/rendering/Material.h"
#include "open3d/visualization/rendering/Scene.h"
#include "open3d/visualization/rendering/View.h"

namespace open3d {
namespace visualization {
namespace rendering {

const std::string kAxisObjectName("__axis__");
const std::string kFastModelObjectSuffix("__fast__");
const std::string kLowQualityModelObjectSuffix("__low__");

namespace {
std::shared_ptr<geometry::TriangleMesh> CreateAxisGeometry(double axis_length) {
    const double sphere_radius = 0.005 * axis_length;
    const double cyl_radius = 0.0025 * axis_length;
    const double cone_radius = 0.0075 * axis_length;
    const double cyl_height = 0.975 * axis_length;
    const double cone_height = 0.025 * axis_length;

    auto mesh_frame = geometry::TriangleMesh::CreateSphere(sphere_radius);
    mesh_frame->ComputeVertexNormals();
    mesh_frame->PaintUniformColor(Eigen::Vector3d(0.5, 0.5, 0.5));

    std::shared_ptr<geometry::TriangleMesh> mesh_arrow;
    Eigen::Matrix4d transformation;

    mesh_arrow = geometry::TriangleMesh::CreateArrow(cyl_radius, cone_radius,
                                                     cyl_height, cone_height);
    mesh_arrow->ComputeVertexNormals();
    mesh_arrow->PaintUniformColor(Eigen::Vector3d(1.0, 0.0, 0.0));
    transformation << 0, 0, 1, 0, 1, 0, 0, 0, 0, 1, 0, 0, 0, 0, 0, 1;
    mesh_arrow->Transform(transformation);
    *mesh_frame += *mesh_arrow;

    mesh_arrow = geometry::TriangleMesh::CreateArrow(cyl_radius, cone_radius,
                                                     cyl_height, cone_height);
    mesh_arrow->ComputeVertexNormals();
    mesh_arrow->PaintUniformColor(Eigen::Vector3d(0.0, 1.0, 0.0));
    transformation << 0, 1, 0, 0, 0, 0, 1, 0, 1, 0, 0, 0, 0, 0, 0, 1;
    mesh_arrow->Transform(transformation);
    *mesh_frame += *mesh_arrow;

    mesh_arrow = geometry::TriangleMesh::CreateArrow(cyl_radius, cone_radius,
                                                     cyl_height, cone_height);
    mesh_arrow->ComputeVertexNormals();
    mesh_arrow->PaintUniformColor(Eigen::Vector3d(0.0, 0.0, 1.0));
    transformation << 1, 0, 0, 0, 0, 1, 0, 0, 0, 0, 1, 0, 0, 0, 0, 1;
    mesh_arrow->Transform(transformation);
    *mesh_frame += *mesh_arrow;

    // Add UVs because material shader for axes expects them
    mesh_frame->triangle_uvs_.resize(mesh_frame->triangles_.size() * 3,
                                     {0.0, 0.0});

    return mesh_frame;
}

void RecreateAxis(Scene* scene,
                  const geometry::AxisAlignedBoundingBox& bounds,
                  bool enabled) {
    scene->RemoveGeometry(kAxisObjectName);

    // Axes length should be the longer of the bounds extent or 25% of the
    // distance from the origin. The latter is necessary so that the axis is
    // big enough to be visible even if the object is far from the origin.
    // See caterpillar.ply from Tanks & Temples.
    auto axis_length = bounds.GetMaxExtent();
    if (axis_length < 0.001) {  // avoid div by zero errors in CreateAxes()
        axis_length = 1.0;
    }
    axis_length = std::max(axis_length, 0.25 * bounds.GetCenter().norm());
    auto mesh = CreateAxisGeometry(axis_length);
    Material mat;
    mat.shader = "defaultUnlit";
    scene->AddGeometry(kAxisObjectName, *mesh, mat);
    // It looks awkward to have the axis cast a a shadow, and even stranger
    // to receive a shadow.
    scene->GeometryShadows(kAxisObjectName, false, false);
    scene->ShowGeometry(kAxisObjectName, enabled);
}

}  // namespace

Open3DScene::Open3DScene(Renderer& renderer) : renderer_(renderer) {
    scene_ = renderer_.CreateScene();
    auto scene = renderer_.GetScene(scene_);
    view_ = scene->AddView(0, 0, 1, 1);
    SetBackground({1.0f, 1.0f, 1.0f, 1.0f});

    SetLighting(LightingProfile::MED_SHADOWS, {0.577f, -0.577f, -0.577f});

    RecreateAxis(scene, bounds_, false);
}

Open3DScene::~Open3DScene() {
    ClearGeometry();
    auto scene = renderer_.GetScene(scene_);
    scene->RemoveGeometry(kAxisObjectName);
    scene->RemoveView(view_);
}

View* Open3DScene::GetView() const {
    auto scene = renderer_.GetScene(scene_);
    return scene->GetView(view_);
}

void Open3DScene::SetViewport(std::int32_t x,
                              std::int32_t y,
                              std::uint32_t width,
                              std::uint32_t height) {
    // Setup the view in which we render to a texture. Since this is just a
    // texture, we want our viewport to be the entire texture.
    auto view = GetView();
<<<<<<< HEAD
    view->SetViewport(0, 0, width, height);
    view->EnableViewCaching(true);

    // Now setup the view that actually draws to the window, so the viewport
    // is the one passed by the user.
    auto window_view = GetWindowView();
    window_view->SetViewport(x, y, width, height);
    window_view->ConfigureForColorPicking();
    auto window_scene = renderer_.GetScene(window_scene_);
    window_scene->SetBackground(view->GetColorBuffer());
=======
    // Since we are rendering into a texture (EnableViewCaching(true) below),
    // we need to use the entire texture; the viewport passed in is the viewport
    // with respect to the window, and we are setting the viewport with respect
    // to the render target here.
    view->SetViewport(0, 0, width, height);
    view->EnableViewCaching(true);
>>>>>>> 33a158fe
}

void Open3DScene::ShowSkybox(bool enable) {
    auto scene = renderer_.GetScene(scene_);
    scene->ShowSkybox(enable);
}

void Open3DScene::ShowAxes(bool enable) {
    auto scene = renderer_.GetScene(scene_);
    if (enable && axis_dirty_) {
        RecreateAxis(scene, bounds_, false);
        axis_dirty_ = false;
    }
    scene->ShowGeometry(kAxisObjectName, enable);
}

void Open3DScene::SetBackground(const Eigen::Vector4f& color,
                                std::shared_ptr<geometry::Image> image /*=0*/) {
    auto scene = renderer_.GetScene(scene_);
    scene->SetBackground(color, image);
    background_color = color;
}

const Eigen::Vector4f Open3DScene::GetBackgroundColor() const {
    return background_color;
}

void Open3DScene::ShowGroundPlane(bool enable, Scene::GroundPlane plane) {
    auto scene = renderer_.GetScene(scene_);
    scene->EnableGroundPlane(enable, plane);
}

void Open3DScene::SetLighting(LightingProfile profile,
                              const Eigen::Vector3f& sun_dir) {
    auto scene = renderer_.GetScene(scene_);

    if (profile != LightingProfile::HARD_SHADOWS) {
        if (scene->GetIndirectLight().empty()) {
            auto path = gui::Application::GetInstance().GetResourcePath();
            scene->SetIndirectLight(std::string(path) + "/default");
        }
    }

    Eigen::Vector3f sun_color(1.0f, 1.0f, 1.0f);

    // These intensities have been chosen so that a white object on a white
    // background is clearly visible even when the highlight is next to the
    // background. Increasing the intensities much more make the highlight's
    // white too similar to the background's white.
    switch (profile) {
        case LightingProfile::HARD_SHADOWS:
            scene->EnableIndirectLight(false);
            scene->EnableSunLight(true);
            scene->SetSunLight(sun_dir, sun_color, 100000);
            break;
        case LightingProfile::DARK_SHADOWS:
            scene->EnableIndirectLight(true);
            scene->EnableSunLight(true);
            scene->SetIndirectLightIntensity(5000);
            scene->SetSunLight(sun_dir, sun_color, 85000);
            break;
        default:
        case LightingProfile::MED_SHADOWS:
            scene->EnableIndirectLight(true);
            scene->EnableSunLight(true);
            scene->SetIndirectLightIntensity(7500);
            scene->SetSunLight(sun_dir, sun_color, 70000);
            break;
        case LightingProfile::SOFT_SHADOWS:
            scene->EnableIndirectLight(true);
            scene->EnableSunLight(true);
            scene->SetIndirectLightIntensity(15000);
            scene->SetSunLight(sun_dir, sun_color, 35000);
            break;
        case LightingProfile::NO_SHADOWS:
            scene->EnableIndirectLight(true);
            scene->SetIndirectLightIntensity(20000);
            scene->EnableSunLight(false);
            break;
    }
}

void Open3DScene::ClearGeometry() {
    auto scene = renderer_.GetScene(scene_);
    for (auto& g : geometries_) {
        scene->RemoveGeometry(g.second.name);
        if (!g.second.fast_name.empty()) {
            scene->RemoveGeometry(g.second.fast_name);
        }
        if (!g.second.low_name.empty()) {
            scene->RemoveGeometry(g.second.low_name);
        }
    }
    geometries_.clear();
    bounds_ = geometry::AxisAlignedBoundingBox();
    axis_dirty_ = true;
}

void Open3DScene::AddGeometry(
        const std::string& name,
        const geometry::Geometry3D* geom,
        const Material& mat,
        bool add_downsampled_copy_for_fast_rendering /*= true*/) {
    size_t downsample_threshold = SIZE_MAX;
    std::string fast_name;
    if (add_downsampled_copy_for_fast_rendering) {
        fast_name = name + "." + kFastModelObjectSuffix;
        downsample_threshold = downsample_threshold_;
    }

    auto scene = renderer_.GetScene(scene_);
    if (scene->AddGeometry(name, *geom, mat, fast_name, downsample_threshold)) {
        bounds_ += scene->GetGeometryBoundingBox(name);
        GeometryData info(name, "");
        // If the downsampled object got created, add it. It may not have been
        // created if downsampling wasn't enabled or if the object does not meet
        // the threshold.
        if (add_downsampled_copy_for_fast_rendering &&
            scene->HasGeometry(fast_name)) {
            info.fast_name = fast_name;
            geometries_[fast_name] = info;
        }
        geometries_[name] = info;
        SetGeometryToLOD(info, lod_);
    }

    axis_dirty_ = true;
}

void Open3DScene::AddGeometry(
        const std::string& name,
        const t::geometry::PointCloud* geom,
        const Material& mat,
        bool add_downsampled_copy_for_fast_rendering /*= true*/) {
    size_t downsample_threshold = SIZE_MAX;
    std::string fast_name;
    if (add_downsampled_copy_for_fast_rendering) {
        fast_name = name + "." + kFastModelObjectSuffix;
        downsample_threshold = downsample_threshold_;
    }

    auto scene = renderer_.GetScene(scene_);
    if (scene->AddGeometry(name, *geom, mat, fast_name, downsample_threshold)) {
        auto bbox = scene->GetGeometryBoundingBox(name);
        bounds_ += bbox;
        GeometryData info(name, "");
        // If the downsampled object got created, add it. It may not have been
        // created if downsampling wasn't enabled or if the object does not meet
        // the threshold.
        if (add_downsampled_copy_for_fast_rendering &&
            scene->HasGeometry(fast_name)) {
            info.fast_name = fast_name;

            auto lowq_name = name + kLowQualityModelObjectSuffix;
            auto bbox_geom =
                    geometry::LineSet::CreateFromAxisAlignedBoundingBox(bbox);
            Material bbox_mat;
            bbox_mat.base_color = {1.0f, 0.5f, 0.0f, 1.0f};  // orange
            bbox_mat.shader = "unlitSolidColor";
            scene->AddGeometry(lowq_name, *bbox_geom, bbox_mat);
            info.low_name = lowq_name;
        }
        geometries_[name] = info;
        SetGeometryToLOD(info, lod_);
    }

    // Axes may need to be recreated
    axis_dirty_ = true;
}

bool Open3DScene::HasGeometry(const std::string& name) const {
    auto scene = renderer_.GetScene(scene_);
    return scene->HasGeometry(name);
}

void Open3DScene::RemoveGeometry(const std::string& name) {
    auto scene = renderer_.GetScene(scene_);
    auto g = geometries_.find(name);
    if (g != geometries_.end()) {
        scene->RemoveGeometry(name);
        if (!g->second.fast_name.empty()) {
            scene->RemoveGeometry(g->second.fast_name);
        }
        if (!g->second.low_name.empty()) {
            scene->RemoveGeometry(g->second.low_name);
        }
        geometries_.erase(name);
    }
}

void Open3DScene::ModifyGeometryMaterial(const std::string& name,
                                         const Material& mat) {
    auto scene = renderer_.GetScene(scene_);
    scene->OverrideMaterial(name, mat);
    auto it = geometries_.find(name);
    if (it != geometries_.end()) {
        if (!it->second.fast_name.empty()) {
            scene->OverrideMaterial(it->second.fast_name, mat);
        }
        // Don't want to override low_name, as that is a bounding box.
    }
}

void Open3DScene::ShowGeometry(const std::string& name, bool show) {
    auto it = geometries_.find(name);
    if (it != geometries_.end()) {
        it->second.visible = show;

        int n_lowq_visible = 0;
        for (auto& g : geometries_) {
            if (g.second.visible && !g.second.low_name.empty()) {
                n_lowq_visible += 1;
            }
        }
        use_low_quality_if_available_ = (n_lowq_visible > 1);

        SetGeometryToLOD(it->second, lod_);
    }
}

void Open3DScene::AddModel(const std::string& name,
                           const TriangleMeshModel& model) {
    auto scene = renderer_.GetScene(scene_);
    if (scene->AddGeometry(name, model)) {
        GeometryData info(name, "");
        bounds_ += scene->GetGeometryBoundingBox(name);
        geometries_[name] = info;
        scene->ShowGeometry(name, true);
    }

    axis_dirty_ = true;
}

void Open3DScene::UpdateMaterial(const Material& mat) {
    auto scene = renderer_.GetScene(scene_);
    for (auto& g : geometries_) {
        scene->OverrideMaterial(g.second.name, mat);
        if (!g.second.fast_name.empty()) {
            scene->OverrideMaterial(g.second.fast_name, mat);
        }
        // Low-quality model is a bounding box right now, and we want it to
        // be a solid color, so we do not want to override.
        // if (!g.second.low_name.empty()) {
        //     scene->OverrideMaterial(g.second.low_name, mat);
        // }
    }
}

void Open3DScene::UpdateModelMaterial(const std::string& name,
                                      const TriangleMeshModel& model) {
    auto scene = renderer_.GetScene(scene_);
    scene->RemoveGeometry(name);
    scene->AddGeometry(name, model);
}

std::vector<std::string> Open3DScene::GetGeometries() {
    std::vector<std::string> names;
    names.reserve(geometries_.size());
    for (auto& it : geometries_) {
        names.push_back(it.first);
    }
    return names;
}

void Open3DScene::SetLOD(LOD lod) {
    if (lod != lod_) {
        lod_ = lod;

        for (auto& g : geometries_) {
            SetGeometryToLOD(g.second, lod);
        }
    }
}

void Open3DScene::SetGeometryToLOD(const GeometryData& data, LOD lod) {
    auto scene = renderer_.GetScene(scene_);
    scene->ShowGeometry(data.name, false);
    if (!data.fast_name.empty()) {
        scene->ShowGeometry(data.fast_name, false);
    }
    if (!data.low_name.empty()) {
        scene->ShowGeometry(data.low_name, false);
    }

    if (data.visible) {
        if (lod == LOD::HIGH_DETAIL) {
            scene->ShowGeometry(data.name, true);
        } else {
            std::string id;
            if (use_low_quality_if_available_) {
                id = data.low_name;
            }
            if (id.empty()) {
                id = data.fast_name;
            }
            if (id.empty()) {
                id = data.name;
            }
            scene->ShowGeometry(id, true);
        }
    }
}

Open3DScene::LOD Open3DScene::GetLOD() const { return lod_; }

Scene* Open3DScene::GetScene() const { return renderer_.GetScene(scene_); }

Camera* Open3DScene::GetCamera() const {
    auto scene = renderer_.GetScene(scene_);
    auto view = scene->GetView(view_);
    return view->GetCamera();
}

Renderer& Open3DScene::GetRenderer() const { return renderer_; }

}  // namespace rendering
}  // namespace visualization
}  // namespace open3d<|MERGE_RESOLUTION|>--- conflicted
+++ resolved
@@ -146,25 +146,12 @@
     // Setup the view in which we render to a texture. Since this is just a
     // texture, we want our viewport to be the entire texture.
     auto view = GetView();
-<<<<<<< HEAD
-    view->SetViewport(0, 0, width, height);
-    view->EnableViewCaching(true);
-
-    // Now setup the view that actually draws to the window, so the viewport
-    // is the one passed by the user.
-    auto window_view = GetWindowView();
-    window_view->SetViewport(x, y, width, height);
-    window_view->ConfigureForColorPicking();
-    auto window_scene = renderer_.GetScene(window_scene_);
-    window_scene->SetBackground(view->GetColorBuffer());
-=======
     // Since we are rendering into a texture (EnableViewCaching(true) below),
     // we need to use the entire texture; the viewport passed in is the viewport
     // with respect to the window, and we are setting the viewport with respect
     // to the render target here.
     view->SetViewport(0, 0, width, height);
     view->EnableViewCaching(true);
->>>>>>> 33a158fe
 }
 
 void Open3DScene::ShowSkybox(bool enable) {
