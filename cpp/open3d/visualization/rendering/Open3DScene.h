// ----------------------------------------------------------------------------
// -                        Open3D: www.open3d.org                            -
// ----------------------------------------------------------------------------
// The MIT License (MIT)
//
// Copyright (c) 2018 www.open3d.org
//
// Permission is hereby granted, free of charge, to any person obtaining a copy
// of this software and associated documentation files (the "Software"), to deal
// in the Software without restriction, including without limitation the rights
// to use, copy, modify, merge, publish, distribute, sublicense, and/or sell
// copies of the Software, and to permit persons to whom the Software is
// furnished to do so, subject to the following conditions:
//
// The above copyright notice and this permission notice shall be included in
// all copies or substantial portions of the Software.
//
// THE SOFTWARE IS PROVIDED "AS IS", WITHOUT WARRANTY OF ANY KIND, EXPRESS OR
// IMPLIED, INCLUDING BUT NOT LIMITED TO THE WARRANTIES OF MERCHANTABILITY,
// FITNESS FOR A PARTICULAR PURPOSE AND NONINFRINGEMENT. IN NO EVENT SHALL THE
// AUTHORS OR COPYRIGHT HOLDERS BE LIABLE FOR ANY CLAIM, DAMAGES OR OTHER
// LIABILITY, WHETHER IN AN ACTION OF CONTRACT, TORT OR OTHERWISE, ARISING
// FROM, OUT OF OR IN CONNECTION WITH THE SOFTWARE OR THE USE OR OTHER DEALINGS
// IN THE SOFTWARE.
// ----------------------------------------------------------------------------

#pragma once

#include <vector>

#include "open3d/geometry/BoundingVolume.h"
#include "open3d/visualization/rendering/Renderer.h"

#include <map>

namespace open3d {

namespace geometry {
class Geometry3D;
}  // namespace geometry

namespace visualization {
namespace rendering {

class Camera;
struct Material;
struct TriangleMeshModel;

class Open3DScene {
public:
    Open3DScene(Renderer& renderer);
    ~Open3DScene();

    ViewHandle CreateView();
    void DestroyView(ViewHandle view);
    View* GetView(ViewHandle view) const;

    void ShowSkybox(bool enable);
    void ShowAxes(bool enable);

    void ClearGeometry();
    /// Adds a geometry with the specified name. Default visible is true.
    void AddGeometry(const std::string& name,
                     std::shared_ptr<const geometry::Geometry3D> geom,
                     const Material& mat,
                     bool add_downsampled_copy_for_fast_rendering = true);
<<<<<<< HEAD
    void RemoveGeometry(const std::string& name);
    /// Shows or hides the geometry with the specified name.
    void ShowGeometry(const std::string& name, bool show);
    /// Updates all geometries to use this material
=======
    void AddModel(const TriangleMeshModel& model);

>>>>>>> f94cbe01
    void UpdateMaterial(const Material& mat);
    void UpdateModelMaterial(const TriangleMeshModel& model);
    std::vector<std::string> GetGeometries();

    const geometry::AxisAlignedBoundingBox& GetBoundingBox() { return bounds_; }

    enum class LOD {
        HIGH_DETAIL,  // used when rendering time is not as important
        FAST,         // used when rendering time is important, like rotating
    };
    void SetLOD(LOD lod);
    LOD GetLOD() const;

    Scene* GetScene() const;
    Camera* GetCamera() const;
    Renderer& GetRenderer() const;

private:
    struct GeometryData {
        std::string name;
        std::string fast_name;
        bool visible;

        GeometryData() : visible(false) {}  // for STL containers
        GeometryData(const std::string& n, const std::string& fast)
            : name(n), fast_name(fast), visible(true)
        {}
    };

    void SetGeometryToLOD(const GeometryData&, LOD lod);
    
private:
    Renderer& renderer_;
    SceneHandle scene_;
    ViewHandle view_;

    LOD lod_ = LOD::HIGH_DETAIL;
    std::map<std::string, GeometryData> geometries_;  // name -> data
    geometry::AxisAlignedBoundingBox bounds_;
};

}  // namespace rendering
}  // namespace visualization
}  // namespace open3d<|MERGE_RESOLUTION|>--- conflicted
+++ resolved
@@ -64,17 +64,15 @@
                      std::shared_ptr<const geometry::Geometry3D> geom,
                      const Material& mat,
                      bool add_downsampled_copy_for_fast_rendering = true);
-<<<<<<< HEAD
     void RemoveGeometry(const std::string& name);
     /// Shows or hides the geometry with the specified name.
     void ShowGeometry(const std::string& name, bool show);
     /// Updates all geometries to use this material
-=======
-    void AddModel(const TriangleMeshModel& model);
+    void AddModel(const std::string& name, const TriangleMeshModel& model);
 
->>>>>>> f94cbe01
     void UpdateMaterial(const Material& mat);
-    void UpdateModelMaterial(const TriangleMeshModel& model);
+    void UpdateModelMaterial(const std::string& name,
+                             const TriangleMeshModel& model);
     std::vector<std::string> GetGeometries();
 
     const geometry::AxisAlignedBoundingBox& GetBoundingBox() { return bounds_; }
