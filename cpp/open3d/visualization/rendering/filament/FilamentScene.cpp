// ----------------------------------------------------------------------------
// -                        Open3D: www.open3d.org                            -
// ----------------------------------------------------------------------------
// The MIT License (MIT)
//
// Copyright (c) 2020 www.open3d.org
//
// Permission is hereby granted, free of charge, to any person obtaining a copy
// of this software and associated documentation files (the "Software"), to deal
// in the Software without restriction, including without limitation the rights
// to use, copy, modify, merge, publish, distribute, sublicense, and/or sell
// copies of the Software, and to permit persons to whom the Software is
// furnished to do so, subject to the following conditions:
//
// The above copyright notice and this permission notice shall be included in
// all copies or substantial portions of the Software.
//
// THE SOFTWARE IS PROVIDED "AS IS", WITHOUT WARRANTY OF ANY KIND, EXPRESS OR
// IMPLIED, INCLUDING BUT NOT LIMITED TO THE WARRANTIES OF MERCHANTABILITY,
// FITNESS FOR A PARTICULAR PURPOSE AND NONINFRINGEMENT. IN NO EVENT SHALL THE
// AUTHORS OR COPYRIGHT HOLDERS BE LIABLE FOR ANY CLAIM, DAMAGES OR OTHER
// LIABILITY, WHETHER IN AN ACTION OF CONTRACT, TORT OR OTHERWISE, ARISING
// FROM, OUT OF OR IN CONNECTION WITH THE SOFTWARE OR THE USE OR OTHER DEALINGS
// IN THE SOFTWARE.
// ----------------------------------------------------------------------------

// 4068: Filament has some clang-specific vectorizing pragma's that MSVC flags
// 4146: PixelBufferDescriptor assert unsigned is positive before subtracting
//       but MSVC can't figure that out.
// 4293: Filament's utils/algorithm.h utils::details::clz() does strange
//       things with MSVC. Somehow sizeof(unsigned int) > 4, but its size is
//       32 so that x >> 32 gives a warning. (Or maybe the compiler can't
//       determine the if statement does not run.)
// 4305: LightManager.h needs to specify some constants as floats
#include <unordered_set>
#ifdef _MSC_VER
#pragma warning(push)
#pragma warning(disable : 4068 4146 4293 4305)
#endif  // _MSC_VER

#include <backend/PixelBufferDescriptor.h>  // bogus 4146 warning on MSVC
#include <filament/Engine.h>
#include <filament/IndirectLight.h>
#include <filament/LightManager.h>
#include <filament/MaterialInstance.h>
#include <filament/Renderer.h>
#include <filament/Scene.h>
#include <filament/Skybox.h>
#include <filament/SwapChain.h>
#include <filament/TextureSampler.h>
#include <filament/TransformManager.h>
#include <filament/VertexBuffer.h>
#include <filament/View.h>
#include <geometry/SurfaceOrientation.h>
#include <utils/EntityManager.h>

#ifdef _MSC_VER
#pragma warning(pop)
#endif  // _MSC_VER

// We do NOT include this first because it includes Image.h, which includes
// the fmt library, which includes windows.h (on Windows), which #defines
// OPAQUE (!!??) which causes syntax errors with filament/View.h which tries
// to make OPAQUE an member of a class enum. So include this after all the
// Filament headers to avoid this problem.
#if 1  // (enclose in #if so that apply-style doesn't move this)
#include "open3d/visualization/rendering/filament/FilamentScene.h"
#endif  // 1

#include "open3d/geometry/BoundingVolume.h"
#include "open3d/geometry/LineSet.h"
#include "open3d/geometry/PointCloud.h"
#include "open3d/geometry/TriangleMesh.h"
#include "open3d/t/geometry/PointCloud.h"
#include "open3d/utility/Console.h"
#include "open3d/visualization/rendering/Light.h"
#include "open3d/visualization/rendering/Material.h"
#include "open3d/visualization/rendering/Model.h"
#include "open3d/visualization/rendering/RendererHandle.h"
#include "open3d/visualization/rendering/filament/FilamentEngine.h"
#include "open3d/visualization/rendering/filament/FilamentEntitiesMods.h"
#include "open3d/visualization/rendering/filament/FilamentGeometryBuffersBuilder.h"
#include "open3d/visualization/rendering/filament/FilamentRenderer.h"
#include "open3d/visualization/rendering/filament/FilamentResourceManager.h"
#include "open3d/visualization/rendering/filament/FilamentView.h"

namespace {  // avoid polluting global namespace, since only used here
/// @cond

void DeallocateBuffer(void* buffer, size_t size, void* user_ptr) {
    free(buffer);
}

namespace defaults_mapping {

using GeometryType = open3d::geometry::Geometry::GeometryType;
using MaterialHandle = open3d::visualization::rendering::MaterialHandle;
using ResourceManager =
        open3d::visualization::rendering::FilamentResourceManager;

std::unordered_map<std::string, MaterialHandle> shader_mappings = {
        {"defaultLit", ResourceManager::kDefaultLit},
        {"defaultLitTransparency",
         ResourceManager::kDefaultLitWithTransparency},
        {"defaultUnlit", ResourceManager::kDefaultUnlit},
        {"normals", ResourceManager::kDefaultNormalShader},
        {"depth", ResourceManager::kDefaultDepthShader},
        {"unlitGradient", ResourceManager::kDefaultUnlitGradientShader},
        {"unlitSolidColor", ResourceManager::kDefaultUnlitSolidColorShader},
};

MaterialHandle kColorOnlyMesh = ResourceManager::kDefaultUnlit;
MaterialHandle kPlainMesh = ResourceManager::kDefaultLit;
MaterialHandle kMesh = ResourceManager::kDefaultLit;

MaterialHandle kColoredPointcloud = ResourceManager::kDefaultUnlit;
MaterialHandle kPointcloud = ResourceManager::kDefaultLit;

MaterialHandle kLineset = ResourceManager::kDefaultUnlit;

}  // namespace defaults_mapping

namespace converters {
using EigenMatrix =
        open3d::visualization::rendering::FilamentScene::Transform::MatrixType;
using FilamentMatrix = filament::math::mat4f;
EigenMatrix EigenMatrixFromFilamentMatrix(const filament::math::mat4f& fm) {
    EigenMatrix em;

    em << fm(0, 0), fm(0, 1), fm(0, 2), fm(0, 3), fm(1, 0), fm(1, 1), fm(1, 2),
            fm(1, 3), fm(2, 0), fm(2, 1), fm(2, 2), fm(2, 3), fm(3, 0),
            fm(3, 1), fm(3, 2), fm(3, 3);

    return em;
}

FilamentMatrix FilamentMatrixFromEigenMatrix(const EigenMatrix& em) {
    // Filament matrices is column major and Eigen's - row major
    return FilamentMatrix(FilamentMatrix::row_major_init{
            em(0, 0), em(0, 1), em(0, 2), em(0, 3), em(1, 0), em(1, 1),
            em(1, 2), em(1, 3), em(2, 0), em(2, 1), em(2, 2), em(2, 3),
            em(3, 0), em(3, 1), em(3, 2), em(3, 3)});
}
}  // namespace converters
/// @endcond
}  // namespace

namespace open3d {
namespace visualization {
namespace rendering {

FilamentScene::FilamentScene(filament::Engine& engine,
                             FilamentResourceManager& resource_mgr,
                             Renderer& renderer)
    : Scene(renderer), engine_(engine), resource_mgr_(resource_mgr) {
    scene_ = engine_.createScene();
    CreateSunDirectionalLight();

    // Create initial color skybox...
    auto skybox_handle = resource_mgr_.CreateColorSkybox({1.0f, 1.0f, 1.0f});
    auto wskybox = resource_mgr_.GetSkybox(skybox_handle);
    if (auto skybox = wskybox.lock()) {
        color_skybox_ = wskybox;
    }
}

FilamentScene::~FilamentScene() {}

ViewHandle FilamentScene::AddView(std::int32_t x,
                                  std::int32_t y,
                                  std::uint32_t w,
                                  std::uint32_t h) {
    auto handle = ViewHandle::Next();
    auto view = std::make_unique<FilamentView>(engine_, *this, resource_mgr_);

    view->SetViewport(x, y, w, h);
    if (!views_.empty()) {
        view->SetDiscardBuffers(View::TargetBuffers::DepthAndStencil);
    }

    ViewContainer c;
    c.view = std::move(view);
    views_.emplace(handle, std::move(c));

    return handle;
}

View* FilamentScene::GetView(const ViewHandle& view_id) const {
    auto found = views_.find(view_id);
    if (found != views_.end()) {
        return found->second.view.get();
    }

    return nullptr;
}

void FilamentScene::SetViewActive(const ViewHandle& view_id, bool is_active) {
    auto found = views_.find(view_id);
    if (found != views_.end()) {
        found->second.is_active = is_active;
        found->second.render_count = -1;
    }
}

void FilamentScene::SetRenderOnce(const ViewHandle& view_id) {
    auto found = views_.find(view_id);
    if (found != views_.end()) {
        found->second.is_active = true;
        // NOTE: This value should match the value of render_count_ in
        // FilamentRenderer::EnableCaching
        found->second.render_count = 2;
    }
}

void FilamentScene::RemoveView(const ViewHandle& view_id) {
    views_.erase(view_id);
}

void FilamentScene::AddCamera(const std::string& camera_name,
                              std::shared_ptr<Camera> cam) {}

void FilamentScene::RemoveCamera(const std::string& camera_name) {}

void FilamentScene::SetActiveCamera(const std::string& camera_name) {}

MaterialInstanceHandle FilamentScene::AssignMaterialToFilamentGeometry(
        filament::RenderableManager::Builder& builder,
        const Material& material) {
    // TODO: put this in a method
    auto shader = defaults_mapping::shader_mappings[material.shader];
    if (!shader) shader = defaults_mapping::kColorOnlyMesh;

    auto material_instance = resource_mgr_.CreateMaterialInstance(shader);
    auto wmat_instance = resource_mgr_.GetMaterialInstance(material_instance);
    if (!wmat_instance.expired()) {
        builder.material(0, wmat_instance.lock().get());
    }
    return material_instance;
}

bool FilamentScene::AddGeometry(const std::string& object_name,
                                const geometry::Geometry3D& geometry,
                                const Material& material,
                                const std::string& downsampled_name /*= ""*/,
                                size_t downsample_threshold /*= SIZE_MAX*/) {
    if (geometries_.count(object_name) > 0) {
        utility::LogWarning(
                "Geometry {} has already been added to scene graph.",
                object_name);
        return false;
    }

    // Build Filament buffers
    auto geometry_buffer_builder = GeometryBuffersBuilder::GetBuilder(geometry);
    if (!geometry_buffer_builder) {
        utility::LogWarning("Geometry type {} is not supported yet!",
                            static_cast<size_t>(geometry.GetGeometryType()));
        return false;
    }

    auto buffer_builder = GeometryBuffersBuilder::GetBuilder(geometry);
    if (!downsampled_name.empty()) {
        buffer_builder->SetDownsampleThreshold(downsample_threshold);
    }
    auto buffers = buffer_builder->ConstructBuffers();
    auto vb = std::get<0>(buffers);
    auto ib = std::get<1>(buffers);
    auto ib_downsampled = std::get<2>(buffers);
    filament::Box aabb = buffer_builder->ComputeAABB();  // expensive
    bool success = CreateAndAddFilamentEntity(object_name, *buffer_builder,
                                              aabb, vb, ib, material);
    if (success && ib_downsampled) {
        if (!CreateAndAddFilamentEntity(downsampled_name, *buffer_builder, aabb,
                                        vb, ib_downsampled, material,
                                        BufferReuse::kYes)) {
            utility::LogWarning(
                    "Internal error: could not create downsampled point cloud");
        }
    }
    return success;
}

bool FilamentScene::AddGeometry(const std::string& object_name,
                                const t::geometry::PointCloud& point_cloud,
                                const Material& material,
                                const std::string& downsampled_name /*= ""*/,
                                size_t downsample_threshold /*= SIZE_MAX*/) {
    // Tensor::Min() and Tensor::Max() can be very slow on certain setups,
    // in particular macOS with clang 11.0.0. This is a temporary fix.
    auto ComputeAABB =
            [](const t::geometry::PointCloud& cloud) -> filament::Box {
        Eigen::Vector3f min_pt = {1e30f, 1e30f, 1e30f};
        Eigen::Vector3f max_pt = {-1e30f, -1e30f, -1e30f};
        const auto& points = cloud.GetPoints();
        const size_t n = points.GetSize();
        float* pts = (float*)points.AsTensor().GetDataPtr();
        for (size_t i = 0; i < 3 * n; i += 3) {
            min_pt[0] = std::min(min_pt[0], pts[i]);
            min_pt[1] = std::min(min_pt[1], pts[i + 1]);
            min_pt[2] = std::min(min_pt[2], pts[i + 2]);
            max_pt[0] = std::max(max_pt[0], pts[i]);
            max_pt[1] = std::max(max_pt[1], pts[i + 1]);
            max_pt[2] = std::max(max_pt[2], pts[i + 2]);
        }

        const filament::math::float3 min(min_pt.x(), min_pt.y(), min_pt.z());
        const filament::math::float3 max(max_pt.x(), max_pt.y(), max_pt.z());

        filament::Box aabb;
        aabb.set(min, max);
        return aabb;
    };

    // Basic sanity checks
    if (point_cloud.IsEmpty()) {
        utility::LogWarning("Point cloud for object {} is empty", object_name);
        return false;
    }
    const auto& points = point_cloud.GetPoints();
    if (points.GetDevice().GetType() == core::Device::DeviceType::CUDA) {
        utility::LogWarning(
                "GPU resident tensor point clouds are not supported at this "
                "time");
        return false;
    }
    if (points.GetDtype() != core::Dtype::Float32) {
        utility::LogWarning("tensor point cloud must have Dtype of Float32");
        return false;
    }

    auto buffer_builder = GeometryBuffersBuilder::GetBuilder(point_cloud);
    if (!downsampled_name.empty()) {
        buffer_builder->SetDownsampleThreshold(downsample_threshold);
    }
    auto buffers = buffer_builder->ConstructBuffers();
    auto vb = std::get<0>(buffers);
    auto ib = std::get<1>(buffers);
    auto ib_downsampled = std::get<2>(buffers);
    filament::Box aabb = ComputeAABB(point_cloud);
    bool success = CreateAndAddFilamentEntity(object_name, *buffer_builder,
                                              aabb, vb, ib, material);
    if (success && ib_downsampled) {
        if (!CreateAndAddFilamentEntity(downsampled_name, *buffer_builder, aabb,
                                        vb, ib_downsampled, material,
                                        BufferReuse::kYes)) {
            // If we failed to create a downsampled cloud, which would be
            // unlikely, create another entity with the original buffers
            // (since that succeeded).
            utility::LogWarning(
                    "Internal error: could not create downsampled point cloud");
            CreateAndAddFilamentEntity(downsampled_name, *buffer_builder, aabb,
                                       vb, ib, material, BufferReuse::kYes);
        }
    }
    return success;
}

#ifndef NDEBUG
void OutputMaterialProperties(const visualization::rendering::Material& mat) {
    utility::LogInfo("Material {}", mat.name);
    utility::LogInfo("\tAlpha: {}", mat.has_alpha);
    utility::LogInfo("\tBase Color: {},{},{},{}", mat.base_color.x(),
                     mat.base_color.y(), mat.base_color.z(),
                     mat.base_color.w());
    utility::LogInfo("\tBase Metallic: {}", mat.base_metallic);
    utility::LogInfo("\tBase Roughness: {}", mat.base_roughness);
    utility::LogInfo("\tBase Reflectance: {}", mat.base_reflectance);
    utility::LogInfo("\tBase Clear Cout: {}", mat.base_clearcoat);
}
#endif

bool FilamentScene::AddGeometry(const std::string& object_name,
                                const TriangleMeshModel& model) {
    if (geometries_.count(object_name) > 0 ||
        model_geometries_.count(object_name) > 0) {
        utility::LogWarning("Model {} has already been added to scene graph.",
                            object_name);
        return false;
    }

    std::vector<std::string> mesh_object_names;
    std::unordered_multiset<std::string> check_duplicates;
    for (const auto& mesh : model.meshes_) {
        auto& mat = model.materials_[mesh.material_idx];
        std::string derived_name(object_name + ":" + mesh.mesh_name);
        check_duplicates.insert(derived_name);
        if (check_duplicates.count(derived_name) > 1) {
            derived_name +=
                    std::string("_") +
                    std::to_string(check_duplicates.count(derived_name));
        }
        AddGeometry(derived_name, *(mesh.mesh), mat);
        mesh_object_names.push_back(derived_name);
    }
    model_geometries_[object_name] = mesh_object_names;

    return true;
}

bool FilamentScene::CreateAndAddFilamentEntity(
        const std::string& object_name,
        GeometryBuffersBuilder& buffer_builder,
        filament::Box& aabb,
        VertexBufferHandle vb,
        IndexBufferHandle ib,
        const Material& material,
        BufferReuse reusing_vertex_buffer /*= kNo*/) {
    auto vbuf = resource_mgr_.GetVertexBuffer(vb).lock();
    auto ibuf = resource_mgr_.GetIndexBuffer(ib).lock();

    auto filament_entity = utils::EntityManager::get().create();
    filament::RenderableManager::Builder builder(1);
    builder.boundingBox(aabb)
            .layerMask(FilamentView::kAllLayersMask, FilamentView::kMainLayer)
            .castShadows(true)
            .receiveShadows(true)
            .geometry(0, buffer_builder.GetPrimitiveType(), vbuf.get(),
                      ibuf.get());

    auto material_instance =
            AssignMaterialToFilamentGeometry(builder, material);

    auto result = builder.build(engine_, filament_entity);
    if (result == filament::RenderableManager::Builder::Success) {
        scene_->addEntity(filament_entity);

        auto giter = geometries_.emplace(std::make_pair(
                object_name,
                RenderableGeometry{object_name,
                                   true,
                                   true,
                                   true,
                                   {{}, material, material_instance},
                                   filament_entity,
                                   vb,
                                   ib}));

        SetGeometryTransform(object_name, Transform::Identity());
        UpdateMaterialProperties(giter.first->second);
    } else {
        // NOTE: Is there a better way to handle builder failing? That's a
        // sign of a major problem.
        utility::LogWarning(
                "Failed to build Filament resources for geometry {}",
                object_name);
        return false;
    }

    if (reusing_vertex_buffer == BufferReuse::kYes) {
        resource_mgr_.ReuseVertexBuffer(vb);
    }

    return true;
}

bool FilamentScene::HasGeometry(const std::string& object_name) const {
    if (GeometryIsModel(object_name)) {
        return true;
    }
    auto geom_entry = geometries_.find(object_name);
    return (geom_entry != geometries_.end());
}

static void deallocate_vertex_buffer(void* buffer,
                                     size_t size,
                                     void* user_ptr) {
    free(buffer);
}

void FilamentScene::UpdateGeometry(const std::string& object_name,
                                   const t::geometry::PointCloud& point_cloud,
                                   uint32_t update_flags) {
    auto geoms = GetGeometry(object_name, false);
    if (!geoms.empty()) {
        // Note: There should only be a single entry in geoms
        auto* g = geoms[0];
        auto vbuf_ptr = resource_mgr_.GetVertexBuffer(g->vb).lock();
        auto vbuf = vbuf_ptr.get();

        const auto& points = point_cloud.GetPoints();
        const size_t n_vertices = points.GetSize();

        // NOTE: number of points in the updated point cloud must be the
        // same as the number of points when the vertex buffer was first
        // created. If the number of points has changed then it cannot be
        // updated. In that case, you must remove the geometry then add it
        // again.
        if (n_vertices != vbuf->getVertexCount()) {
            utility::LogWarning(
                    "Geometry for point cloud {} cannot be updated because the "
                    "number of points has changed (Old: {}, New: {})",
                    object_name, vbuf->getVertexCount(), n_vertices);
            return;
        }

        if (update_flags & kUpdatePointsFlag) {
            filament::VertexBuffer::BufferDescriptor pts_descriptor(
                    points.AsTensor().GetDataPtr(),
                    n_vertices * 3 * sizeof(float));
            vbuf->setBufferAt(engine_, 0, std::move(pts_descriptor));
        }

        if (update_flags & kUpdateColorsFlag && point_cloud.HasPointColors()) {
            const size_t color_array_size = n_vertices * 3 * sizeof(float);
            filament::VertexBuffer::BufferDescriptor color_descriptor(
                    point_cloud.GetPointColors().AsTensor().GetDataPtr(),
                    color_array_size);
            vbuf->setBufferAt(engine_, 1, std::move(color_descriptor));
        }

        if (update_flags & kUpdateNormalsFlag &&
            point_cloud.HasPointNormals()) {
            const size_t normal_array_size = n_vertices * 4 * sizeof(float);
            const auto& normals = point_cloud.GetPointNormals();

            // Converting normals to Filament type - quaternions
            auto float4v_tangents = static_cast<filament::math::quatf*>(
                    malloc(normal_array_size));
            auto orientation =
                    filament::geometry::SurfaceOrientation::Builder()
                            .vertexCount(n_vertices)
                            .normals(reinterpret_cast<filament::math::float3*>(
                                    normals.AsTensor().GetDataPtr()))
                            .build();
            orientation->getQuats(float4v_tangents, n_vertices);
            filament::VertexBuffer::BufferDescriptor normals_descriptor(
                    float4v_tangents, normal_array_size,
                    deallocate_vertex_buffer);
            vbuf->setBufferAt(engine_, 2, std::move(normals_descriptor));
        }

        if (update_flags & kUpdateUv0Flag) {
            const size_t uv_array_size = n_vertices * 2 * sizeof(float);
            if (point_cloud.HasPointAttr("uv")) {
                filament::VertexBuffer::BufferDescriptor uv_descriptor(
                        point_cloud.GetPointAttr("uv").AsTensor().GetDataPtr(),
                        uv_array_size);
                vbuf->setBufferAt(engine_, 3, std::move(uv_descriptor));
            } else if (point_cloud.HasPointAttr("__visualization_scalar")) {
                // Update in PointCloudBuffers.cpp, too:
                //     TPointCloudBuffersBuilder::ConstructBuffers
                float* uv_array = static_cast<float*>(malloc(uv_array_size));
                memset(uv_array, 0, uv_array_size);
                float* src = static_cast<float*>(
                        point_cloud.GetPointAttr("__visualization_scalar")
                                .AsTensor()
                                .GetDataPtr());
                const size_t n = 2 * n_vertices;
                for (size_t i = 0; i < n; i += 2) {
                    uv_array[i] = *src++;
                }
                filament::VertexBuffer::BufferDescriptor uv_descriptor(
                        uv_array, uv_array_size, DeallocateBuffer);
                vbuf->setBufferAt(engine_, 3, std::move(uv_descriptor));
            }
        }
    }
}

void FilamentScene::RemoveGeometry(const std::string& object_name) {
    auto geoms = GetGeometry(object_name, false);
    if (!geoms.empty()) {
        for (auto* g : geoms) {
            scene_->remove(g->filament_entity);
            g->ReleaseResources(engine_, resource_mgr_);
            geometries_.erase(g->name);
        }
    }

    if (GeometryIsModel(object_name)) {
        model_geometries_.erase(object_name);
    }
}

void FilamentScene::ShowGeometry(const std::string& object_name, bool show) {
    auto geoms = GetGeometry(object_name);
    for (auto* g : geoms) {
        if (g->visible != show) {
            g->visible = show;
            if (show) {
                scene_->addEntity(g->filament_entity);
            } else {
                scene_->remove(g->filament_entity);
            }
        }
    }
}

bool FilamentScene::GeometryIsVisible(const std::string& object_name) {
    auto geoms = GetGeometry(object_name);
    if (!geoms.empty()) {
        // NOTE: all meshes of model share same visibility so we only need to
        // check first entry of this array
        return geoms[0]->visible;
    } else {
        return false;
    }
}

utils::EntityInstance<filament::TransformManager>
FilamentScene::GetGeometryTransformInstance(RenderableGeometry* geom) {
    filament::TransformManager::Instance itransform;
    auto& transform_mgr = engine_.getTransformManager();
    itransform = transform_mgr.getInstance(geom->filament_entity);
    if (!itransform.isValid()) {
        using namespace filament::math;
        transform_mgr.create(geom->filament_entity);
        itransform = transform_mgr.getInstance(geom->filament_entity);
        transform_mgr.create(geom->filament_entity, itransform,
                             mat4f::translation(float3{0.0f, 0.0f, 0.0f}));
    }
    return itransform;
}

void FilamentScene::SetGeometryTransform(const std::string& object_name,
                                         const Transform& transform) {
    auto geoms = GetGeometry(object_name);
    for (auto* g : geoms) {
        auto itransform = GetGeometryTransformInstance(g);
        if (itransform.isValid()) {
            const auto& ematrix = transform.matrix();
            auto& transform_mgr = engine_.getTransformManager();
            transform_mgr.setTransform(
                    itransform,
                    converters::FilamentMatrixFromEigenMatrix(ematrix));
        }
    }
}

FilamentScene::Transform FilamentScene::GetGeometryTransform(
        const std::string& object_name) {
    Transform etransform;
    auto geoms = GetGeometry(object_name);
    if (!geoms.empty()) {
        auto itransform = GetGeometryTransformInstance(geoms[0]);
        if (itransform.isValid()) {
            auto& transform_mgr = engine_.getTransformManager();
            auto ftransform = transform_mgr.getTransform(itransform);
            etransform = converters::EigenMatrixFromFilamentMatrix(ftransform);
        }
    }
    return etransform;
}

geometry::AxisAlignedBoundingBox FilamentScene::GetGeometryBoundingBox(
        const std::string& object_name) {
    geometry::AxisAlignedBoundingBox result;
    auto geoms = GetGeometry(object_name);
    for (auto* g : geoms) {
        auto& renderable_mgr = engine_.getRenderableManager();
        auto inst = renderable_mgr.getInstance(g->filament_entity);
        auto box = renderable_mgr.getAxisAlignedBoundingBox(inst);

        auto& transform_mgr = engine_.getTransformManager();
        auto itransform = transform_mgr.getInstance(g->filament_entity);
        auto transform = transform_mgr.getWorldTransform(itransform);

        box = rigidTransform(box, transform);

        auto min = box.center - box.halfExtent;
        auto max = box.center + box.halfExtent;
        result += {{min.x, min.y, min.z}, {max.x, max.y, max.z}};
    }
    return result;
}

void FilamentScene::GeometryShadows(const std::string& object_name,
                                    bool cast_shadows,
                                    bool receive_shadows) {
    auto geoms = GetGeometry(object_name);
    for (auto* g : geoms) {
        auto& renderable_mgr = engine_.getRenderableManager();
        filament::RenderableManager::Instance inst =
                renderable_mgr.getInstance(g->filament_entity);
        renderable_mgr.setCastShadows(inst, cast_shadows);
        renderable_mgr.setReceiveShadows(inst, receive_shadows);
    }
}

void FilamentScene::UpdateDefaultLit(GeometryMaterialInstance& geom_mi) {
    auto& material = geom_mi.properties;
    auto& maps = geom_mi.maps;

    renderer_.ModifyMaterial(geom_mi.mat_instance)
            .SetColor("baseColor", material.base_color, false)
            .SetParameter("pointSize", material.point_size)
            .SetParameter("baseRoughness", material.base_roughness)
            .SetParameter("baseMetallic", material.base_metallic)
            .SetParameter("reflectance", material.base_reflectance)
            .SetParameter("clearCoat", material.base_clearcoat)
            .SetParameter("clearCoatRoughness",
                          material.base_clearcoat_roughness)
            .SetParameter("anisotropy", material.base_anisotropy)
            .SetTexture("albedo", maps.albedo_map,
                        rendering::TextureSamplerParameters::Pretty())
            .SetTexture("normalMap", maps.normal_map,
                        rendering::TextureSamplerParameters::Pretty())
            .SetTexture("ao_rough_metalMap", maps.ao_rough_metal_map,
                        rendering::TextureSamplerParameters::Pretty())
            .SetTexture("reflectanceMap", maps.reflectance_map,
                        rendering::TextureSamplerParameters::Pretty())
            // NOTE: Disabled temporarily to avoid Filament warning until
            // defaultLit is reworked to use fewer samplers
            // .SetTexture("clearCoatMap", maps.clear_coat_map,
            //             rendering::TextureSamplerParameters::Pretty())
            // .SetTexture("clearCoatRoughnessMap",
            // maps.clear_coat_roughness_map,
            //             rendering::TextureSamplerParameters::Pretty())
            .SetTexture("anisotropyMap", maps.anisotropy_map,
                        rendering::TextureSamplerParameters::Pretty())
            .Finish();
}

void FilamentScene::UpdateDefaultUnlit(GeometryMaterialInstance& geom_mi) {
    renderer_.ModifyMaterial(geom_mi.mat_instance)
            .SetColor("baseColor", geom_mi.properties.base_color, true)
            .SetParameter("pointSize", geom_mi.properties.point_size)
            .SetTexture("albedo", geom_mi.maps.albedo_map,
                        rendering::TextureSamplerParameters::Pretty())
            .Finish();
}

void FilamentScene::UpdateNormalShader(GeometryMaterialInstance& geom_mi) {
    renderer_.ModifyMaterial(geom_mi.mat_instance)
            .SetParameter("pointSize", geom_mi.properties.point_size)
            .Finish();
}

void FilamentScene::UpdateDepthShader(GeometryMaterialInstance& geom_mi) {
    auto* camera = views_.begin()->second.view->GetCamera();
    const float f = float(camera->GetFar());
    const float n = float(camera->GetNear());
    renderer_.ModifyMaterial(geom_mi.mat_instance)
            .SetParameter("pointSize", geom_mi.properties.point_size)
            .SetParameter("cameraNear", n)
            .SetParameter("cameraFar", f)
            .Finish();
}

void FilamentScene::UpdateGradientShader(GeometryMaterialInstance& geom_mi) {
    bool isLUT =
            (geom_mi.properties.gradient->GetMode() == Gradient::Mode::kLUT);
    renderer_.ModifyMaterial(geom_mi.mat_instance)
            .SetParameter("minValue", geom_mi.properties.scalar_min)
            .SetParameter("maxValue", geom_mi.properties.scalar_max)
            .SetParameter("isLUT", (isLUT ? 1.0f : 0.0f))
            .SetParameter("pointSize", geom_mi.properties.point_size)
            .SetTexture(
                    "gradient", geom_mi.maps.gradient_texture,
                    isLUT ? rendering::TextureSamplerParameters::Simple()
                          : rendering::TextureSamplerParameters::LinearClamp())
            .Finish();
}

void FilamentScene::UpdateSolidColorShader(GeometryMaterialInstance& geom_mi) {
    renderer_.ModifyMaterial(geom_mi.mat_instance)
            .SetColor("baseColor", geom_mi.properties.base_color, true)
            .SetParameter("pointSize", geom_mi.properties.point_size)
            .Finish();
}

std::shared_ptr<geometry::Image> CombineTextures(
        std::shared_ptr<geometry::Image> ao,
        std::shared_ptr<geometry::Image> rough,
        std::shared_ptr<geometry::Image> metal) {
    int width = 0, height = 0;
    if (ao && ao->HasData()) {
        width = ao->width_;
        height = ao->height_;
    }
    if (rough && rough->HasData()) {
        if (width == 0) {
            width = rough->width_;
            height = rough->height_;
        } else if (width != rough->width_ || height != rough->height_) {
            utility::LogWarning(
                    "Attribute texture maps must have same dimensions");
            return {};
        }
    }
    if (metal && metal->HasData()) {
        if (width == 0) {
            width = metal->width_;
            height = metal->height_;
        } else if (width != metal->width_ || height != metal->height_) {
            utility::LogWarning(
                    "Attribute texture maps must have same dimensions");
            return {};
        }
    }

    // no maps are valid so return empty texture and let caller use defaults
    if (width == 0 || height == 0) {
        return {};
    }

    auto image = std::make_shared<geometry::Image>();
    image->Prepare(width, height, 3, 1);
    auto data = reinterpret_cast<uint8_t*>(image->data_.data());

    auto set_pixel = [&data](std::shared_ptr<geometry::Image> map, int i,
                             int j) {
        if (map && map->HasData()) {
            *data++ = *(map->PointerAt<uint8_t>(j, i, 0));
        } else {
            *data++ = 255;
        }
    };

    for (int i = 0; i < width; ++i) {
        for (int j = 0; j < height; ++j) {
            set_pixel(ao, i, j);
            set_pixel(rough, i, j);
            set_pixel(metal, i, j);
        }
    }

    return image;
}

void CombineTextures(std::shared_ptr<geometry::Image> ao,
                     std::shared_ptr<geometry::Image> rough_metal) {
    int width = rough_metal->width_;
    int height = rough_metal->height_;

    if (ao && ao->HasData()) {
        if (width != ao->width_ || height != ao->height_) {
            utility::LogWarning(
                    "Attribute texture maps must have same dimensions");
            return;
        }
    }

    auto data = reinterpret_cast<uint8_t*>(rough_metal->data_.data());

    auto stride = rough_metal->num_of_channels_;
    for (int i = 0; i < width; ++i) {
        for (int j = 0; j < height; ++j) {
            if (ao && ao->HasData()) {
                *data = *(ao->PointerAt<uint8_t>(j, i, 0));
            } else {
                *data = 255;
            }
            data += stride;
        }
    }
}

void FilamentScene::UpdateMaterialProperties(RenderableGeometry& geom) {
    auto& props = geom.mat.properties;
    auto& maps = geom.mat.maps;

    // Load textures
    auto is_map_valid = [](std::shared_ptr<geometry::Image> map) -> bool {
        return map && map->HasData();
    };
    if (is_map_valid(props.albedo_img)) {
        maps.albedo_map = renderer_.AddTexture(props.albedo_img, true);
    }
    if (is_map_valid(props.normal_img)) {
        maps.normal_map = renderer_.AddTexture(props.normal_img);
    }
    if (is_map_valid(props.reflectance_img)) {
        maps.reflectance_map = renderer_.AddTexture(props.reflectance_img);
    }
    if (is_map_valid(props.clearcoat_img)) {
        maps.clear_coat_map = renderer_.AddTexture(props.clearcoat_img);
    }
    if (is_map_valid(props.clearcoat_roughness_img)) {
        maps.clear_coat_roughness_map =
                renderer_.AddTexture(props.clearcoat_roughness_img);
    }
    if (is_map_valid(props.anisotropy_img)) {
        maps.anisotropy_map = renderer_.AddTexture(props.anisotropy_img);
    }
    if (props.shader == "unlitGradient") {
        maps.gradient_texture = props.gradient->GetTextureHandle(renderer_);
    }

    // Create combined ao/rough/metal texture
    if (is_map_valid(props.ao_rough_metal_img)) {
        CombineTextures(props.ao_img, props.ao_rough_metal_img);
        maps.ao_rough_metal_map =
                renderer_.AddTexture(props.ao_rough_metal_img);
    } else if (is_map_valid(props.ao_img) ||
               is_map_valid(props.roughness_img) ||
               is_map_valid(props.metallic_img)) {
        props.ao_rough_metal_img = CombineTextures(
                props.ao_img, props.roughness_img, props.metallic_img);
        maps.ao_rough_metal_map =
                renderer_.AddTexture(props.ao_rough_metal_img);
    }

    // Update shader properties
    // TODO: Use a functional interface to get appropriate update methods
    if (props.shader == "defaultLit" ||
        props.shader == "defaultLitTransparency") {
        UpdateDefaultLit(geom.mat);
    } else if (props.shader == "defaultUnlit") {
        UpdateDefaultUnlit(geom.mat);
    } else if (props.shader == "normals") {
        UpdateNormalShader(geom.mat);
    } else if (props.shader == "depth") {
        UpdateDepthShader(geom.mat);
    } else if (props.shader == "unlitGradient") {
        UpdateGradientShader(geom.mat);
    } else if (props.shader == "unlitSolidColor") {
        UpdateSolidColorShader(geom.mat);
    }
}

void FilamentScene::OverrideMaterialInternal(RenderableGeometry* geom,
                                             const Material& material,
                                             bool shader_only) {
    // Has the shader changed?
    if (geom->mat.properties.shader != material.shader) {
        // TODO: put this in a method
        auto shader = defaults_mapping::shader_mappings[material.shader];
        if (!shader) shader = defaults_mapping::kColorOnlyMesh;
        auto old_mi = geom->mat.mat_instance;
        auto new_mi = resource_mgr_.CreateMaterialInstance(shader);
        auto wmat_instance = resource_mgr_.GetMaterialInstance(new_mi);
        if (!wmat_instance.expired()) {
            auto& renderable_mgr = engine_.getRenderableManager();
            filament::RenderableManager::Instance inst =
                    renderable_mgr.getInstance(geom->filament_entity);
            renderable_mgr.setMaterialInstanceAt(inst, 0,
                                                 wmat_instance.lock().get());
        }
        geom->mat.mat_instance = new_mi;
        resource_mgr_.Destroy(old_mi);
    }
    geom->mat.properties = material;
    if (shader_only) {
        if (material.shader == "defaultLit" ||
            material.shader == "defaultLitTransparency") {
            UpdateDefaultLit(geom->mat);
        } else if (material.shader == "defaultUnlit") {
            UpdateDefaultUnlit(geom->mat);
        } else if (material.shader == "normals") {
            UpdateNormalShader(geom->mat);
        } else if (material.shader == "unlitGradient") {
            UpdateGradientShader(geom->mat);
        } else if (material.shader == "unlitColorMap") {
            UpdateGradientShader(geom->mat);
        } else if (material.shader == "unlitSolidColor") {
            UpdateSolidColorShader(geom->mat);
        } else {
            UpdateDepthShader(geom->mat);
        }
    } else {
        UpdateMaterialProperties(*geom);
    }
}

void FilamentScene::OverrideMaterial(const std::string& object_name,
                                     const Material& material) {
    auto geoms = GetGeometry(object_name);
    for (auto* g : geoms) {
        OverrideMaterialInternal(g, material);
    }
}

void FilamentScene::QueryGeometry(std::vector<std::string>& geometry) {
    for (const auto& ge : geometries_) {
        geometry.push_back(ge.first);
    }
}

void FilamentScene::OverrideMaterialAll(const Material& material,
                                        bool shader_only) {
    for (auto& ge : geometries_) {
        OverrideMaterialInternal(&ge.second, material, shader_only);
    }
}

bool FilamentScene::AddPointLight(const std::string& light_name,
                                  const Eigen::Vector3f& color,
                                  const Eigen::Vector3f& position,
                                  float intensity,
                                  float falloff,
                                  bool cast_shadows) {
    if (lights_.count(light_name) > 0) {
        utility::LogWarning(
                "Cannot add point light because {} has already been added",
                light_name);
        return false;
    }

    filament::LightManager::Type light_type =
            filament::LightManager::Type::POINT;
    auto light = utils::EntityManager::get().create();
    auto result = filament::LightManager::Builder(light_type)
                          .position({position.x(), position.y(), position.z()})
                          .intensity(intensity)
                          .falloff(falloff)
                          .castShadows(cast_shadows)
                          .color({color.x(), color.y(), color.z()})
                          .build(engine_, light);

    if (result == filament::LightManager::Builder::Success) {
        lights_.emplace(std::make_pair(light_name, LightEntity{true, light}));
    } else {
        utility::LogWarning("Failed to build Filament light resources for {}",
                            light_name);
        return false;
    }

    return true;
}

bool FilamentScene::AddSpotLight(const std::string& light_name,
                                 const Eigen::Vector3f& color,
                                 const Eigen::Vector3f& position,
                                 const Eigen::Vector3f& direction,
                                 float intensity,
                                 float falloff,
                                 float inner_cone_angle,
                                 float outer_cone_angle,
                                 bool cast_shadows) {
    if (lights_.count(light_name) > 0) {
        utility::LogWarning(
                "Cannot add point light because {} has already been added",
                light_name);
        return false;
    }

    filament::LightManager::Type light_type =
            filament::LightManager::Type::SPOT;
    auto light = utils::EntityManager::get().create();
    auto result =
            filament::LightManager::Builder(light_type)
                    .direction({direction.x(), direction.y(), direction.z()})
                    .position({position.x(), position.y(), position.z()})
                    .intensity(intensity)
                    .falloff(falloff)
                    .castShadows(cast_shadows)
                    .color({color.x(), color.y(), color.z()})
                    .spotLightCone(inner_cone_angle, outer_cone_angle)
                    .build(engine_, light);

    if (result == filament::LightManager::Builder::Success) {
        lights_.emplace(std::make_pair(light_name, LightEntity{true, light}));
    } else {
        utility::LogWarning("Failed to build Filament light resources for {}",
                            light_name);
        return false;
    }

    return true;
}

Light& FilamentScene::GetLight(const std::string& light_name) {
    // TODO: Not yet implemented. I still don't see any advantage to doing this
    static Light blah;
    return blah;
}

void FilamentScene::UpdateLight(const std::string& light_name,
                                const Light& light) {
    // TODO: Not yet implemented. I still don't see any advantage to doing this
}

void FilamentScene::RemoveLight(const std::string& light_name) {
    auto light = GetLightInternal(light_name);
    if (light) {
        scene_->remove(light->filament_entity);
        engine_.destroy(light->filament_entity);
        lights_.erase(light_name);
    }
}

void FilamentScene::UpdateLightColor(const std::string& light_name,
                                     const Eigen::Vector3f& color) {
    auto light = GetLightInternal(light_name);
    if (light) {
        auto& light_mgr = engine_.getLightManager();
        filament::LightManager::Instance inst =
                light_mgr.getInstance(light->filament_entity);
        light_mgr.setColor(inst, {color(0), color(1), color(2)});
    }
}

void FilamentScene::UpdateLightPosition(const std::string& light_name,
                                        const Eigen::Vector3f& position) {
    auto light = GetLightInternal(light_name);
    if (light) {
        auto& light_mgr = engine_.getLightManager();
        filament::LightManager::Instance inst =
                light_mgr.getInstance(light->filament_entity);
        if (!light_mgr.isDirectional(inst)) {
            light_mgr.setPosition(inst,
                                  {position.x(), position.y(), position.z()});
        }
    }
}

void FilamentScene::UpdateLightDirection(const std::string& light_name,
                                         const Eigen::Vector3f& direction) {
    auto light = GetLightInternal(light_name);
    if (light) {
        auto& light_mgr = engine_.getLightManager();
        filament::LightManager::Instance inst =
                light_mgr.getInstance(light->filament_entity);
        light_mgr.setDirection(inst,
                               {direction.x(), direction.y(), direction.z()});
    }
}

void FilamentScene::UpdateLightIntensity(const std::string& light_name,
                                         float intensity) {
    auto light = GetLightInternal(light_name);
    if (light) {
        auto& light_mgr = engine_.getLightManager();
        filament::LightManager::Instance inst =
                light_mgr.getInstance(light->filament_entity);
        light_mgr.setIntensity(inst, intensity);
    }
}

void FilamentScene::UpdateLightFalloff(const std::string& light_name,
                                       float falloff) {
    auto light = GetLightInternal(light_name);
    if (light) {
        auto& light_mgr = engine_.getLightManager();
        filament::LightManager::Instance inst =
                light_mgr.getInstance(light->filament_entity);
        light_mgr.setFalloff(inst, falloff);
    }
}

void FilamentScene::UpdateLightConeAngles(const std::string& light_name,
                                          float inner_cone_angle,
                                          float outer_cone_angle) {
    // TODO: Research. Not previously implemented
}

void FilamentScene::EnableLightShadow(const std::string& light_name,
                                      bool cast_shadows) {
    // TODO: Research. Not previously implemented.
}

void FilamentScene::CreateSunDirectionalLight() {
    filament::LightManager::Type light_type = filament::LightManager::Type::SUN;
    auto light = utils::EntityManager::get().create();
    auto result = filament::LightManager::Builder(light_type)
                          .direction({0.f, 0.f, 1.f})
                          .intensity(10000.0f)
                          .falloff(10.0)
                          .castShadows(true)
                          .color({1.f, 1.f, 1.f})
                          .build(engine_, light);

    if (result == filament::LightManager::Builder::Success) {
        sun_.filament_entity = light;
        scene_->addEntity(sun_.filament_entity);
    } else {
        utility::LogWarning(
                "Failed to build Filament light resources for sun light");
    }
}

void FilamentScene::SetDirectionalLight(const Eigen::Vector3f& direction,
                                        const Eigen::Vector3f& color,
                                        float intensity) {
    auto& light_mgr = engine_.getLightManager();
    filament::LightManager::Instance inst =
            light_mgr.getInstance(sun_.filament_entity);
    light_mgr.setDirection(inst, {direction.x(), direction.y(), direction.z()});
    light_mgr.setColor(inst, {color.x(), color.y(), color.z()});
    light_mgr.setIntensity(inst, intensity);
}

void FilamentScene::EnableDirectionalLight(bool enable) {
    if (sun_.enabled != enable) {
        sun_.enabled = enable;
        if (enable) {
            scene_->addEntity(sun_.filament_entity);
        } else {
            scene_->remove(sun_.filament_entity);
        }
    }
}

void FilamentScene::EnableDirectionalLightShadows(bool enable) {
    // TODO: Research. Not previously implemented
}

void FilamentScene::SetDirectionalLightDirection(
        const Eigen::Vector3f& direction) {
    auto& light_mgr = engine_.getLightManager();
    filament::LightManager::Instance inst =
            light_mgr.getInstance(sun_.filament_entity);
    light_mgr.setDirection(inst, {direction.x(), direction.y(), direction.z()});
}

Eigen::Vector3f FilamentScene::GetDirectionalLightDirection() {
    auto& light_mgr = engine_.getLightManager();
    filament::LightManager::Instance inst =
            light_mgr.getInstance(sun_.filament_entity);
    auto dir = light_mgr.getDirection(inst);
    return {dir[0], dir[1], dir[2]};
}

bool FilamentScene::SetIndirectLight(const std::string& ibl_name) {
    // Load IBL
    std::string ibl_path = ibl_name + std::string("_ibl.ktx");
    rendering::IndirectLightHandle new_ibl =
            renderer_.AddIndirectLight(ResourceLoadRequest(ibl_path.c_str()));
    if (!new_ibl) {
        return false;
    }

    auto wlight = resource_mgr_.GetIndirectLight(new_ibl);
    if (auto light = wlight.lock()) {
        indirect_light_ = wlight;
        if (ibl_enabled_) scene_->setIndirectLight(light.get());
        ibl_name_ = ibl_name;
    }

    // Load matching skybox
    std::string skybox_path = ibl_name + std::string("_skybox.ktx");
    SkyboxHandle sky =
            renderer_.AddSkybox(ResourceLoadRequest(skybox_path.c_str()));
    auto wskybox = resource_mgr_.GetSkybox(sky);
    if (auto skybox = wskybox.lock()) {
        skybox_ = wskybox;
        if (skybox_enabled_) {
            scene_->setSkybox(skybox.get());
        } else {
            scene_->setSkybox(color_skybox_.lock().get());
        }
    }

    return true;
}

const std::string& FilamentScene::GetIndirectLight() { return ibl_name_; }

void FilamentScene::EnableIndirectLight(bool enable) {
    if (enable != ibl_enabled_) {
        if (enable) {
            if (auto light = indirect_light_.lock()) {
                scene_->setIndirectLight(light.get());
            }
        } else {
            scene_->setIndirectLight(nullptr);
        }
        ibl_enabled_ = enable;
    }
}

void FilamentScene::SetIndirectLightIntensity(float intensity) {
    if (auto light = indirect_light_.lock()) {
        light->setIntensity(intensity);
    }
}

float FilamentScene::GetIndirectLightIntensity() {
    if (auto light = indirect_light_.lock()) {
        return light->getIntensity();
    }
    return 0.f;
}

void FilamentScene::SetIndirectLightRotation(const Transform& rotation) {
    if (auto light = indirect_light_.lock()) {
        auto ft = converters::FilamentMatrixFromEigenMatrix(rotation.matrix());
        light->setRotation(ft.upperLeft());
    }
}

FilamentScene::Transform FilamentScene::GetIndirectLightRotation() {
    if (auto light = indirect_light_.lock()) {
        converters::FilamentMatrix ft(light->getRotation());
        auto et = converters::EigenMatrixFromFilamentMatrix(ft);

        return Transform(et);
    }
    return {};
}

void FilamentScene::ShowSkybox(bool show) {
    if (show != skybox_enabled_) {
        if (show) {
            if (auto skybox = skybox_.lock()) {
                scene_->setSkybox(skybox.get());
            }
        } else {
            if (auto skybox = color_skybox_.lock()) {
                scene_->setSkybox(skybox.get());
            } else {
                scene_->setSkybox(nullptr);
            }
        }
        skybox_enabled_ = show;
    }
}

void FilamentScene::SetBackgroundColor(const Eigen::Vector4f& color) {
    if (auto skybox = color_skybox_.lock()) {
        filament::math::float4 fcolor;
        fcolor.r = color.x();
        fcolor.g = color.y();
        fcolor.b = color.z();
        fcolor.a = color.w();
        skybox->setColor(fcolor);
<<<<<<< HEAD
        if (!skybox_enabled_) {
            if (auto skybox = color_skybox_.lock()) {
                scene_->setSkybox(skybox.get());
            }
        }
=======
>>>>>>> 48a7b64f
    }
}

struct RenderRequest {
    bool frame_done = false;
    std::shared_ptr<geometry::Image> image;
};

void ReadPixelsCallback(void* buffer, size_t buffer_size, void* user) {
    auto rr = static_cast<RenderRequest*>(user);
    rr->frame_done = true;

    if (buffer_size > 0) {
        rr->image->data_ = std::vector<uint8_t>((uint8_t*)buffer,
                                                (uint8_t*)buffer + buffer_size);
    } else {
        utility::LogWarning(
                "0 buffer size encountered while rendering to image");
    }
}

void FilamentScene::RenderToImage(
        std::function<void(std::shared_ptr<geometry::Image>)> callback) {
    auto view = views_.begin()->second.view.get();
    renderer_.RenderToImage(view, this, callback);
}

std::vector<FilamentScene::RenderableGeometry*> FilamentScene::GetGeometry(
        const std::string& object_name, bool warn_if_not_found) {
    std::vector<RenderableGeometry*> geoms;
    if (GeometryIsModel(object_name)) {
        for (const auto& name : model_geometries_[object_name]) {
            auto geom_entry = geometries_.find(name);
            if (geom_entry == geometries_.end()) {
                if (warn_if_not_found) {
                    utility::LogWarning("Geometry {} is not in the scene graph",
                                        name);
                }
            } else {
                geoms.push_back(&geom_entry->second);
            }
        }
    } else {
        auto geom_entry = geometries_.find(object_name);
        if (geom_entry == geometries_.end()) {
            if (warn_if_not_found) {
                utility::LogWarning("Geometry {} is not in the scene graph",
                                    object_name);
            }
        } else {
            geoms.push_back(&geom_entry->second);
        }
    }

    return geoms;
}

bool FilamentScene::GeometryIsModel(const std::string& object_name) const {
    return model_geometries_.count(object_name) > 0;
}

FilamentScene::LightEntity* FilamentScene::GetLightInternal(
        const std::string& light_name, bool warn_if_not_found) {
    auto light_entry = lights_.find(light_name);
    if (light_entry == lights_.end()) {
        if (warn_if_not_found) {
            utility::LogWarning("Light {} is not in the scene graph",
                                light_name);
        }
        return nullptr;
    }
    return &(light_entry->second);
}

void FilamentScene::RenderableGeometry::ReleaseResources(
        filament::Engine& engine, FilamentResourceManager& manager) {
    if (vb) manager.Destroy(vb);
    if (ib) manager.Destroy(ib);
    engine.destroy(filament_entity);

    // Delete texture maps...
    auto destroy_map = [&manager](rendering::TextureHandle map) {
        if (map && map != rendering::FilamentResourceManager::kDefaultTexture &&
            map != rendering::FilamentResourceManager::kDefaultNormalMap)
            manager.Destroy(map);
    };
    destroy_map(mat.maps.albedo_map);
    destroy_map(mat.maps.normal_map);
    destroy_map(mat.maps.ao_rough_metal_map);
    destroy_map(mat.maps.reflectance_map);
    destroy_map(mat.maps.clear_coat_map);
    destroy_map(mat.maps.clear_coat_roughness_map);
    destroy_map(mat.maps.anisotropy_map);

    manager.Destroy(mat.mat_instance);

    filament_entity.clear();
}

void FilamentScene::Draw(filament::Renderer& renderer) {
    for (auto& pair : views_) {
        auto& container = pair.second;
        // Skip inactive views
        if (!container.is_active) continue;
        if (container.render_count-- == 0) {
            container.is_active = false;
            continue;
        }

        container.view->PreRender();
        renderer.render(container.view->GetNativeView());
        container.view->PostRender();
    }
}

}  // namespace rendering
}  // namespace visualization
}  // namespace open3d<|MERGE_RESOLUTION|>--- conflicted
+++ resolved
@@ -1305,14 +1305,11 @@
         fcolor.b = color.z();
         fcolor.a = color.w();
         skybox->setColor(fcolor);
-<<<<<<< HEAD
         if (!skybox_enabled_) {
             if (auto skybox = color_skybox_.lock()) {
                 scene_->setSkybox(skybox.get());
             }
         }
-=======
->>>>>>> 48a7b64f
     }
 }
 
