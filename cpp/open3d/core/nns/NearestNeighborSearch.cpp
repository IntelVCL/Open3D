// ----------------------------------------------------------------------------
// -                        Open3D: www.open3d.org                            -
// ----------------------------------------------------------------------------
// The MIT License (MIT)
//
// Copyright (c) 2018 www.open3d.org
//
// Permission is hereby granted, free of charge, to any person obtaining a copy
// of this software and associated documentation files (the "Software"), to deal
// in the Software without restriction, including without limitation the rights
// to use, copy, modify, merge, publish, distribute, sublicense, and/or sell
// copies of the Software, and to permit persons to whom the Software is
// furnished to do so, subject to the following conditions:
//
// The above copyright notice and this permission notice shall be included in
// all copies or substantial portions of the Software.
//
// THE SOFTWARE IS PROVIDED "AS IS", WITHOUT WARRANTY OF ANY KIND, EXPRESS OR
// IMPLIED, INCLUDING BUT NOT LIMITED TO THE WARRANTIES OF MERCHANTABILITY,
// FITNESS FOR A PARTICULAR PURPOSE AND NONINFRINGEMENT. IN NO EVENT SHALL THE
// AUTHORS OR COPYRIGHT HOLDERS BE LIABLE FOR ANY CLAIM, DAMAGES OR OTHER
// LIABILITY, WHETHER IN AN ACTION OF CONTRACT, TORT OR OTHERWISE, ARISING
// FROM, OUT OF OR IN CONNECTION WITH THE SOFTWARE OR THE USE OR OTHER DEALINGS
// IN THE SOFTWARE.
// ----------------------------------------------------------------------------

#include "open3d/core/nns/NearestNeighborSearch.h"

#include "open3d/core/CoreUtil.h"
#include "open3d/utility/Console.h"

namespace open3d {
namespace core {
namespace nns {

NearestNeighborSearch::~NearestNeighborSearch(){};

bool NearestNeighborSearch::SetIndex() {
    nanoflann_index_.reset(new NanoFlannIndex());
    return nanoflann_index_->SetTensorData(dataset_points_);
};

bool NearestNeighborSearch::KnnIndex() {
    if (dataset_points_.GetDevice().GetType() == Device::DeviceType::CUDA) {
#ifdef WITH_FAISS
        faiss_index_.reset(new FaissIndex());
        return faiss_index_->SetTensorData(dataset_points_);
#else
        utility::LogError(
                "[NearestNeighborSearch::KnnIndex] Currently, Faiss is "
                "disabled. Please recompile Open3D with WITH_FAISS=ON.");
#endif
    } else {
        return SetIndex();
    }
};

bool NearestNeighborSearch::MultiRadiusIndex() { return SetIndex(); };

bool NearestNeighborSearch::FixedRadiusIndex(utility::optional<double> radius) {
    if (dataset_points_.GetDevice().GetType() == Device::DeviceType::CUDA) {
        if (!radius.has_value())
            utility::LogError(
                    "[NearestNeighborSearch::FixedRadiusIndex] radius is "
                    "required for GPU FixedRadiusIndex.");
#ifdef BUILD_CUDA_MODULE
        fixed_radius_index_.reset(new nns::FixedRadiusIndex());
        return fixed_radius_index_->SetTensorData(dataset_points_,
                                                  radius.value());
#else
        utility::LogError(
                "[NearestNeighborSearch::FixedRadiusIndex] FixedRadiusIndex "
                "with GPU tensor is disabled since BUILD_CUDA_MODULE is OFF. "
                "Please recompile Open3D with BUILD_CUDA_MODULE=ON.");
#endif

    } else {
        return SetIndex();
    }
}

bool NearestNeighborSearch::HybridIndex(utility::optional<double> radius) {
    if (dataset_points_.GetDevice().GetType() == Device::DeviceType::CUDA) {
        if (!radius.has_value())
            utility::LogError(
                    "[NearestNeighborSearch::HybridIndex] radius is "
                    "required for GPU HybridIndex.");
#ifdef BUILD_CUDA_MODULE
        fixed_radius_index_.reset(new nns::FixedRadiusIndex());
        return fixed_radius_index_->SetTensorData(dataset_points_,
                                                  radius.value());
#else
        utility::LogError(
                "[NearestNeighborSearch::HybridIndex] HybridIndex"
                "with GPU tensor is disabled since BUILD_CUDA_MODULE is OFF. "
                "Please recompile Open3D with BUILD_CUDA_MODULE=ON.");
#endif

    } else {
        return SetIndex();
    }
};

std::pair<Tensor, Tensor> NearestNeighborSearch::KnnSearch(
        const Tensor& query_points, int knn) {
#ifdef WITH_FAISS
    if (faiss_index_) {
        return faiss_index_->SearchKnn(query_points, knn);
    }
#endif
    if (nanoflann_index_) {
        return nanoflann_index_->SearchKnn(query_points, knn);
    } else {
        utility::LogError(
                "[NearestNeighborSearch::KnnSearch] Index is not set.");
    }
}

std::tuple<Tensor, Tensor, Tensor> NearestNeighborSearch::FixedRadiusSearch(
        const Tensor& query_points, double radius, bool sort) {
    if (dataset_points_.GetDevice().GetType() == Device::DeviceType::CUDA) {
        if (fixed_radius_index_) {
            return fixed_radius_index_->SearchRadius(query_points, radius,
                                                     sort);
        } else {
            utility::LogError(
                    "[NearsetNeighborSearch::FixedRadiusSearch] Index is not "
                    "set.");
        }
    } else {
        if (nanoflann_index_) {
            return nanoflann_index_->SearchRadius(query_points, radius);
        } else {
            utility::LogError(
                    "[NearestNeighborSearch::FixedRadiusSearch] Index is not "
                    "set.");
        }
    }
}

std::tuple<Tensor, Tensor, Tensor> NearestNeighborSearch::MultiRadiusSearch(
        const Tensor& query_points, const Tensor& radii) {
    AssertNotCUDA(query_points);
    if (!nanoflann_index_) {
        utility::LogError(
                "[NearestNeighborSearch::MultiRadiusSearch] Index is not set.");
    }
    Dtype dtype = dataset_points_.GetDtype();
    if (dtype != query_points.GetDtype()) {
        utility::LogError(
                "[NearsetNeighborSearch::MultiRadiusSearch] reference and "
                "query have different dtype.");
    }
    if (dtype != radii.GetDtype()) {
        utility::LogError(
                "[NearsetNeighborSearch::MultiRadiusSearch] radii and data "
                "have different data type.");
    }
    return nanoflann_index_->SearchRadius(query_points, radii);
}

std::pair<Tensor, Tensor> NearestNeighborSearch::HybridSearch(
        const Tensor& query_points, double radius, int max_knn) {
    if (dataset_points_.GetDevice().GetType() == Device::DeviceType::CUDA) {
        if (fixed_radius_index_) {
            return fixed_radius_index_->SearchHybrid(query_points, radius,
                                                     max_knn);
        } else {
            utility::LogError(
                    "[NearestNeighborSearch::HybridSearch] Index is not set.");
        }
    } else {
        if (nanoflann_index_) {
            return nanoflann_index_->SearchHybrid(query_points, radius,
                                                  max_knn);
        } else {
            utility::LogError(
                    "[NearestNeighborSearch::HybridSearch] Index is not set.");
        }
    }
}

<<<<<<< HEAD
std::tuple<Tensor, Tensor, Tensor> NearestNeighborSearch::Hybrid1NNSearch(
        const Tensor& query_points, double radius) {
    core::Tensor valid, source_indices, neighbour_indices, neighbour_distances;
    if (dataset_points_.GetDevice().GetType() == Device::DeviceType::CUDA) {
        if (fixed_radius_index_) {
            std::tie(neighbour_indices, neighbour_distances) =
                    fixed_radius_index_->SearchHybrid(query_points, radius, 1);

        } else {
            utility::LogError(
                    "[NearestNeighborSearch::HybridSearch] Index is not set.");
        }
    } else {
        if (nanoflann_index_) {
            std::tie(neighbour_indices, neighbour_distances) =
                    nanoflann_index_->SearchHybrid(query_points, radius, 1);
        } else {
            utility::LogError(
                    "[NearestNeighborSearch::HybridSearch] Index is not set.");
        }
    }

    valid = neighbour_indices.Ne(-1).Reshape({-1});
    // correpondence_set : (i, corres[i]).
    // source[i] and target[corres[i]] is a correspondence.
    source_indices =
            core::Tensor::Arange(0, query_points.GetShape()[0], 1,
                                 core::Dtype::Int64, query_points.GetDevice())
                    .IndexGet({valid});
    // Only take valid indices.
    neighbour_indices = neighbour_indices.IndexGet({valid}).Reshape({-1});

    return std::make_tuple(source_indices, neighbour_indices,
                           neighbour_distances);
}

=======
>>>>>>> abed6a97
void NearestNeighborSearch::AssertNotCUDA(const Tensor& t) const {
    if (t.GetDevice().GetType() == Device::DeviceType::CUDA) {
        utility::LogError(
                "TODO: NearestNeighborSearch does not support CUDA tensor "
                "yet.");
    }
}

}  // namespace nns
}  // namespace core
}  // namespace open3d<|MERGE_RESOLUTION|>--- conflicted
+++ resolved
@@ -180,45 +180,6 @@
     }
 }
 
-<<<<<<< HEAD
-std::tuple<Tensor, Tensor, Tensor> NearestNeighborSearch::Hybrid1NNSearch(
-        const Tensor& query_points, double radius) {
-    core::Tensor valid, source_indices, neighbour_indices, neighbour_distances;
-    if (dataset_points_.GetDevice().GetType() == Device::DeviceType::CUDA) {
-        if (fixed_radius_index_) {
-            std::tie(neighbour_indices, neighbour_distances) =
-                    fixed_radius_index_->SearchHybrid(query_points, radius, 1);
-
-        } else {
-            utility::LogError(
-                    "[NearestNeighborSearch::HybridSearch] Index is not set.");
-        }
-    } else {
-        if (nanoflann_index_) {
-            std::tie(neighbour_indices, neighbour_distances) =
-                    nanoflann_index_->SearchHybrid(query_points, radius, 1);
-        } else {
-            utility::LogError(
-                    "[NearestNeighborSearch::HybridSearch] Index is not set.");
-        }
-    }
-
-    valid = neighbour_indices.Ne(-1).Reshape({-1});
-    // correpondence_set : (i, corres[i]).
-    // source[i] and target[corres[i]] is a correspondence.
-    source_indices =
-            core::Tensor::Arange(0, query_points.GetShape()[0], 1,
-                                 core::Dtype::Int64, query_points.GetDevice())
-                    .IndexGet({valid});
-    // Only take valid indices.
-    neighbour_indices = neighbour_indices.IndexGet({valid}).Reshape({-1});
-
-    return std::make_tuple(source_indices, neighbour_indices,
-                           neighbour_distances);
-}
-
-=======
->>>>>>> abed6a97
 void NearestNeighborSearch::AssertNotCUDA(const Tensor& t) const {
     if (t.GetDevice().GetType() == Device::DeviceType::CUDA) {
         utility::LogError(
