// ----------------------------------------------------------------------------
// -                        Open3D: www.open3d.org                            -
// ----------------------------------------------------------------------------
// The MIT License (MIT)
//
// Copyright (c) 2018 www.open3d.org
//
// Permission is hereby granted, free of charge, to any person obtaining a copy
// of this software and associated documentation files (the "Software"), to deal
// in the Software without restriction, including without limitation the rights
// to use, copy, modify, merge, publish, distribute, sublicense, and/or sell
// copies of the Software, and to permit persons to whom the Software is
// furnished to do so, subject to the following conditions:
//
// The above copyright notice and this permission notice shall be included in
// all copies or substantial portions of the Software.
//
// THE SOFTWARE IS PROVIDED "AS IS", WITHOUT WARRANTY OF ANY KIND, EXPRESS OR
// IMPLIED, INCLUDING BUT NOT LIMITED TO THE WARRANTIES OF MERCHANTABILITY,
// FITNESS FOR A PARTICULAR PURPOSE AND NONINFRINGEMENT. IN NO EVENT SHALL THE
// AUTHORS OR COPYRIGHT HOLDERS BE LIABLE FOR ANY CLAIM, DAMAGES OR OTHER
// LIABILITY, WHETHER IN AN ACTION OF CONTRACT, TORT OR OTHERWISE, ARISING
// FROM, OUT OF OR IN CONNECTION WITH THE SOFTWARE OR THE USE OR OTHER DEALINGS
// IN THE SOFTWARE.
// ----------------------------------------------------------------------------

#ifdef _MSC_VER
#pragma warning(push)
#pragma warning(disable : 4267)
#endif
#include "open3d/core/nns/FaissIndex.h"

#include <faiss/IndexFlat.h>

#ifdef BUILD_CUDA_MODULE
#include <faiss/gpu/GpuIndexFlat.h>
#include <faiss/gpu/StandardGpuResources.h>
#endif

#include "open3d/core/Device.h"
#include "open3d/core/SizeVector.h"
#include "open3d/utility/Console.h"

namespace open3d {
namespace core {
namespace nns {

FaissIndex::FaissIndex() {}

FaissIndex::FaissIndex(const Tensor &dataset_points) {
    SetTensorData(dataset_points);
}

FaissIndex::~FaissIndex() {}

bool FaissIndex::SetTensorData(const Tensor &dataset_points) {
    dataset_points_ = dataset_points.Contiguous();
    size_t dataset_size = GetDatasetSize();
    int dimension = GetDimension();

    // Check dtype.
    dataset_points_.AssertDtype(Dtype::Float32);

    if (dataset_points.NumDims() != 2) {
        utility::LogError(
                "[FaissIndex::SetTensorData] dataset_points must be "
                "2D matrix, with shape {n_dataset_points, d}.");
    }

    if (dimension == 0 || dataset_size == 0) {
        utility::LogWarning(
                "[FaissIndex::SetTensorData] Failed due to no data.");
    }

    if (dataset_points_.GetDevice().GetType() == Device::DeviceType::CUDA) {
#ifdef BUILD_CUDA_MODULE
        res.reset(new faiss::gpu::StandardGpuResources());
        faiss::gpu::GpuIndexFlatConfig config;
        config.device = dataset_points_.GetDevice().GetID();
        index.reset(new faiss::gpu::GpuIndexFlat(
                res.get(), dimension, faiss::MetricType::METRIC_L2, config));
#else
        utility::LogError(
                "[FaissIndex::SetTensorData] GPU Tensor is not supported when "
                "BUILD_CUDA_MODULE=OFF. Please recompile Open3D with "
                "BUILD_CUDA_MODULE=ON.");
#endif
    } else {
        index.reset(new faiss::IndexFlatL2(dimension));
    }
    float *_data_ptr = static_cast<float *>(dataset_points_.GetDataPtr());
    index->add(dataset_size, _data_ptr);
    return true;
}

std::pair<Tensor, Tensor> FaissIndex::SearchKnn(const Tensor &query_points,
                                                int knn) const {
    // Check dtype.
    query_points.AssertDtype(Dtype::Float32);

    // Check shape.
    query_points.AssertShapeCompatible({utility::nullopt, GetDimension()});

    if (knn <= 0) {
        utility::LogError(
                "[FaissIndex::SearchKnn] knn should be larger than 0.");
    }

    int64_t num_query_points = query_points.GetShape()[0];
    knn = std::min(knn, (int)GetDatasetSize());

    auto *data_ptr = static_cast<const float *>(query_points.GetDataPtr());

<<<<<<< HEAD
    Tensor indices = Tensor::Empty({query_size * knn}, Dtype::Int64,
                                   dataset_points_.GetDevice());
    Tensor distances = Tensor::Empty({query_size * knn}, Dtype::Float32,
                                     dataset_points_.GetDevice());

    index->search(query_size, data_ptr, knn,
                  static_cast<float *>(distances.GetDataPtr()),
                  static_cast<int64_t *>(indices.GetDataPtr()));

    indices = indices.Reshape({query_size, knn});
    distances = distances.Reshape({query_size, knn});
=======
    Tensor indices = Tensor::Empty({num_query_points * knn}, Dtype::Int64,
                                   dataset_points_.GetDevice());
    Tensor distances = Tensor::Empty({num_query_points * knn}, Dtype::Float32,
                                     dataset_points_.GetDevice());

    index->search(num_query_points, data_ptr, knn,
                  static_cast<float *>(distances.GetDataPtr()),
                  static_cast<int64_t *>(indices.GetDataPtr()));

    indices = indices.Reshape({num_query_points, knn});
    distances = distances.Reshape({num_query_points, knn});
>>>>>>> bcb66865
    return std::make_pair(indices, distances);
}

std::pair<Tensor, Tensor> FaissIndex::SearchHybrid(const Tensor &query_points,
                                                   float radius,
                                                   int max_knn) const {
    // Check dtype.
    query_points.AssertDtype(Dtype::Float32);

    // Check shape.
    query_points.AssertShapeCompatible({utility::nullopt, GetDimension()});

    if (max_knn <= 0) {
        utility::LogError(
                "[FaissIndex::SearchHybrid] max_knn should be larger than 0.");
    }
    if (radius <= 0) {
        utility::LogError(
                "[FaissIndex::SearchHybrid] radius should be larger than 0.");
    }

    Tensor indices;
    Tensor distances;

    std::tie(indices, distances) = SearchKnn(query_points, max_knn);

    Tensor invalid = distances.Gt(radius);
    Tensor invalid_indices = Tensor(std::vector<int64_t>({-1}), {1},
                                    Dtype::Int64, indices.GetDevice());
    Tensor invalid_distances = Tensor(std::vector<float>({-1}), {1},
                                      Dtype::Float32, distances.GetDevice());

    indices.SetItem(TensorKey::IndexTensor(invalid), invalid_indices);
    distances.SetItem(TensorKey::IndexTensor(invalid), invalid_distances);

    return std::make_pair(indices, distances);
}

}  // namespace nns
}  // namespace core
}  // namespace open3d

#ifdef _MSC_VER
#pragma warning(pop)
#endif<|MERGE_RESOLUTION|>--- conflicted
+++ resolved
@@ -111,19 +111,6 @@
 
     auto *data_ptr = static_cast<const float *>(query_points.GetDataPtr());
 
-<<<<<<< HEAD
-    Tensor indices = Tensor::Empty({query_size * knn}, Dtype::Int64,
-                                   dataset_points_.GetDevice());
-    Tensor distances = Tensor::Empty({query_size * knn}, Dtype::Float32,
-                                     dataset_points_.GetDevice());
-
-    index->search(query_size, data_ptr, knn,
-                  static_cast<float *>(distances.GetDataPtr()),
-                  static_cast<int64_t *>(indices.GetDataPtr()));
-
-    indices = indices.Reshape({query_size, knn});
-    distances = distances.Reshape({query_size, knn});
-=======
     Tensor indices = Tensor::Empty({num_query_points * knn}, Dtype::Int64,
                                    dataset_points_.GetDevice());
     Tensor distances = Tensor::Empty({num_query_points * knn}, Dtype::Float32,
@@ -135,7 +122,6 @@
 
     indices = indices.Reshape({num_query_points, knn});
     distances = distances.Reshape({num_query_points, knn});
->>>>>>> bcb66865
     return std::make_pair(indices, distances);
 }
 
