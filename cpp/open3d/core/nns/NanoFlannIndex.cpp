// ----------------------------------------------------------------------------
// -                        Open3D: www.open3d.org                            -
// ----------------------------------------------------------------------------
// The MIT License (MIT)
//
// Copyright (c) 2018-2021 www.open3d.org
//
// Permission is hereby granted, free of charge, to any person obtaining a copy
// of this software and associated documentation files (the "Software"), to deal
// in the Software without restriction, including without limitation the rights
// to use, copy, modify, merge, publish, distribute, sublicense, and/or sell
// copies of the Software, and to permit persons to whom the Software is
// furnished to do so, subject to the following conditions:
//
// The above copyright notice and this permission notice shall be included in
// all copies or substantial portions of the Software.
//
// THE SOFTWARE IS PROVIDED "AS IS", WITHOUT WARRANTY OF ANY KIND, EXPRESS OR
// IMPLIED, INCLUDING BUT NOT LIMITED TO THE WARRANTIES OF MERCHANTABILITY,
// FITNESS FOR A PARTICULAR PURPOSE AND NONINFRINGEMENT. IN NO EVENT SHALL THE
// AUTHORS OR COPYRIGHT HOLDERS BE LIABLE FOR ANY CLAIM, DAMAGES OR OTHER
// LIABILITY, WHETHER IN AN ACTION OF CONTRACT, TORT OR OTHERWISE, ARISING
// FROM, OUT OF OR IN CONNECTION WITH THE SOFTWARE OR THE USE OR OTHER DEALINGS
// IN THE SOFTWARE.
// ----------------------------------------------------------------------------

#include "open3d/core/nns/NanoFlannIndex.h"

#include <tbb/blocked_range2d.h>
#include <tbb/parallel_for.h>

#include <nanoflann.hpp>

#include "open3d/core/Dispatch.h"
#include "open3d/utility/Logging.h"
#include "open3d/utility/ParallelScan.h"

namespace open3d {
namespace core {
namespace nns {

typedef int32_t index_t;

NanoFlannIndex::NanoFlannIndex(){};

NanoFlannIndex::NanoFlannIndex(const Tensor &dataset_points) {
    SetTensorData(dataset_points);
};

NanoFlannIndex::~NanoFlannIndex(){};

bool NanoFlannIndex::SetTensorData(const Tensor &dataset_points) {
    SizeVector shape = dataset_points.GetShape();
    if (dataset_points.NumDims() != 2) {
        utility::LogError(
                "[NanoFlannIndex::SetTensorData] dataset_points must be "
                "2D matrix, with shape {n_dataset_points, d}.");
    }
    dataset_points_ = dataset_points.Contiguous();
    size_t dataset_size = GetDatasetSize();
    int dimension = GetDimension();
    Dtype dtype = GetDtype();

    DISPATCH_FLOAT_DTYPE_TO_TEMPLATE(dtype, [&]() {
        const scalar_t *data_ptr = dataset_points.GetDataPtr<scalar_t>();
        holder_.reset(new NanoFlannIndexHolder<L2, scalar_t, index_t>(
                dataset_size, dimension, data_ptr));
    });
    return true;
};

std::pair<Tensor, Tensor> NanoFlannIndex::SearchKnn(const Tensor &query_points,
                                                    int knn) const {
    // Check dtype.
    query_points.AssertDtype(GetDtype());

    // Check shapes.
    query_points.AssertShapeCompatible({utility::nullopt, GetDimension()});

    if (knn <= 0) {
        utility::LogError(
                "[NanoFlannIndex::SearchKnn] knn should be larger than 0.");
    }

    int64_t num_query_points = query_points.GetShape()[0];
    Dtype dtype = GetDtype();

    Tensor indices;
    Tensor distances;
    DISPATCH_FLOAT_DTYPE_TO_TEMPLATE(dtype, [&]() {
        Tensor batch_indices =
<<<<<<< HEAD
                Tensor::Full({num_query_points, knn}, -1, Dtype::FromType<index_t>());
=======
                Tensor::Full({num_query_points, knn}, -1, core::Int64);
>>>>>>> 9a49100b
        Tensor batch_distances =
                Tensor::Full({num_query_points, knn}, -1, dtype);

        auto holder = static_cast<NanoFlannIndexHolder<L2, scalar_t, index_t> *>(
                holder_.get());

        // Parallel search.
        tbb::parallel_for(
                tbb::blocked_range<size_t>(0, num_query_points),
                [&](const tbb::blocked_range<size_t> &r) {
                    for (size_t i = r.begin(); i != r.end(); ++i) {
                        auto single_indices = batch_indices[i].GetDataPtr<index_t>();
                        auto single_distances = batch_distances[i].GetDataPtr<scalar_t>();

                        // search
                        holder->index_->knnSearch(
                                query_points[i].GetDataPtr<scalar_t>(),
                                (size_t)knn, single_indices,
                                single_distances);
                    }
                });
        // Check if the number of neighbors are same.
        Tensor check_valid =
<<<<<<< HEAD
                batch_indices.Ge(0).To(Dtype::FromType<index_t>()).Sum({-1}, false);
        int64_t num_neighbors = check_valid[0].Item<index_t>();
=======
                batch_indices.Ge(0).To(core::Int64).Sum({-1}, false);
        int64_t num_neighbors = check_valid[0].Item<int64_t>();
>>>>>>> 9a49100b
        if (check_valid.Ne(num_neighbors).Any()) {
            utility::LogError(
                    "[NanoFlannIndex::SearchKnn] The number of neighbors are "
                    "different. Something went wrong.");
        }
        // Slice non-zero items.
        indices = batch_indices.Slice(1, 0, num_neighbors)
                          .View({num_query_points, num_neighbors});
        distances = batch_distances.Slice(1, 0, num_neighbors)
                            .View({num_query_points, num_neighbors});
    });
    return std::make_pair(indices, distances);
};

std::tuple<Tensor, Tensor, Tensor> NanoFlannIndex::SearchRadius(
        const Tensor &query_points, const Tensor &radii, bool sort) const {
    // Check dtype.
    query_points.AssertDtype(GetDtype());
    radii.AssertDtype(GetDtype());

    // Check shapes.
    int64_t num_query_points = query_points.GetShape()[0];
    query_points.AssertShapeCompatible({utility::nullopt, GetDimension()});
    radii.AssertShape({num_query_points});

    Dtype dtype = GetDtype();
    Tensor indices;
    Tensor distances;
    Tensor neighbors_row_splits;

    DISPATCH_FLOAT_DTYPE_TO_TEMPLATE(dtype, [&]() {
        std::vector<std::vector<index_t>> batch_indices(num_query_points);
        std::vector<std::vector<scalar_t>> batch_distances(num_query_points);
        std::vector<int64_t> batch_nums;

        auto holder = static_cast<NanoFlannIndexHolder<L2, scalar_t, index_t> *>(
                holder_.get());

        nanoflann::SearchParams params;
        params.sorted = sort;

        // Check if the raii has negative values.
        Tensor below_zero = radii.Le(0);
        if (below_zero.Any()) {
            utility::LogError(
                    "[NanoFlannIndex::SearchRadius] radius should be "
                    "larger than 0.");
        }

        // Parallel search.
        tbb::parallel_for(
                tbb::blocked_range<size_t>(0, num_query_points),
                [&](const tbb::blocked_range<size_t> &r) {
                    std::vector<std::pair<index_t, scalar_t>> ret_matches;
                    for (size_t i = r.begin(); i != r.end(); ++i) {
                        scalar_t radius = radii[i].Item<scalar_t>();
                        scalar_t radius_squared = radius * radius;

                        size_t num_results = holder->index_->radiusSearch(
                                query_points[i].GetDataPtr<scalar_t>(),
                                radius_squared, ret_matches, params);
                        ret_matches.resize(num_results);
                        std::vector<index_t> single_indices;
                        std::vector<scalar_t> single_distances;
                        for (auto it = ret_matches.begin();
                             it < ret_matches.end(); it++) {
                            single_indices.push_back(it->first);
                            single_distances.push_back(it->second);
                        }
                        batch_indices[i] = single_indices;
                        batch_distances[i] = single_distances;
                    }
                });

        // Flatten.
        std::vector<index_t> batch_indices2;
        std::vector<scalar_t> batch_distances2;
        for (auto i = 0; i < num_query_points; i++) {
            batch_indices2.insert(batch_indices2.end(),
                                  batch_indices[i].begin(),
                                  batch_indices[i].end());
            batch_distances2.insert(batch_distances2.end(),
                                    batch_distances[i].begin(),
                                    batch_distances[i].end());
            batch_nums.push_back(batch_indices[i].size());
        }
        std::vector<int64_t> batch_row_splits(num_query_points + 1, 0);
        utility::InclusivePrefixSum(batch_nums.data(),
                                    batch_nums.data() + batch_nums.size(),
                                    &batch_row_splits[1]);

        // Make result Tensors.
        int64_t total_nums = batch_row_splits[num_query_points];

<<<<<<< HEAD
        indices = Tensor(batch_indices2, {total_nums}, Dtype::FromType<index_t>());
=======
        indices = Tensor(batch_indices2, {total_nums}, core::Int64);
>>>>>>> 9a49100b
        distances = Tensor(batch_distances2, {total_nums}, dtype);
        neighbors_row_splits =
                Tensor(batch_row_splits, {num_query_points + 1}, core::Int64);
    });
    return std::make_tuple(indices, distances, neighbors_row_splits);
};

std::tuple<Tensor, Tensor, Tensor> NanoFlannIndex::SearchRadius(
        const Tensor &query_points, double radius, bool sort) const {
    int64_t num_query_points = query_points.GetShape()[0];
    Dtype dtype = GetDtype();
    std::tuple<Tensor, Tensor, Tensor> result;
    DISPATCH_FLOAT_DTYPE_TO_TEMPLATE(dtype, [&]() {
        Tensor radii(std::vector<scalar_t>(num_query_points,
                                           (scalar_t)radius),
                     {num_query_points}, dtype);
        result = SearchRadius(query_points, radii, sort);
    });
    return result;
};

std::tuple<Tensor, Tensor, Tensor> NanoFlannIndex::SearchHybrid(
        const Tensor &query_points, double radius, int max_knn) const {
    query_points.AssertDtype(GetDtype());
    query_points.AssertShapeCompatible({utility::nullopt, GetDimension()});

    if (max_knn <= 0) {
        utility::LogError(
                "[NanoFlannIndex::SearchHybrid] max_knn should be larger than "
                "0.");
    }
    if (radius <= 0) {
        utility::LogError(
                "[NanoFlannIndex::SearchHybrid] radius should be larger than "
                "0.");
    }

    double radius_squared = radius * radius;
    int64_t num_query_points = query_points.GetShape()[0];
    Tensor indices, distances, counts;
    Dtype dtype = GetDtype();

    DISPATCH_FLOAT_DTYPE_TO_TEMPLATE(dtype, [&]() {
<<<<<<< HEAD
        indices = Tensor::Empty({num_query_points, max_knn}, Dtype::FromType<index_t>());
        auto indices_ptr = indices.GetDataPtr<index_t>();
        distances = Tensor::Empty({num_query_points, max_knn}, dtype);
        auto distances_ptr = distances.GetDataPtr<scalar_t>();
        counts = Tensor::Empty({num_query_points}, Dtype::FromType<index_t>());
        auto counts_ptr = counts.GetDataPtr<index_t>();
=======
        indices = Tensor::Empty({num_query_points, max_knn}, core::Int64);
        auto indices_ptr = indices.GetDataPtr<int64_t>();
        distances = Tensor::Empty({num_query_points, max_knn}, dtype);
        auto distances_ptr = distances.GetDataPtr<scalar_t>();
        counts = Tensor::Empty({num_query_points}, core::Int64);
        auto counts_ptr = counts.GetDataPtr<int64_t>();
>>>>>>> 9a49100b

        auto holder = static_cast<NanoFlannIndexHolder<L2, scalar_t,index_t> *>(
                holder_.get());

        nanoflann::SearchParams params;

        // Parallel search.
        tbb::parallel_for(
                tbb::blocked_range<size_t>(0, num_query_points),
                [&](const tbb::blocked_range<size_t> &r) {
                    std::vector<std::pair<index_t, scalar_t>> ret_matches;
                    for (size_t workload_idx = r.begin();
                         workload_idx != r.end(); ++workload_idx) {
                        int64_t result_idx = workload_idx * max_knn;

                        size_t num_results = holder->index_->radiusSearch(
                                        query_points[workload_idx]
                                                .GetDataPtr<scalar_t>(),
                                radius_squared, ret_matches, params);
                        ret_matches.resize(num_results);

                        index_t result_count = (index_t)num_results;
                        result_count =
                                result_count < max_knn ? result_count : max_knn;

                        counts_ptr[workload_idx] = result_count;

                        int neighbour_idx = 0;
                        for (auto it = ret_matches.begin();
                             it < ret_matches.end() && neighbour_idx < max_knn;
                             it++, neighbour_idx++) {
                            indices_ptr[result_idx + neighbour_idx] = it->first;
                            distances_ptr[result_idx + neighbour_idx] =
                                    it->second;
                        }

                        while (neighbour_idx < max_knn) {
                            indices_ptr[result_idx + neighbour_idx] = -1;
                            distances_ptr[result_idx + neighbour_idx] = 0;
                            neighbour_idx += 1;
                        }
                    }
                });
    });
    return std::make_tuple(indices, distances, counts);
}

}  // namespace nns
}  // namespace core
}  // namespace open3d<|MERGE_RESOLUTION|>--- conflicted
+++ resolved
@@ -88,42 +88,36 @@
     Tensor indices;
     Tensor distances;
     DISPATCH_FLOAT_DTYPE_TO_TEMPLATE(dtype, [&]() {
-        Tensor batch_indices =
-<<<<<<< HEAD
-                Tensor::Full({num_query_points, knn}, -1, Dtype::FromType<index_t>());
-=======
-                Tensor::Full({num_query_points, knn}, -1, core::Int64);
->>>>>>> 9a49100b
+        Tensor batch_indices = Tensor::Full({num_query_points, knn}, -1,
+                                            Dtype::FromType<index_t>());
         Tensor batch_distances =
                 Tensor::Full({num_query_points, knn}, -1, dtype);
 
-        auto holder = static_cast<NanoFlannIndexHolder<L2, scalar_t, index_t> *>(
-                holder_.get());
+        auto holder =
+                static_cast<NanoFlannIndexHolder<L2, scalar_t, index_t> *>(
+                        holder_.get());
 
         // Parallel search.
         tbb::parallel_for(
                 tbb::blocked_range<size_t>(0, num_query_points),
                 [&](const tbb::blocked_range<size_t> &r) {
                     for (size_t i = r.begin(); i != r.end(); ++i) {
-                        auto single_indices = batch_indices[i].GetDataPtr<index_t>();
-                        auto single_distances = batch_distances[i].GetDataPtr<scalar_t>();
+                        auto single_indices =
+                                batch_indices[i].GetDataPtr<index_t>();
+                        auto single_distances =
+                                batch_distances[i].GetDataPtr<scalar_t>();
 
                         // search
                         holder->index_->knnSearch(
                                 query_points[i].GetDataPtr<scalar_t>(),
-                                (size_t)knn, single_indices,
-                                single_distances);
+                                (size_t)knn, single_indices, single_distances);
                     }
                 });
         // Check if the number of neighbors are same.
-        Tensor check_valid =
-<<<<<<< HEAD
-                batch_indices.Ge(0).To(Dtype::FromType<index_t>()).Sum({-1}, false);
+        Tensor check_valid = batch_indices.Ge(0)
+                                     .To(Dtype::FromType<index_t>())
+                                     .Sum({-1}, false);
         int64_t num_neighbors = check_valid[0].Item<index_t>();
-=======
-                batch_indices.Ge(0).To(core::Int64).Sum({-1}, false);
-        int64_t num_neighbors = check_valid[0].Item<int64_t>();
->>>>>>> 9a49100b
         if (check_valid.Ne(num_neighbors).Any()) {
             utility::LogError(
                     "[NanoFlannIndex::SearchKnn] The number of neighbors are "
@@ -159,8 +153,9 @@
         std::vector<std::vector<scalar_t>> batch_distances(num_query_points);
         std::vector<int64_t> batch_nums;
 
-        auto holder = static_cast<NanoFlannIndexHolder<L2, scalar_t, index_t> *>(
-                holder_.get());
+        auto holder =
+                static_cast<NanoFlannIndexHolder<L2, scalar_t, index_t> *>(
+                        holder_.get());
 
         nanoflann::SearchParams params;
         params.sorted = sort;
@@ -218,11 +213,8 @@
         // Make result Tensors.
         int64_t total_nums = batch_row_splits[num_query_points];
 
-<<<<<<< HEAD
-        indices = Tensor(batch_indices2, {total_nums}, Dtype::FromType<index_t>());
-=======
-        indices = Tensor(batch_indices2, {total_nums}, core::Int64);
->>>>>>> 9a49100b
+        indices = Tensor(batch_indices2, {total_nums},
+                         Dtype::FromType<index_t>());
         distances = Tensor(batch_distances2, {total_nums}, dtype);
         neighbors_row_splits =
                 Tensor(batch_row_splits, {num_query_points + 1}, core::Int64);
@@ -236,8 +228,7 @@
     Dtype dtype = GetDtype();
     std::tuple<Tensor, Tensor, Tensor> result;
     DISPATCH_FLOAT_DTYPE_TO_TEMPLATE(dtype, [&]() {
-        Tensor radii(std::vector<scalar_t>(num_query_points,
-                                           (scalar_t)radius),
+        Tensor radii(std::vector<scalar_t>(num_query_points, (scalar_t)radius),
                      {num_query_points}, dtype);
         result = SearchRadius(query_points, radii, sort);
     });
@@ -266,24 +257,17 @@
     Dtype dtype = GetDtype();
 
     DISPATCH_FLOAT_DTYPE_TO_TEMPLATE(dtype, [&]() {
-<<<<<<< HEAD
-        indices = Tensor::Empty({num_query_points, max_knn}, Dtype::FromType<index_t>());
+        indices = Tensor::Empty({num_query_points, max_knn},
+                                Dtype::FromType<index_t>());
         auto indices_ptr = indices.GetDataPtr<index_t>();
         distances = Tensor::Empty({num_query_points, max_knn}, dtype);
         auto distances_ptr = distances.GetDataPtr<scalar_t>();
         counts = Tensor::Empty({num_query_points}, Dtype::FromType<index_t>());
         auto counts_ptr = counts.GetDataPtr<index_t>();
-=======
-        indices = Tensor::Empty({num_query_points, max_knn}, core::Int64);
-        auto indices_ptr = indices.GetDataPtr<int64_t>();
-        distances = Tensor::Empty({num_query_points, max_knn}, dtype);
-        auto distances_ptr = distances.GetDataPtr<scalar_t>();
-        counts = Tensor::Empty({num_query_points}, core::Int64);
-        auto counts_ptr = counts.GetDataPtr<int64_t>();
->>>>>>> 9a49100b
-
-        auto holder = static_cast<NanoFlannIndexHolder<L2, scalar_t,index_t> *>(
-                holder_.get());
+
+        auto holder =
+                static_cast<NanoFlannIndexHolder<L2, scalar_t, index_t> *>(
+                        holder_.get());
 
         nanoflann::SearchParams params;
 
@@ -297,8 +281,8 @@
                         int64_t result_idx = workload_idx * max_knn;
 
                         size_t num_results = holder->index_->radiusSearch(
-                                        query_points[workload_idx]
-                                                .GetDataPtr<scalar_t>(),
+                                query_points[workload_idx]
+                                        .GetDataPtr<scalar_t>(),
                                 radius_squared, ret_matches, params);
                         ret_matches.resize(num_results);
 
