--- conflicted
+++ resolved
@@ -229,30 +229,11 @@
 std::pair<Tensor, Tensor> NanoFlannIndex::SearchHybrid(
         const Tensor &query_points, float radius, int max_knn) const {
     // Check dtype.
-<<<<<<< HEAD
-    if (query_points.GetDtype() != GetDtype()) {
-        utility::LogError(
-                "[NanoFlannIndex::SearchKnn] Data type mismatch {} != {}.",
-                query_points.GetDtype().ToString(), GetDtype().ToString());
-    }
-    // Check shapes.
-    if (query_points.NumDims() != 2) {
-        utility::LogError(
-                "[NanoFlannIndex::SearchKnn] query_points must be 2D matrix, "
-                "with shape {n_query_points, d}.");
-    }
-    if (query_points.GetShape()[1] != GetDimension()) {
-        utility::LogError(
-                "[NanoFlannIndex::SearchKnn] query_points has different "
-                "dimension with dataset_points.");
-    }
-=======
     query_points.AssertDtype(GetDtype());
 
     // Check shapes.
     query_points.AssertShapeCompatible({utility::nullopt, GetDimension()});
 
->>>>>>> bcb66865
     if (max_knn <= 0) {
         utility::LogError(
                 "[NanoFlannIndex::SearchHybrid] max_knn should be larger than "
