// ----------------------------------------------------------------------------
// -                        Open3D: www.open3d.org                            -
// ----------------------------------------------------------------------------
// The MIT License (MIT)
//
// Copyright (c) 2018 www.open3d.org
//
// Permission is hereby granted, free of charge, to any person obtaining a copy
// of this software and associated documentation files (the "Software"), to deal
// in the Software without restriction, including without limitation the rights
// to use, copy, modify, merge, publish, distribute, sublicense, and/or sell
// copies of the Software, and to permit persons to whom the Software is
// furnished to do so, subject to the following conditions:
//
// The above copyright notice and this permission notice shall be included in
// all copies or substantial portions of the Software.
//
// THE SOFTWARE IS PROVIDED "AS IS", WITHOUT WARRANTY OF ANY KIND, EXPRESS OR
// IMPLIED, INCLUDING BUT NOT LIMITED TO THE WARRANTIES OF MERCHANTABILITY,
// FITNESS FOR A PARTICULAR PURPOSE AND NONINFRINGEMENT. IN NO EVENT SHALL THE
// AUTHORS OR COPYRIGHT HOLDERS BE LIABLE FOR ANY CLAIM, DAMAGES OR OTHER
// LIABILITY, WHETHER IN AN ACTION OF CONTRACT, TORT OR OTHERWISE, ARISING
// FROM, OUT OF OR IN CONNECTION WITH THE SOFTWARE OR THE USE OR OTHER DEALINGS
// IN THE SOFTWARE.
// ----------------------------------------------------------------------------

#pragma once

#include <Eigen/Core>
#include <vector>

#include "open3d/core/Device.h"
#include "open3d/core/Dtype.h"
#include "open3d/core/Tensor.h"
#include "open3d/core/TensorList.h"

namespace open3d {
namespace core {
namespace eigen_converter {

<<<<<<< HEAD
/// Converts a tensor of shape (3,) to Eigen::Vector3d. An exception will be
/// thrown if the tensor shape is not (3,).
Eigen::Vector3d TensorToEigenVector3d(const core::Tensor &tensor);
Eigen::Vector3i TensorToEigenVector3i(const core::Tensor &tensor);
=======
/// Converts a tensor of shape (N, 3) to std::vector<Eigen::Vector3d>. An
/// exception will be thrown if the tensor shape is not (N, 3). Regardless of
/// the tensor dtype, the output will be converted to to double.
///
/// \param tensor A tensor of shape (N, 3).
/// \return A vector of N Eigen::Vector3d values.
std::vector<Eigen::Vector3d> TensorToEigenVector3dVector(
        const core::Tensor &tensor);

/// Converts a tensor of shape (N, 3) to std::vector<Eigen::Vector3i>. An
/// exception will be thrown if the tensor shape is not (N, 3). Regardless of
/// the tensor dtype, the output will be converted to to double.
///
/// \param tensor A tensor of shape (N, 3).
/// \return A vector of N Eigen::Vector3i values.
std::vector<Eigen::Vector3i> TensorToEigenVector3iVector(
        const core::Tensor &tensor);
>>>>>>> 43831c71

/// Converts a vector of Eigen::Vector3d to a (N, 3) tensor. This
/// function also takes care of dtype conversion and device transfer if
/// necessary.
///
/// \param values A vector of Eigen::Vector3d values, e.g. a list of 3D points.
/// \param dtype Dtype of the output tensor.
/// \param device Device of the output tensor.
/// \return A tensor of shape (N, 3) with the specified dtype and device.
core::Tensor EigenVector3dVectorToTensor(
        const std::vector<Eigen::Vector3d> &values,
        core::Dtype dtype,
        const core::Device &device);
core::Tensor EigenVector3iVectorToTensor(
        const std::vector<Eigen::Vector3i> &values,
        core::Dtype dtype,
        const core::Device &device);

/// Converts a vector of Eigen::Vector3i to a (N, 3) tensor. This
/// function also takes care of dtype conversion and device transfer if
/// necessary.
///
/// \param values A vector of Eigen::Vector3i values, e.g. a list of 3D points.
/// \param dtype Dtype of the output tensor.
/// \param device Device of the output tensor.
/// \return A tensor of shape (N, 3) with the specified dtype and device.
core::Tensor EigenVector3iVectorToTensor(
        const std::vector<Eigen::Vector3i> &values,
        core::Dtype dtype,
        const core::Device &device);

}  // namespace eigen_converter
}  // namespace core
}  // namespace open3d<|MERGE_RESOLUTION|>--- conflicted
+++ resolved
@@ -38,12 +38,6 @@
 namespace core {
 namespace eigen_converter {
 
-<<<<<<< HEAD
-/// Converts a tensor of shape (3,) to Eigen::Vector3d. An exception will be
-/// thrown if the tensor shape is not (3,).
-Eigen::Vector3d TensorToEigenVector3d(const core::Tensor &tensor);
-Eigen::Vector3i TensorToEigenVector3i(const core::Tensor &tensor);
-=======
 /// Converts a tensor of shape (N, 3) to std::vector<Eigen::Vector3d>. An
 /// exception will be thrown if the tensor shape is not (N, 3). Regardless of
 /// the tensor dtype, the output will be converted to to double.
@@ -61,7 +55,6 @@
 /// \return A vector of N Eigen::Vector3i values.
 std::vector<Eigen::Vector3i> TensorToEigenVector3iVector(
         const core::Tensor &tensor);
->>>>>>> 43831c71
 
 /// Converts a vector of Eigen::Vector3d to a (N, 3) tensor. This
 /// function also takes care of dtype conversion and device transfer if
@@ -73,10 +66,6 @@
 /// \return A tensor of shape (N, 3) with the specified dtype and device.
 core::Tensor EigenVector3dVectorToTensor(
         const std::vector<Eigen::Vector3d> &values,
-        core::Dtype dtype,
-        const core::Device &device);
-core::Tensor EigenVector3iVectorToTensor(
-        const std::vector<Eigen::Vector3i> &values,
         core::Dtype dtype,
         const core::Device &device);
 
