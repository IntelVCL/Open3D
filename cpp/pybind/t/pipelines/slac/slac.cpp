--- conflicted
+++ resolved
@@ -251,12 +251,7 @@
     docstring::FunctionDocInject(m, "save_correspondences_for_pointclouds",
                                  map_shared_argument_docstrings);
 
-<<<<<<< HEAD
-    m.def("run_slac_optimize_for_fragments", &RunSLACOptimizerForFragments,
-          py::call_guard<py::gil_scoped_release>(),
-=======
     m.def("run_slac_optimizer_for_fragments", &RunSLACOptimizerForFragments,
->>>>>>> 189de3ef
           "Simultaneous Localization and Calibration: Self-Calibration of "
           "Consumer Depth Cameras, CVPR 2014 Qian-Yi Zhou and Vladlen Koltun "
           "Estimate a shared control grid for all fragments for scene "
@@ -268,12 +263,7 @@
     docstring::FunctionDocInject(m, "run_slac_optimizer_for_fragments",
                                  map_shared_argument_docstrings);
 
-<<<<<<< HEAD
-    m.def("run_rigid_optimize_for_fragments", &RunRigidOptimizerForFragments,
-          py::call_guard<py::gil_scoped_release>(),
-=======
     m.def("run_rigid_optimizer_for_fragments", &RunRigidOptimizerForFragments,
->>>>>>> 189de3ef
           "Extended ICP to simultaneously align multiple point clouds with "
           "dense pairwise point-to-plane distances.",
           "fragment_filenames"_a, "fragment_pose_graph"_a,
