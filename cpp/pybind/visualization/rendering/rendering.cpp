--- conflicted
+++ resolved
@@ -307,15 +307,11 @@
                  "Toggles display of the skybox")
             .def("show_axes", &Open3DScene::ShowAxes,
                  "Toggles display of xyz axes")
-<<<<<<< HEAD
-            .def("set_background_color", &Open3DScene::SetBackgroundColor,
-                 "Sets the background color of the scene, [r, g, b, a].")
             .def("set_lighting", &Open3DScene::SetLighting,
                  "Sets a simple lighting model. set_lighting(profile, "
                  "sun_dir). The default value is "
                  "set_lighting(Open3DScene.LightingProfile.MED_SHADOWS, "
                  "(0.577, -0.577, -0.577))")
-=======
             .def(
                     "set_background_color",
                     [](Open3DScene &scene, const Eigen::Vector4f &color) {
@@ -331,7 +327,6 @@
                  "image"_a = nullptr,
                  "set_background([r, g, b, a], image=None). Sets the "
                  "background color and (optionally) image of the scene. ")
->>>>>>> 3c6e6641
             .def("clear_geometry", &Open3DScene::ClearGeometry)
             .def("add_geometry",
                  py::overload_cast<const std::string &,
