--- conflicted
+++ resolved
@@ -194,8 +194,6 @@
             .def("export_current_image", &O3DVisualizer::ExportCurrentImage,
                  "export_image(path). Exports a PNG image of what is "
                  "currently displayed to the given path.")
-<<<<<<< HEAD
-=======
             .def("start_rpc_interface", &O3DVisualizer::StartRPCInterface,
                  "address"_a, "timeout"_a,
                  "Starts the RPC interface.\n"
@@ -207,7 +205,6 @@
                  "set_background(color, image=None): Sets the background color "
                  "and, optionally, the background image. Passing None for the "
                  "background image will clear any image already there.")
->>>>>>> 6e302c4b
             .def_property(
                     "show_settings",
                     [](const O3DVisualizer& dv) {
