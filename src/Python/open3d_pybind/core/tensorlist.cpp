// ----------------------------------------------------------------------------
// -                        Open3D: www.open3d.org                            -
// ----------------------------------------------------------------------------
// The MIT License (MIT)
//
// Copyright (c) 2018 www.open3d.org
//
// Permission is hereby granted, free of charge, to any person obtaining a copy
// of this software and associated documentation files (the "Software"), to deal
// in the Software without restriction, including without limitation the rights
// to use, copy, modify, merge, publish, distribute, sublicense, and/or sell
// copies of the Software, and to permit persons to whom the Software is
// furnished to do so, subject to the following conditions:
//
// The above copyright notice and this permission notice shall be included in
// all copies or substantial portions of the Software.
//
// THE SOFTWARE IS PROVIDED "AS IS", WITHOUT WARRANTY OF ANY KIND, EXPRESS OR
// IMPLIED, INCLUDING BUT NOT LIMITED TO THE WARRANTIES OF MERCHANTABILITY,
// FITNESS FOR A PARTICULAR PURPOSE AND NONINFRINGEMENT. IN NO EVENT SHALL THE
// AUTHORS OR COPYRIGHT HOLDERS BE LIABLE FOR ANY CLAIM, DAMAGES OR OTHER
// LIABILITY, WHETHER IN AN ACTION OF CONTRACT, TORT OR OTHERWISE, ARISING
// FROM, OUT OF OR IN CONNECTION WITH THE SOFTWARE OR THE USE OR OTHER DEALINGS
// IN THE SOFTWARE.
// ----------------------------------------------------------------------------

#include "Open3D/Core/TensorList.h"

#include <vector>

#include "Open3D/Core/Blob.h"
#include "Open3D/Core/CUDAUtils.h"
#include "Open3D/Core/Device.h"
#include "Open3D/Core/Dispatch.h"
#include "Open3D/Core/Dtype.h"
#include "Open3D/Core/SizeVector.h"
#include "Open3D/Core/Tensor.h"
#include "open3d_pybind/core/container.h"
#include "open3d_pybind/docstring.h"
#include "open3d_pybind/open3d_pybind.h"
#include "open3d_pybind/pybind_utils.h"

namespace open3d {

void pybind_core_tensorlist(py::module& m) {
    py::class_<TensorList> tensorlist(
            m, "TensorList",
            "A TensorList is an extendable tensor at the 0-th dimension.");

    tensorlist
            .def(py::init([](const SizeVector& shape, const Dtype& dtype,
                             const Device& device, const int64_t& size = 0) {
                TensorList tl = TensorList(shape, dtype, device, size);
                return tl;
            }))
            .def("shallow_copy_from", &TensorList::ShallowCopyFrom)
            .def("copy_from", &TensorList::CopyFrom)
            // Construct from existing tensors with compatible shapes
            .def("from_tensors",
                 [](const std::vector<Tensor>& tensors, const Device& device) {
                     TensorList tl = TensorList(tensors, device);
                     return tl;
                 })
            // Construct from existing internal tensor with at least one valid
            // dimension
            .def_static("from_tensor", &TensorList::FromTensor)
            .def("tensor", [](const TensorList& tl) { return tl.AsTensor(); })
            .def("push_back",
                 [](TensorList& tl, const Tensor& tensor) {
                     return tl.PushBack(tensor);
                 })
            .def("resize",
                 [](TensorList& tl, int64_t n) { return tl.Resize(n); })
            .def("extend",
                 [](TensorList& tl_a, const TensorList& tl_b) {
                     return tl_a.Extend(tl_b);
                 })
            .def("size", [](const TensorList& tl) { return tl.GetSize(); })

            .def("_getitem",
                 [](TensorList& tl, int64_t index) { return tl[index]; })
            .def("_setitem",
                 [](TensorList& tl, int64_t index, const Tensor& value) {
                     tl[index].SetItem(value);
                 })

            .def(py::self + py::self)
            .def(py::self += py::self)
            .def("__repr__", [](const TensorList& tl) { return tl.ToString(); })
            .def_static("concat",
                        [](const TensorList& tl_a, const TensorList& tl_b) {
                            return TensorList::Concatenate(tl_a, tl_b);
                        });
<<<<<<< HEAD

    tensorlist.def_property_readonly("shape", &TensorList::GetShape);
    tensorlist.def_property_readonly("dtype", &TensorList::GetDtype);
    tensorlist.def_property_readonly("device", &TensorList::GetDevice);
}
=======
}

}  // namespace open3d
>>>>>>> ae5762d6
<|MERGE_RESOLUTION|>--- conflicted
+++ resolved
@@ -91,14 +91,10 @@
                         [](const TensorList& tl_a, const TensorList& tl_b) {
                             return TensorList::Concatenate(tl_a, tl_b);
                         });
-<<<<<<< HEAD
 
     tensorlist.def_property_readonly("shape", &TensorList::GetShape);
     tensorlist.def_property_readonly("dtype", &TensorList::GetDtype);
     tensorlist.def_property_readonly("device", &TensorList::GetDevice);
 }
-=======
-}
 
-}  // namespace open3d
->>>>>>> ae5762d6
+}  // namespace open3d