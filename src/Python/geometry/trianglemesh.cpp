--- conflicted
+++ resolved
@@ -134,6 +134,15 @@
             .def("is_self_intersecting",
                  &geometry::TriangleMesh::IsSelfIntersecting,
                  "Tests the triangle mesh is self-intersecting")
+            .def("is_intersecting", &geometry::TriangleMesh::IsIntersecting,
+                 "Tests the triangle mesh is intersecting the other triangle "
+                 "mesh")
+            .def("is_orientable", &geometry::TriangleMesh::IsOrientable,
+                 "Tests the triangle mesh is orientable")
+            .def("orient_triangles", &geometry::TriangleMesh::OrientTriangles,
+                 "If the mesh is orientable this function orients all "
+                 "triangles such that all normals point towards the same "
+                 "direction")
             .def_readwrite("vertices", &geometry::TriangleMesh::vertices_,
                            "``float64`` array of shape ``(num_vertices, 3)``, "
                            "use ``numpy.asarray()`` to access data: Vertex "
@@ -187,6 +196,9 @@
     docstring::ClassMethodDocInject(m, "TriangleMesh", "is_edge_manifold");
     docstring::ClassMethodDocInject(m, "TriangleMesh", "is_vertex_manifold");
     docstring::ClassMethodDocInject(m, "TriangleMesh", "is_self_intersecting");
+    docstring::ClassMethodDocInject(m, "TriangleMesh", "is_intersecting");
+    docstring::ClassMethodDocInject(m, "TriangleMesh", "is_orientable");
+    docstring::ClassMethodDocInject(m, "TriangleMesh", "orient_triangles");
     docstring::ClassMethodDocInject(m, "TriangleMesh", "purge");
     docstring::ClassMethodDocInject(m, "TriangleMesh", "filter_sharpen");
     docstring::ClassMethodDocInject(m, "TriangleMesh", "filter_smooth_simple");
@@ -410,30 +422,19 @@
             {{"size", "The size of the coordinate frame."},
              {"origin", "The origin of the cooridnate frame."}});
 
-<<<<<<< HEAD
     m.def("create_mesh_moebius", &geometry::CreateMeshMoebius,
-          "TODO",
-          "length_split"_a = 70, "width_split"_a = 15, "twists"_a = 1, "raidus"_a = 1, "flatness"_a = 1, "width"_a = 1, "scale"_a = 10);
+          "Factory function to create a Moebius strip.", "length_split"_a = 70,
+          "width_split"_a = 15, "twists"_a = 1, "raidus"_a = 1,
+          "flatness"_a = 1, "width"_a = 1, "scale"_a = 1);
     docstring::FunctionDocInject(
             m, "create_mesh_moebius",
-            {{"length_split", "TODO."},
-             {"width_split", "TODO."},
-             {"twists", "TODO."},
-             {"radius", "TODO."},
-             {"flatness", "TODO."},
-             {"width", "TODO."},
-             {"scale", "TODO."}});
-=======
-    m.def("create_mesh_moebius", &geometry::CreateMeshMoebius, "TODO",
-          "length_split"_a = 70, "width_split"_a = 15, "twists"_a = 1,
-          "raidus"_a = 1, "flatness"_a = 1, "width"_a = 1, "scale"_a = 1);
-    docstring::FunctionDocInject(m, "create_mesh_moebius",
-                                 {{"length_split", "TODO."},
-                                  {"width_split", "TODO."},
-                                  {"twists", "TODO."},
-                                  {"radius", "TODO."},
-                                  {"flatness", "TODO."},
-                                  {"width", "TODO."},
-                                  {"scale", "TODO."}});
->>>>>>> ad66497c
+            {{"length_split",
+              "The number of segments along the Moebius strip."},
+             {"width_split",
+              "The number of segments along the width of the Moebius strip."},
+             {"twists", "Number of twists of the Moebius strip."},
+             {"radius", "The radius of the Moebius strip."},
+             {"flatness", "Controls the flatness/height of the Moebius strip."},
+             {"width", "Width of the Moebius strip."},
+             {"scale", "Scale the complete Moebius strip."}});
 }