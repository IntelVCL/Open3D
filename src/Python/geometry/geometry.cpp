// ----------------------------------------------------------------------------
// -                        Open3D: www.open3d.org                            -
// ----------------------------------------------------------------------------
// The MIT License (MIT)
//
// Copyright (c) 2018 www.open3d.org
//
// Permission is hereby granted, free of charge, to any person obtaining a copy
// of this software and associated documentation files (the "Software"), to deal
// in the Software without restriction, including without limitation the rights
// to use, copy, modify, merge, publish, distribute, sublicense, and/or sell
// copies of the Software, and to permit persons to whom the Software is
// furnished to do so, subject to the following conditions:
//
// The above copyright notice and this permission notice shall be included in
// all copies or substantial portions of the Software.
//
// THE SOFTWARE IS PROVIDED "AS IS", WITHOUT WARRANTY OF ANY KIND, EXPRESS OR
// IMPLIED, INCLUDING BUT NOT LIMITED TO THE WARRANTIES OF MERCHANTABILITY,
// FITNESS FOR A PARTICULAR PURPOSE AND NONINFRINGEMENT. IN NO EVENT SHALL THE
// AUTHORS OR COPYRIGHT HOLDERS BE LIABLE FOR ANY CLAIM, DAMAGES OR OTHER
// LIABILITY, WHETHER IN AN ACTION OF CONTRACT, TORT OR OTHERWISE, ARISING
// FROM, OUT OF OR IN CONNECTION WITH THE SOFTWARE OR THE USE OR OTHER DEALINGS
// IN THE SOFTWARE.
// ----------------------------------------------------------------------------

#include "Python/geometry/geometry.h"

#include "Open3D/Open3D.h"
#include "Python/docstring.h"
#include "Python/geometry/geometry_trampoline.h"
using namespace open3d;

void pybind_geometry_classes(py::module &m) {
    // open3d.geometry.Geometry
    py::class_<geometry::Geometry, PyGeometry<geometry::Geometry>,
               std::shared_ptr<geometry::Geometry>>
            geometry(m, "Geometry", "The base geometry class.");
    geometry.def("clear", &geometry::Geometry::Clear,
                 "Clear all elements in the geometry.")
            .def("is_empty", &geometry::Geometry::IsEmpty,
                 "Returns ``True`` iff the geometry is empty.")
            .def("get_geometry_type", &geometry::Geometry::GetGeometryType,
                 "Returns one of registered geometry types.")
            .def("dimension", &geometry::Geometry::Dimension,
                 "Returns whether the geometry is 2D or 3D.");
    docstring::ClassMethodDocInject(m, "Geometry", "clear");
    docstring::ClassMethodDocInject(m, "Geometry", "is_empty");
    docstring::ClassMethodDocInject(m, "Geometry", "get_geometry_type");
    docstring::ClassMethodDocInject(m, "Geometry", "dimension");

    // open3d.geometry.Geometry.Type
    py::enum_<geometry::Geometry::GeometryType> geometry_type(geometry, "Type",
                                                              py::arithmetic());
    // Trick to write docs without listing the members in the enum class again.
    geometry_type.attr("__doc__") = docstring::static_property(
            py::cpp_function([](py::handle arg) -> std::string {
                return "Enum class for Geometry types.";
            }),
            py::none(), py::none(), "");

    geometry_type
            .value("Unspecified", geometry::Geometry::GeometryType::Unspecified)
            .value("PointCloud", geometry::Geometry::GeometryType::PointCloud)
            .value("VoxelGrid", geometry::Geometry::GeometryType::VoxelGrid)
            .value("LineSet", geometry::Geometry::GeometryType::LineSet)
            .value("TriangleMesh",
                   geometry::Geometry::GeometryType::TriangleMesh)
            .value("HalfEdgeTriangleMesh",
                   geometry::Geometry::GeometryType::HalfEdgeTriangleMesh)
            .value("Image", geometry::Geometry::GeometryType::Image)
<<<<<<< HEAD
            .value("RGBDImage", geometry::Geometry::GeometryType::RGBDImage)
=======
            .value("TetraMesh", geometry::Geometry::GeometryType::TetraMesh)
>>>>>>> 80915c28
            .export_values();

    // open3d.geometry.Geometry3D
    py::enum_<geometry::Geometry3D::RotationType>(m, "RotationType")
            .value("XYZ", geometry::Geometry3D::RotationType::XYZ)
            .value("YZX", geometry::Geometry3D::RotationType::YZX)
            .value("ZXY", geometry::Geometry3D::RotationType::ZXY)
            .value("XZY", geometry::Geometry3D::RotationType::XZY)
            .value("ZYX", geometry::Geometry3D::RotationType::ZYX)
            .value("YXZ", geometry::Geometry3D::RotationType::YXZ)
            .value("AxisAngle", geometry::Geometry3D::RotationType::AxisAngle)
            .export_values();

    py::class_<geometry::Geometry3D, PyGeometry3D<geometry::Geometry3D>,
               std::shared_ptr<geometry::Geometry3D>, geometry::Geometry>
            geometry3d(m, "Geometry3D",
                       "The base geometry class for 3D geometries.");
    geometry3d
            .def("get_min_bound", &geometry::Geometry3D::GetMinBound,
                 "Returns min bounds for geometry coordinates.")
            .def("get_max_bound", &geometry::Geometry3D::GetMaxBound,
                 "Returns max bounds for geometry coordinates.")
            .def("get_axis_aligned_bounding_box",
                 &geometry::Geometry3D::GetAxisAlignedBoundingBox,
                 "Returns an axis-aligned bounding box of the geometry.")
            .def("get_oriented_bounding_box",
                 &geometry::Geometry3D::GetOrientedBoundingBox,
                 "Returns an oriented bounding box of the geometry.")
            .def("transform", &geometry::Geometry3D::Transform,
                 "Apply transformation (4x4 matrix) to the geometry "
                 "coordinates.")
            .def("translate", &geometry::Geometry3D::Translate,
                 "Apply translation to the geometry coordinates.")
            .def("scale", &geometry::Geometry3D::Scale,
                 "Apply scaling to the geometry coordinates.", "scale"_a,
                 "center"_a = true)
            .def("rotate", &geometry::Geometry3D::Rotate,
                 "Apply rotation to the geometry coordinates and normals.",
                 "rotation"_a, "center"_a = true,
                 "type"_a = geometry::Geometry3D::RotationType::XYZ);
    docstring::ClassMethodDocInject(m, "Geometry3D", "get_min_bound");
    docstring::ClassMethodDocInject(m, "Geometry3D", "get_max_bound");
    docstring::ClassMethodDocInject(m, "Geometry3D",
                                    "get_axis_aligned_bounding_box");
    docstring::ClassMethodDocInject(m, "Geometry3D",
                                    "get_oriented_bounding_box");
    docstring::ClassMethodDocInject(m, "Geometry3D", "transform");
    docstring::ClassMethodDocInject(m, "Geometry3D", "translate");
    docstring::ClassMethodDocInject(
            m, "Geometry3D", "scale",
            {{"scale",
              "The scale parameter that is multiplied to the points/vertices "
              "of the geometry"},
             {"center",
              "If true, then the scale is applied to the centered geometry"}});
    docstring::ClassMethodDocInject(
            m, "Geometry3D", "rotate",
            {{"rotation",
              "A 3D vector that either defines the three angles for "
              "Euler rotation, or in the axis-angle representation "
              "the normalized vector defines the axis of rotation and "
              "the norm the angle around this axis."},
             {"center",
              "If true, then the rotation is applied to the centered geometry"},
             {"type",
              "Type of rotation, i.e., an Euler format, or "
              "axis-angle."}});

    // open3d.geometry.Geometry2D
    py::class_<geometry::Geometry2D, PyGeometry2D<geometry::Geometry2D>,
               std::shared_ptr<geometry::Geometry2D>, geometry::Geometry>
            geometry2d(m, "Geometry2D",
                       "The base geometry class for 2D geometries.");
    geometry2d
            .def("get_min_bound", &geometry::Geometry2D::GetMinBound,
                 "Returns min bounds for geometry coordinates.")
            .def("get_max_bound", &geometry::Geometry2D::GetMaxBound,
                 "Returns max bounds for geometry coordinates.");
    docstring::ClassMethodDocInject(m, "Geometry2D", "get_min_bound");
    docstring::ClassMethodDocInject(m, "Geometry2D", "get_max_bound");
}

void pybind_geometry(py::module &m) {
    py::module m_submodule = m.def_submodule("geometry");
    pybind_geometry_classes(m_submodule);
    pybind_kdtreeflann(m_submodule);
    pybind_pointcloud(m_submodule);
    pybind_voxelgrid(m_submodule);
    pybind_lineset(m_submodule);
    pybind_trianglemesh(m_submodule);
    pybind_halfedgetrianglemesh(m_submodule);
    pybind_image(m_submodule);
    pybind_tetramesh(m_submodule);
    pybind_pointcloud_methods(m_submodule);
    pybind_voxelgrid_methods(m_submodule);
    pybind_trianglemesh_methods(m_submodule);
    pybind_lineset_methods(m_submodule);
    pybind_image_methods(m_submodule);
    pybind_octree_methods(m_submodule);
    pybind_octree(m_submodule);
    pybind_boundingvolume(m_submodule);
}<|MERGE_RESOLUTION|>--- conflicted
+++ resolved
@@ -69,11 +69,8 @@
             .value("HalfEdgeTriangleMesh",
                    geometry::Geometry::GeometryType::HalfEdgeTriangleMesh)
             .value("Image", geometry::Geometry::GeometryType::Image)
-<<<<<<< HEAD
             .value("RGBDImage", geometry::Geometry::GeometryType::RGBDImage)
-=======
             .value("TetraMesh", geometry::Geometry::GeometryType::TetraMesh)
->>>>>>> 80915c28
             .export_values();
 
     // open3d.geometry.Geometry3D
