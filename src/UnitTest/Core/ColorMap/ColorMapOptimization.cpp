// ----------------------------------------------------------------------------
// -                        Open3D: www.open3d.org                            -
// ----------------------------------------------------------------------------
// The MIT License (MIT)
//
// Copyright (c) 2018 www.open3d.org
//
// Permission is hereby granted, free of charge, to any person obtaining a copy
// of this software and associated documentation files (the "Software"), to deal
// in the Software without restriction, including without limitation the rights
// to use, copy, modify, merge, publish, distribute, sublicense, and/or sell
// copies of the Software, and to permit persons to whom the Software is
// furnished to do so, subject to the following conditions:
//
// The above copyright notice and this permission notice shall be included in
// all copies or substantial portions of the Software.
//
// THE SOFTWARE IS PROVIDED "AS IS", WITHOUT WARRANTY OF ANY KIND, EXPRESS OR
// IMPLIED, INCLUDING BUT NOT LIMITED TO THE WARRANTIES OF MERCHANTABILITY,
// FITNESS FOR A PARTICULAR PURPOSE AND NONINFRINGEMENT. IN NO EVENT SHALL THE
// AUTHORS OR COPYRIGHT HOLDERS BE LIABLE FOR ANY CLAIM, DAMAGES OR OTHER
// LIABILITY, WHETHER IN AN ACTION OF CONTRACT, TORT OR OTHERWISE, ARISING
// FROM, OUT OF OR IN CONNECTION WITH THE SOFTWARE OR THE USE OR OTHER DEALINGS
// IN THE SOFTWARE.
// ----------------------------------------------------------------------------

#include "UnitTest.h"

// #include "Core/ColorMap/ColorMapOptimization.h"
#include "Core/Camera/PinholeCameraTrajectory.h"
#include "Core/Geometry/Image.h"
#include "Core/Geometry/RGBDImage.h"
#include "Core/Geometry/TriangleMesh.h"

using namespace Eigen;
using namespace open3d;
using namespace std;
using namespace unit_test;

/* TODO
As the ColorMapOptimization subcomponents go back into hiding several lines of
code had to commented out. Do not remove these lines, they may become useful
again after a decision has been made about the way to make these subcomponents
visible to UnitTest.
*/

// ----------------------------------------------------------------------------
//
// ----------------------------------------------------------------------------
vector<Image> GenerateImages(const int& width,
                             const int& height,
                             const int& num_of_channels,
                             const int& bytes_per_channel,
                             const size_t& size)
{
    vector<Image> images;
    for (size_t i = 0; i < size; i++)
    {
        Image image;

        image.PrepareImage(width,
                           height,
                           num_of_channels,
                           bytes_per_channel);

        if (bytes_per_channel == 4)
        {
            float* const depth_data = reinterpret_cast<float*>(&image.data_[0]);
            Rand(depth_data, width * height, 10.0, 100.0, i);
        }
        else
            Rand(image.data_, 0, 255, i);

        images.push_back(image);
    }

    return images;
}

// ----------------------------------------------------------------------------
//
// ----------------------------------------------------------------------------
vector<shared_ptr<Image>> GenerateSharedImages(const int& width,
                                               const int& height,
                                               const int& num_of_channels,
                                               const int& bytes_per_channel,
                                               const size_t& size)
{
    vector<Image> images = GenerateImages(width,
                                          height,
                                          num_of_channels,
                                          bytes_per_channel,
                                          size);

    vector<shared_ptr<Image>> output;
    for (size_t i = 0; i < size; i++)
        output.push_back(make_shared<Image>(images[i]));

    return output;
}

// ----------------------------------------------------------------------------
//
// ----------------------------------------------------------------------------
vector<RGBDImage> GenerateRGBDImages(const int& width,
                                     const int& height,
                                     const size_t& size)
{
    int num_of_channels = 3;
    int bytes_per_channel = 1;
    int depth_num_of_channels = 1;
    int depth_bytes_per_channel = 4;

    vector<Image> depths = GenerateImages(width,
                                          height,
                                          depth_num_of_channels,
                                          depth_bytes_per_channel,
                                          size);

    vector<Image> colors = GenerateImages(width,
                                          height,
                                          num_of_channels,
                                          bytes_per_channel,
                                          size);

    vector<RGBDImage> rgbdImages;
    for (size_t i = 0; i < size; i++)
    {
        RGBDImage rgbdImage(colors[i], depths[i]);
        rgbdImages.push_back(rgbdImage);
    }

    return move(rgbdImages);
}

// ----------------------------------------------------------------------------
//
// ----------------------------------------------------------------------------
PinholeCameraTrajectory GenerateCamera(const int& width,
                                       const int& height,
                                       const Vector3d& pose)
{
    PinholeCameraTrajectory camera;

    double fx = 0.5;
    double fy = 0.65;

    double cx = 0.75;
    double cy = 0.35;

    camera.intrinsic_.SetIntrinsics(width, height, fx, fy, cx, cy);

    camera.extrinsic_.resize(1);
    camera.extrinsic_[0] << 0.0, 0.0, 0.0, 0.0,
                            0.0, 0.0, 0.0, 0.0,
                            0.0, 0.0, 0.0, 0.0,
                            0.0, 0.0, 0.0, 0.0;

    camera.extrinsic_[0](0, 0) = pose(0, 0);
    camera.extrinsic_[0](1, 1) = pose(1, 0);
    camera.extrinsic_[0](2, 2) = pose(2, 0);

    return camera;
}

// ----------------------------------------------------------------------------
//
// ----------------------------------------------------------------------------
TEST(ColorMapOptimization, DISABLED_Project3DPointAndGetUVDepth)
{
    vector<Vector3d> ref_points =
    {
        {    1.072613,    0.611307,   42.921570 },
        {    0.897783,    0.859754,   43.784313 },
        {    1.452353,    1.769294,   18.333334 },
        {    1.181915,    0.663475,   30.411764 },
        {    1.498387,    0.741398,   20.058823 },
        {    0.814378,    0.620043,   50.254902 },
        {    1.458333,    1.693333,    7.764706 },
        {    1.709016,    2.412951,   13.156863 },
        {    1.288462,    2.510000,    8.411765 },
        {    2.316667,    1.043333,    5.823529 },
        {    1.029231,    0.366000,   28.039215 },
        {    1.390000,    0.585733,   16.176470 },
        {    0.973200,    0.512240,   26.960785 },
        {    0.948980,    0.437551,   42.274509 },
        {    1.461765,    1.644902,   22.000000 },
        {    1.535393,    1.109551,   19.196079 },
        {    3.608824,    5.121765,    3.666667 },
        {    3.350000,    4.361429,    4.529412 },
        {    0.797577,    0.636344,   48.960785 },
        {    9.990000,    8.046000,    1.078431 },
        {    0.770000,    1.511333,   12.941176 },
        {    0.834722,    0.595556,   46.588234 },
        {    0.857368,    0.744105,   20.490196 },
        {    1.111765,    0.977059,   36.666668 },
        {    0.855405,    0.429640,   23.941177 },
        {    0.917213,    0.730765,   39.470589 },
        {    0.810736,    0.506319,   35.156864 },
        {    0.942857,    3.160476,    9.058824 },
        {    1.111137,    0.389431,   45.509804 },
        {    0.822687,    0.615727,   48.960785 }
    };

    int width = 320;
    int height = 240;

    Vector3d point = { 3.3, 4.4, 5.5 };

    vector<Vector3d> output;
    for (int i = 0; i < ref_points.size(); i++)
    {
        // change the pose randomly
        Vector3d pose;
        Rand(pose, 0.0, 10.0, i);
        PinholeCameraTrajectory camera = GenerateCamera(width, height, pose);
        int camid = 0;

        float u, v, d;
<<<<<<< HEAD
        tie(u, v, d) = Project3DPointAndGetUVDepth(point, camera, camid);
        ExpectEQ(ref_points[i], Vector3d(u, v, d));
=======
        // tie(u, v, d) = Project3DPointAndGetUVDepth(point, camera, camid);
        ExpectEQ(ref_points[i], Eigen::Vector3d(u, v, d));
>>>>>>> 8faa7c58
    }
}

// ----------------------------------------------------------------------------
//
// ----------------------------------------------------------------------------
TEST(ColorMapOptimization, DISABLED_MakeVertexAndImageVisibility)
{
    vector<vector<int>> ref_second =
    {
        {
              1, 421, 422, 423, 425, 426, 427, 428, 431, 432,
            433, 460, 461, 462, 463, 464, 465, 466, 467, 468,
            469, 470, 471, 472, 473, 474, 499, 500, 501, 502,
            503, 504, 505, 506, 507, 508, 509, 510, 511, 512,
            513, 514, 515, 527, 528, 536, 537, 538, 539, 540,
            541, 542, 543, 544, 545, 546, 547, 548, 549, 550,
            551, 552, 553, 554, 555, 556, 557, 562, 563, 564,
            565, 566, 567, 568, 569, 570, 571, 572, 573, 574,
            575, 576, 577, 578, 579, 580, 581, 582, 583, 584,
            585, 586, 587, 588, 589, 590, 591, 592, 593, 594,
            595, 596, 597, 598, 599, 600, 601, 602, 603, 604,
            605, 606, 607, 608, 609, 610, 611, 612, 613, 614,
            615, 616, 617, 618, 619, 620, 621, 622, 623, 624,
            625, 626, 627, 628, 629, 630, 631, 632, 633, 634,
            635, 636, 637, 638, 639, 640, 641, 642, 643, 644,
            645, 646, 647, 648, 649, 650, 651, 652, 653, 654,
            655, 656, 657, 658, 659, 660, 661, 662, 663, 664,
            665, 666, 667, 668, 669, 670, 671, 672, 673, 674,
            675, 676, 677, 678, 679, 680, 681, 682, 683, 684,
            685, 686, 687, 688, 689, 690, 691, 692, 693, 694,
            695, 696, 697, 698, 699, 700, 701, 702, 703, 704,
            705, 706, 707, 708, 709, 710, 711, 712, 713, 714,
            715, 716, 717, 718, 719, 720, 721, 722, 723, 724,
            725, 726, 727, 728, 729, 730, 731, 732, 733, 734,
            735, 736, 737, 738, 739, 740, 741, 742, 743, 744,
            745, 746, 747, 748, 749, 750, 751, 752, 753, 754,
            755, 756, 757, 758, 759, 760, 761
        }
    };

    int width = 320;
    int height = 240;
    int num_of_channels = 3;
    int bytes_per_channel = 1;
    size_t size = 10;

    shared_ptr<TriangleMesh> mesh = CreateMeshSphere(10.0, 20);
    vector<RGBDImage> images_rgbd = GenerateRGBDImages(width, height, size);
    vector<Image> images_mask = GenerateImages(width,
                                               height,
                                               num_of_channels,
                                               bytes_per_channel,
                                               size);

    Vector3d pose(-0.30, -0.15, -0.13);
    PinholeCameraTrajectory camera = GenerateCamera(width, height, pose);

    // ColorMapOptimizationOption option(false, 4, 0.316, 30, 15, 120, 0.1, 3);

    vector<vector<int>> first;
    vector<vector<int>> second;
    // tie(first, second) = MakeVertexAndImageVisibility(*mesh,
    //                                                   images_rgbd,
    //                                                   images_mask,
    //                                                   camera,
    //                                                   option);

    // first is a large vector of (mostly) empty vectors.
    // TODO: perhaps a different kind of initialization is necessary in order
    // to fill the first vector with data that can be used for validation
    EXPECT_EQ(762, first.size());

    EXPECT_EQ(ref_second.size(), second.size());
    EXPECT_EQ(ref_second[0].size(), second[0].size());
    for (size_t i = 0; i < ref_second[0].size(); i++)
        EXPECT_EQ(ref_second[0][i], second[0][i]);
}

// ----------------------------------------------------------------------------
//
// ----------------------------------------------------------------------------
TEST(ColorMapOptimization, DISABLED_MakeWarpingFields)
{
    int ref_anchor_w = 4;
    int ref_anchor_h = 4;
    double ref_anchor_step = 1.666667;
    vector<double> ref_flow =
    {
            0.000000,    0.000000,    1.666667,    0.000000,    3.333333,
            0.000000,    5.000000,    0.000000,    0.000000,    1.666667,
            1.666667,    1.666667,    3.333333,    1.666667,    5.000000,
            1.666667,    0.000000,    3.333333,    1.666667,    3.333333,
            3.333333,    3.333333,    5.000000,    3.333333,    0.000000,
            5.000000,    1.666667,    5.000000,    3.333333,    5.000000,
            5.000000,    5.000000
    };

    size_t size = 10;
    int width = 5;
    int height = 5;
    int num_of_channels = 3;
    int bytes_per_channel = 1;

    vector<shared_ptr<Image>> images = GenerateSharedImages(width,
                                                            height,
                                                            num_of_channels,
                                                            bytes_per_channel,
                                                            size);

    // ColorMapOptimizationOption option(false, 4, 0.316, 30, 2.5, 0.03, 0.1, 3);

    // vector<ImageWarpingField> fields = MakeWarpingFields(images, option);

    // for (size_t i = 0; i < fields.size(); i++)
    // {
    //     EXPECT_EQ(ref_anchor_w, fields[i].anchor_w_);
    //     EXPECT_EQ(ref_anchor_h, fields[i].anchor_h_);
    //     EXPECT_NEAR(ref_anchor_step, fields[i].anchor_step_, THRESHOLD_1E_6);

    //     EXPECT_EQ(ref_flow.size(), fields[i].flow_.size());
    //     for (size_t j = 0; j < fields[i].flow_.size(); j++)
    //         EXPECT_NEAR(ref_flow[j], fields[i].flow_[j], THRESHOLD_1E_6);
    // }
}

// ----------------------------------------------------------------------------
//
// ----------------------------------------------------------------------------
TEST(ColorMapOptimization, DISABLED_QueryImageIntensity)
{
    vector<bool> ref_bool =
    {
             0,     1,     1,     0,     1,     0,     1,     1,     1,     1,
             0,     0,     0,     0,     1,     1,     1,     1,     0,     1,
             0,     0,     0,     1,     0
    };

    vector<Vector3d> ref_float =
    {
        {    0.000000,    0.000000,    0.000000 },
        {   76.352943,   28.000000,   92.588234 },
        {   75.647057,   39.294121,   76.352943 },
        {    0.000000,    0.000000,    0.000000 },
        {   82.705887,   72.470589,   37.882355 },
        {    0.000000,    0.000000,    0.000000 },
        {   68.588242,   92.235298,   28.705883 },
        {   86.588234,   64.000000,   38.588234 },
        {   68.588242,   38.941177,   64.000000 },
        {   76.705887,   91.176468,   98.235291 },
        {    0.000000,    0.000000,    0.000000 },
        {    0.000000,    0.000000,    0.000000 },
        {    0.000000,    0.000000,    0.000000 },
        {    0.000000,    0.000000,    0.000000 },
        {   50.235294,   98.588234,   73.529419 },
        {   97.529411,   36.117649,   79.176476 },
        {   34.000000,   26.941177,   72.117645 },
        {   16.352942,   10.352942,   92.941177 },
        {    0.000000,    0.000000,    0.000000 },
        {   28.705883,   50.588234,   24.117647 },
        {    0.000000,    0.000000,    0.000000 },
        {    0.000000,    0.000000,    0.000000 },
        {    0.000000,    0.000000,    0.000000 },
        {   65.411766,   35.058823,   80.588234 },
        {    0.000000,    0.000000,    0.000000 }
    };

    int width = 320;
    int height = 240;
    int num_of_channels = 3;
    int bytes_per_channel = 4;

    Image img;
    img.PrepareImage(width,
                    height,
                    num_of_channels,
                    bytes_per_channel);
    float* const depth_data = reinterpret_cast<float*>(&img.data_[0]);
    Rand(depth_data, width * height, 10.0, 100.0, 0);

    Vector3d pose(62.5, 37.5, 1.85);
    PinholeCameraTrajectory camera = GenerateCamera(width, height, pose);
    int camid = 0;
    int ch = -1;

    size_t size = 25;

    for (size_t i = 0; i < size; i++)
    {
        vector<double> vData(3);
        Rand(vData, 10.0, 100.0, i);
        Vector3d V(vData[0], vData[1], vData[2]);

        bool boolResult = false;
        float float_result = 0.0;

        // tie(boolResult, floatResult) = QueryImageIntensity<float>(img,
        //                                                           V,
        //                                                           camera,
        //                                                           camid,
        //                                                           0);
        // EXPECT_EQ(ref_bool[i], boolResult);
        // EXPECT_NEAR(ref_float[i](0, 0), floatResult, THRESHOLD_1E_6);

        // tie(boolResult, floatResult) = QueryImageIntensity<float>(img,
        //                                                           V,
        //                                                           camera,
        //                                                           camid,
        //                                                           1);
        // EXPECT_EQ(ref_bool[i], boolResult);
        // EXPECT_NEAR(ref_float[i](1, 0), floatResult, THRESHOLD_1E_6);

        // tie(boolResult, floatResult) = QueryImageIntensity<float>(img,
        //                                                           V,
        //                                                           camera,
        //                                                           camid,
        //                                                           2);
        // EXPECT_EQ(ref_bool[i], boolResult);
        // EXPECT_NEAR(ref_float[i](2, 0), floatResult, THRESHOLD_1E_6);
    }
}

// ----------------------------------------------------------------------------
//
// ----------------------------------------------------------------------------
TEST(ColorMapOptimization, DISABLED_QueryImageIntensity_WarpingField)
{
    vector<bool> ref_bool =
    {
             0,     1,     1,     0,     1,     0,     1,     1,     1,     1,
             0,     0,     0,     0,     1,     1,     1,     1,     0,     1,
             0,     0,     0,     1,     0
    };

    vector<Vector3d> ref_float =
    {
        {    0.000000,    0.000000,    0.000000 },
        {   76.352943,   28.000000,   92.588234 },
        {   75.647057,   39.294121,   76.352943 },
        {    0.000000,    0.000000,    0.000000 },
        {   82.705887,   72.470589,   37.882355 },
        {    0.000000,    0.000000,    0.000000 },
        {   68.588242,   92.235298,   28.705883 },
        {   86.588234,   64.000000,   38.588234 },
        {   68.588242,   38.941177,   64.000000 },
        {   76.705887,   91.176468,   98.235291 },
        {    0.000000,    0.000000,    0.000000 },
        {    0.000000,    0.000000,    0.000000 },
        {    0.000000,    0.000000,    0.000000 },
        {    0.000000,    0.000000,    0.000000 },
        {   50.235294,   98.588234,   73.529419 },
        {   97.529411,   36.117649,   79.176476 },
        {   34.000000,   26.941177,   72.117645 },
        {   16.352942,   10.352942,   92.941177 },
        {    0.000000,    0.000000,    0.000000 },
        {   28.705883,   50.588234,   24.117647 },
        {    0.000000,    0.000000,    0.000000 },
        {    0.000000,    0.000000,    0.000000 },
        {    0.000000,    0.000000,    0.000000 },
        {   65.411766,   35.058823,   80.588234 },
        {    0.000000,    0.000000,    0.000000 }
    };

    int width = 320;
    int height = 240;
    int num_of_channels = 3;
    int bytes_per_channel = 4;

    Image img;
    img.PrepareImage(width,
                    height,
                    num_of_channels,
                    bytes_per_channel);
    float* const depth_data = reinterpret_cast<float*>(&img.data_[0]);
    Rand(depth_data, width * height, 10.0, 100.0, 0);

    // TODO: change the initialization in such a way that the field has an
    // effect on the outcome of QueryImageIntensity.
    int nr_anchors = 16;
<<<<<<< HEAD
    ImageWarpingField field(width, height, nr_anchors);
=======
    // open3d::ImageWarpingField field(width, height, nr_anchors);
>>>>>>> 8faa7c58

    Vector3d pose(62.5, 37.5, 1.85);
    PinholeCameraTrajectory camera = GenerateCamera(width, height, pose);
    int camid = 0;
    int ch = -1;

    size_t size = 25;

    for (size_t i = 0; i < size; i++)
    {
        vector<double> vData(3);
        Rand(vData, 10.0, 100.0, i);
        Vector3d V(vData[0], vData[1], vData[2]);

        bool boolResult = false;
        float float_result = 0.0;

        // tie(boolResult, floatResult) = QueryImageIntensity<float>(img,
        //                                                           V,
        //                                                           camera,
        //                                                           camid,
        //                                                           0);
        // EXPECT_EQ(ref_bool[i], boolResult);
        // EXPECT_NEAR(ref_float[i](0, 0), floatResult, THRESHOLD_1E_6);

        // tie(boolResult, floatResult) = QueryImageIntensity<float>(img,
        //                                                           V,
        //                                                           camera,
        //                                                           camid,
        //                                                           1);
        // EXPECT_EQ(ref_bool[i], boolResult);
        // EXPECT_NEAR(ref_float[i](1, 0), floatResult, THRESHOLD_1E_6);

        // tie(boolResult, floatResult) = QueryImageIntensity<float>(img,
        //                                                           V,
        //                                                           camera,
        //                                                           camid,
        //                                                           2);
        // EXPECT_EQ(ref_bool[i], boolResult);
        // EXPECT_NEAR(ref_float[i](2, 0), floatResult, THRESHOLD_1E_6);
    }
}

// ----------------------------------------------------------------------------
//
// ----------------------------------------------------------------------------
TEST(ColorMapOptimization, DISABLED_SetProxyIntensityForVertex)
{
    vector<double> ref_proxy_intensity =
    {
            0.000000,    0.000000,    0.000000,    0.000000,    0.000000,
            0.000000,    0.000000,    0.000000,    0.000000,    0.000000,
            0.000000,    0.000000,    0.000000,    0.000000,    0.000000,
            0.000000,    0.000000,    0.000000,    0.000000,    0.000000,
            0.000000,    0.000000,    0.000000,    0.000000,   40.705883,
           38.941177,   59.058826,    0.000000,    0.000000,    0.000000,
            0.000000,    0.000000,    0.000000,    0.000000,    0.000000,
            0.000000,    0.000000,    0.000000,    0.000000,    0.000000,
            0.000000,    0.000000,    0.000000,   72.470589,   79.529411,
           87.647057,   93.647057,    0.000000,    0.000000,    0.000000,
            0.000000,    0.000000,    0.000000,    0.000000,    0.000000,
            0.000000,    0.000000,    0.000000,    0.000000,    0.000000,
            0.000000,    0.000000,    0.000000,   77.058823,   40.705883,
           37.176472,   56.235298,    0.000000,    0.000000,    0.000000,
            0.000000,    0.000000,    0.000000,    0.000000,    0.000000,
            0.000000,    0.000000,    0.000000,    0.000000,    0.000000,
            0.000000,    0.000000,    0.000000,    0.000000,    0.000000,
            0.000000,    0.000000,    0.000000,    0.000000,    0.000000,
            0.000000,    0.000000,    0.000000,    0.000000,    0.000000,
            0.000000,    0.000000,    0.000000,    0.000000,    0.000000,
            0.000000,    0.000000,    0.000000,    0.000000,    0.000000,
            0.000000,    0.000000,    0.000000,    0.000000,    0.000000,
            0.000000,    0.000000,    0.000000,   77.058823,   40.705883,
           37.176472,   56.235298,    0.000000,    0.000000,    0.000000,
            0.000000,    0.000000,    0.000000,    0.000000,    0.000000,
            0.000000,    0.000000,    0.000000,    0.000000,    0.000000,
            0.000000,    0.000000,    0.000000,   72.470589,   79.529411,
           87.647057,   93.647057,    0.000000,    0.000000,    0.000000,
            0.000000,    0.000000,    0.000000,    0.000000,    0.000000,
            0.000000,    0.000000,    0.000000,    0.000000,    0.000000,
            0.000000,    0.000000,    0.000000,    0.000000,   40.705883,
           38.941177,   59.058826,    0.000000,    0.000000,    0.000000,
            0.000000,    0.000000,    0.000000,    0.000000,    0.000000,
            0.000000,    0.000000,    0.000000,    0.000000,    0.000000,
            0.000000,    0.000000,    0.000000,    0.000000,    0.000000,
            0.000000,    0.000000,    0.000000,    0.000000,    0.000000,
            0.000000,    0.000000
    };

    size_t size = 10;

    int width = 320;
    int height = 240;
    int num_of_channels = 1;
    int bytes_per_channel = 4;

    shared_ptr<TriangleMesh> mesh = CreateMeshSphere(10.0, 10);

    vector<shared_ptr<Image>> images_gray = GenerateSharedImages(
                                                width,
                                                height,
                                                num_of_channels,
                                                bytes_per_channel,
                                                size);

    Vector3d pose(30, 15, 0.3);
    PinholeCameraTrajectory camera = GenerateCamera(width, height, pose);
    int camid = 0;

    int n_vertex = mesh->vertices_.size();
    vector<vector<int>> vertex_to_image(n_vertex, vector<int>(size, 0));

    vector<double> proxy_intensity;

    // SetProxyIntensityForVertex(*mesh,
    //                            images_gray,
    //                            camera,
    //                            vertex_to_image,
    //                            proxy_intensity);

    EXPECT_EQ(ref_proxy_intensity.size(), proxy_intensity.size());
    for(size_t i = 0; i < proxy_intensity.size(); i++)
        EXPECT_NEAR(ref_proxy_intensity[i],
                    proxy_intensity[i], THRESHOLD_1E_6);
}

// ----------------------------------------------------------------------------
//
// ----------------------------------------------------------------------------
TEST(ColorMapOptimization, DISABLED_SetProxyIntensityForVertex_WarpingField)
{
    vector<double> ref_proxy_intensity =
    {
            0.000000,    0.000000,    0.000000,    0.000000,    0.000000,
            0.000000,    0.000000,    0.000000,    0.000000,    0.000000,
            0.000000,    0.000000,    0.000000,    0.000000,    0.000000,
            0.000000,    0.000000,    0.000000,    0.000000,    0.000000,
            0.000000,    0.000000,    0.000000,    0.000000,   40.705883,
           38.941177,   59.058826,    0.000000,    0.000000,    0.000000,
            0.000000,    0.000000,    0.000000,    0.000000,    0.000000,
            0.000000,    0.000000,    0.000000,    0.000000,    0.000000,
            0.000000,    0.000000,    0.000000,   72.470589,   79.529411,
           87.647057,   93.647057,    0.000000,    0.000000,    0.000000,
            0.000000,    0.000000,    0.000000,    0.000000,    0.000000,
            0.000000,    0.000000,    0.000000,    0.000000,    0.000000,
            0.000000,    0.000000,    0.000000,   77.058823,   40.705883,
           37.176472,   56.235298,    0.000000,    0.000000,    0.000000,
            0.000000,    0.000000,    0.000000,    0.000000,    0.000000,
            0.000000,    0.000000,    0.000000,    0.000000,    0.000000,
            0.000000,    0.000000,    0.000000,    0.000000,    0.000000,
            0.000000,    0.000000,    0.000000,    0.000000,    0.000000,
            0.000000,    0.000000,    0.000000,    0.000000,    0.000000,
            0.000000,    0.000000,    0.000000,    0.000000,    0.000000,
            0.000000,    0.000000,    0.000000,    0.000000,    0.000000,
            0.000000,    0.000000,    0.000000,    0.000000,    0.000000,
            0.000000,    0.000000,    0.000000,   77.058823,   40.705883,
           37.176472,   56.235298,    0.000000,    0.000000,    0.000000,
            0.000000,    0.000000,    0.000000,    0.000000,    0.000000,
            0.000000,    0.000000,    0.000000,    0.000000,    0.000000,
            0.000000,    0.000000,    0.000000,   72.470589,   79.529411,
           87.647057,   93.647057,    0.000000,    0.000000,    0.000000,
            0.000000,    0.000000,    0.000000,    0.000000,    0.000000,
            0.000000,    0.000000,    0.000000,    0.000000,    0.000000,
            0.000000,    0.000000,    0.000000,    0.000000,   40.705883,
           38.941177,   59.058826,    0.000000,    0.000000,    0.000000,
            0.000000,    0.000000,    0.000000,    0.000000,    0.000000,
            0.000000,    0.000000,    0.000000,    0.000000,    0.000000,
            0.000000,    0.000000,    0.000000,    0.000000,    0.000000,
            0.000000,    0.000000,    0.000000,    0.000000,    0.000000,
            0.000000,    0.000000
    };

    size_t size = 10;

    int width = 320;
    int height = 240;
    int num_of_channels = 1;
    int bytes_per_channel = 4;

    shared_ptr<TriangleMesh> mesh = CreateMeshSphere(10.0, 10);

    // TODO: change the initialization in such a way that the fields have an
    // effect on the outcome of QueryImageIntensity.
    // int nr_anchors = 6;
    // vector<ImageWarpingField> fields;
    // for (size_t i = 0; i < size; i++)
    // {
    //     ImageWarpingField field(width, height, nr_anchors + i);
    //     fields.push_back(field);
    // }

    vector<shared_ptr<Image>> images_gray = GenerateSharedImages(
                                                width,
                                                height,
                                                num_of_channels,
                                                bytes_per_channel,
                                                size);

    Vector3d pose(30, 15, 0.3);
    PinholeCameraTrajectory camera = GenerateCamera(width, height, pose);
    int camid = 0;

    int n_vertex = mesh->vertices_.size();
    vector<vector<int>> vertex_to_image(n_vertex, vector<int>(size, 0));

    vector<double> proxy_intensity;

    // SetProxyIntensityForVertex(*mesh,
    //                            images_gray,
    //                            fields,
    //                            camera,
    //                            vertex_to_image,
    //                            proxy_intensity);

    EXPECT_EQ(ref_proxy_intensity.size(), proxy_intensity.size());
    for(size_t i = 0; i < proxy_intensity.size(); i++)
        EXPECT_NEAR(ref_proxy_intensity[i],
                    proxy_intensity[i], THRESHOLD_1E_6);
}
// ----------------------------------------------------------------------------
//
// ----------------------------------------------------------------------------
TEST(ColorMapOptimization, DISABLED_OptimizeImageCoorNonrigid)
{
    vector<double> ref_proxy_intensity =
    {
            0.000000,    0.000000,    0.000000,   10.319723,   10.134256,
            0.000000,    0.000000,    0.000000,    0.000000,    0.000000,
            0.000000,    0.000000,   10.206228,   10.059516,   10.102422,
            0.000000,    0.000000,    0.000000,    0.000000,    0.000000,
            0.000000,    0.000000,    0.000000,    0.000000,    0.000000,
            0.000000,    0.000000,   10.206228,   10.059516,   10.102422,
            0.000000,    0.000000,    0.000000,    0.000000,    0.000000,
            0.000000,    0.000000,    0.000000,   10.319723,   10.134256,
            0.000000,    0.000000
    };

    size_t size = 1;
    int width = 320;
    int height = 240;
    int num_of_channels = 1;
    int bytes_per_channel = 4;

    shared_ptr<TriangleMesh> mesh = CreateMeshSphere(10.0, 5);

    vector<shared_ptr<Image>> images_gray = GenerateSharedImages(
                                                width,
                                                height,
                                                num_of_channels,
                                                bytes_per_channel,
                                                size);

    vector<shared_ptr<Image>> images_dx = GenerateSharedImages(
                                                width,
                                                height,
                                                num_of_channels,
                                                bytes_per_channel,
                                                size);

    vector<shared_ptr<Image>> images_dy = GenerateSharedImages(
                                                width,
                                                height,
                                                num_of_channels,
                                                bytes_per_channel,
                                                size);
    // int nr_anchors = 6;
    // vector<ImageWarpingField> warping_fields;
    // for (size_t i = 0; i < size; i++)
    // {
    //     ImageWarpingField field(width, height, nr_anchors + i);
    //     warping_fields.push_back(field);
    // }
    // vector<ImageWarpingField> warping_fields_init;
    // for (size_t i = 0; i < size; i++)
    // {
    //     ImageWarpingField field(width, height, nr_anchors + i);
    //     warping_fields_init.push_back(field);
    // }

    Vector3d pose(60, 15, 0.3);
    PinholeCameraTrajectory camera = GenerateCamera(width, height, pose);

    size_t n_vertex = mesh->vertices_.size();
    size_t n_camera = camera.extrinsic_.size();

    vector<vector<int>> vertex_to_image(n_vertex, vector<int>(n_camera, 0));
    vector<vector<int>> image_to_vertex(n_camera, vector<int>(n_vertex, 0));

    for (size_t i = 0; i < image_to_vertex.size(); i++)
        Rand(image_to_vertex[i], 0, n_vertex, i);

    // ColorMapOptimizationOption option(false, 62, 0.316, 30, 2.5, 0.03, 0.95, 3);

    vector<double> proxy_intensity;

    // OptimizeImageCoorNonrigid(
    //     *mesh,
    //     images_gray,
    //     images_dx,
    //     images_dy,
    //     warping_fields,
    //     warping_fields_init,
    //     camera,
    //     vertex_to_image,
    //     image_to_vertex,
    //     proxy_intensity,
    //     option);

    EXPECT_EQ(ref_proxy_intensity.size(), proxy_intensity.size());
    for(size_t i = 0; i < proxy_intensity.size(); i++)
        EXPECT_NEAR(ref_proxy_intensity[i],
                    proxy_intensity[i], THRESHOLD_1E_6);
}

// ----------------------------------------------------------------------------
//
// ----------------------------------------------------------------------------
TEST(ColorMapOptimization, DISABLED_OptimizeImageCoorRigid)
{
    vector<double> ref_proxy_intensity =
    {
            0.000000,    0.000000,    0.000000,   10.120416,   10.192388,
            0.000000,    0.000000,    0.000000,    0.000000,    0.000000,
            0.000000,    0.000000,    0.000000,   10.120416,   10.056747,
            0.000000,    0.000000,    0.000000,    0.000000,    0.000000,
            0.000000,    0.000000,    0.000000,    0.000000,    0.000000,
            0.000000,    0.000000,    0.000000,   10.120416,   10.056747,
            0.000000,    0.000000,    0.000000,    0.000000,    0.000000,
            0.000000,    0.000000,    0.000000,   10.120416,   10.192388,
            0.000000,    0.000000
    };

    size_t size = 1;
    int width = 320;
    int height = 240;
    int num_of_channels = 1;
    int bytes_per_channel = 4;

    shared_ptr<TriangleMesh> mesh = CreateMeshSphere(10.0, 5);

    vector<shared_ptr<Image>> images_gray = GenerateSharedImages(
                                                width,
                                                height,
                                                num_of_channels,
                                                bytes_per_channel,
                                                size);

    vector<shared_ptr<Image>> images_dx = GenerateSharedImages(
                                                width,
                                                height,
                                                num_of_channels,
                                                bytes_per_channel,
                                                size);

    vector<shared_ptr<Image>> images_dy = GenerateSharedImages(
                                                width,
                                                height,
                                                num_of_channels,
                                                bytes_per_channel,
                                                size);

    Vector3d pose(30, 15, 0.3);
    PinholeCameraTrajectory camera = GenerateCamera(width, height, pose);

    size_t n_vertex = mesh->vertices_.size();
    size_t n_camera = camera.extrinsic_.size();

    vector<vector<int>> vertex_to_image(n_vertex, vector<int>(n_camera, 0));
    vector<vector<int>> image_to_vertex(n_camera, vector<int>(n_vertex, 0));

    for (size_t i = 0; i < image_to_vertex.size(); i++)
        Rand(image_to_vertex[i], 0, n_vertex, i);

    // ColorMapOptimizationOption option(false, 62, 0.316, 30, 2.5, 0.03, 0.95, 3);

    vector<double> proxy_intensity;

    // OptimizeImageCoorRigid(
    //     *mesh,
    //     images_gray,
    //     images_dx,
    //     images_dy,
    //     camera,
    //     vertex_to_image,
    //     image_to_vertex,
    //     proxy_intensity,
    //     option);

    EXPECT_EQ(ref_proxy_intensity.size(), proxy_intensity.size());
    for(size_t i = 0; i < proxy_intensity.size(); i++)
        EXPECT_NEAR(ref_proxy_intensity[i],
                    proxy_intensity[i], THRESHOLD_1E_6);
}

// ----------------------------------------------------------------------------
//
// ----------------------------------------------------------------------------
TEST(ColorMapOptimization, DISABLED_SetGeometryColorAverage)
{
    vector<Vector3d> ref_vertex_colors =
    {
        {    0.000000,    0.000000,    0.000000 },
        {    0.000000,    0.000000,    0.000000 },
        {    0.000000,    0.000000,    0.000000 },
        {    0.325490,    0.737255,    0.200000 },
        {    0.290196,    0.243137,    0.909804 },
        {    0.000000,    0.000000,    0.000000 },
        {    0.000000,    0.000000,    0.000000 },
        {    0.000000,    0.000000,    0.000000 },
        {    0.000000,    0.000000,    0.000000 },
        {    0.000000,    0.000000,    0.000000 },
        {    0.000000,    0.000000,    0.000000 },
        {    0.000000,    0.000000,    0.000000 },
        {    0.000000,    0.000000,    0.000000 },
        {    0.925490,    0.105882,    0.384314 },
        {    0.674510,    0.149020,    0.031373 },
        {    0.000000,    0.000000,    0.000000 },
        {    0.000000,    0.000000,    0.000000 },
        {    0.000000,    0.000000,    0.000000 },
        {    0.000000,    0.000000,    0.000000 },
        {    0.000000,    0.000000,    0.000000 },
        {    0.000000,    0.000000,    0.000000 },
        {    0.000000,    0.000000,    0.000000 },
        {    0.000000,    0.000000,    0.000000 },
        {    0.000000,    0.000000,    0.000000 },
        {    0.000000,    0.000000,    0.000000 },
        {    0.000000,    0.000000,    0.000000 },
        {    0.000000,    0.000000,    0.000000 },
        {    0.000000,    0.000000,    0.000000 },
        {    0.925490,    0.105882,    0.384314 },
        {    0.674510,    0.149020,    0.031373 },
        {    0.000000,    0.000000,    0.000000 },
        {    0.000000,    0.000000,    0.000000 },
        {    0.000000,    0.000000,    0.000000 },
        {    0.000000,    0.000000,    0.000000 },
        {    0.000000,    0.000000,    0.000000 },
        {    0.000000,    0.000000,    0.000000 },
        {    0.000000,    0.000000,    0.000000 },
        {    0.000000,    0.000000,    0.000000 },
        {    0.325490,    0.737255,    0.200000 },
        {    0.290196,    0.243137,    0.909804 },
        {    0.000000,    0.000000,    0.000000 },
        {    0.000000,    0.000000,    0.000000 }
    };

    size_t size = 10;
    int width = 320;
    int height = 240;

    shared_ptr<TriangleMesh> mesh = CreateMeshSphere(10.0, 5);

    vector<RGBDImage> images_rgbd = GenerateRGBDImages(width, height, size);

    Vector3d pose(30, 15, 0.3);
    PinholeCameraTrajectory camera = GenerateCamera(width, height, pose);
    int camid = 0;

    int n_vertex = mesh->vertices_.size();
    vector<vector<int>> vertex_to_image(n_vertex, vector<int>(size, 0));

    vector<double> proxy_intensity;

    // SetGeometryColorAverage(*mesh,
    //                         images_rgbd,
    //                         camera,
    //                         vertex_to_image);

    EXPECT_EQ(ref_vertex_colors.size(), mesh->vertex_colors_.size());
    for(size_t i = 0; i < mesh->vertex_colors_.size(); i++)
        ExpectEQ(ref_vertex_colors[i], mesh->vertex_colors_[i]);
}

// ----------------------------------------------------------------------------
//
// ----------------------------------------------------------------------------
TEST(ColorMapOptimization, DISABLED_SetGeometryColorAverage_WarpingFields)
{
    vector<Vector3d> ref_vertex_colors =
    {
        {    0.000000,    0.000000,    0.000000 },
        {    0.000000,    0.000000,    0.000000 },
        {    0.000000,    0.000000,    0.000000 },
        {    0.325490,    0.737255,    0.200000 },
        {    0.290196,    0.243137,    0.909804 },
        {    0.000000,    0.000000,    0.000000 },
        {    0.000000,    0.000000,    0.000000 },
        {    0.000000,    0.000000,    0.000000 },
        {    0.000000,    0.000000,    0.000000 },
        {    0.000000,    0.000000,    0.000000 },
        {    0.000000,    0.000000,    0.000000 },
        {    0.000000,    0.000000,    0.000000 },
        {    0.000000,    0.000000,    0.000000 },
        {    0.925490,    0.105882,    0.384314 },
        {    0.674510,    0.149020,    0.031373 },
        {    0.000000,    0.000000,    0.000000 },
        {    0.000000,    0.000000,    0.000000 },
        {    0.000000,    0.000000,    0.000000 },
        {    0.000000,    0.000000,    0.000000 },
        {    0.000000,    0.000000,    0.000000 },
        {    0.000000,    0.000000,    0.000000 },
        {    0.000000,    0.000000,    0.000000 },
        {    0.000000,    0.000000,    0.000000 },
        {    0.000000,    0.000000,    0.000000 },
        {    0.000000,    0.000000,    0.000000 },
        {    0.000000,    0.000000,    0.000000 },
        {    0.000000,    0.000000,    0.000000 },
        {    0.000000,    0.000000,    0.000000 },
        {    0.925490,    0.105882,    0.384314 },
        {    0.674510,    0.149020,    0.031373 },
        {    0.000000,    0.000000,    0.000000 },
        {    0.000000,    0.000000,    0.000000 },
        {    0.000000,    0.000000,    0.000000 },
        {    0.000000,    0.000000,    0.000000 },
        {    0.000000,    0.000000,    0.000000 },
        {    0.000000,    0.000000,    0.000000 },
        {    0.000000,    0.000000,    0.000000 },
        {    0.000000,    0.000000,    0.000000 },
        {    0.325490,    0.737255,    0.200000 },
        {    0.290196,    0.243137,    0.909804 },
        {    0.000000,    0.000000,    0.000000 },
        {    0.000000,    0.000000,    0.000000 }
    };

    size_t size = 10;
    int width = 320;
    int height = 240;

    shared_ptr<TriangleMesh> mesh = CreateMeshSphere(10.0, 5);

    // TODO: change the initialization in such a way that the fields have an
    // effect on the outcome of QueryImageIntensity.
    int nr_anchors = 6;
    // vector<ImageWarpingField> fields;
    // for (size_t i = 0; i < size; i++)
    // {
    //     ImageWarpingField field(width, height, nr_anchors + i);
    //     fields.push_back(field);
    // }

    vector<RGBDImage> images_rgbd = GenerateRGBDImages(width, height, size);

    Vector3d pose(30, 15, 0.3);
    PinholeCameraTrajectory camera = GenerateCamera(width, height, pose);
    int camid = 0;

    int n_vertex = mesh->vertices_.size();
    vector<vector<int>> vertex_to_image(n_vertex, vector<int>(size, 0));

    vector<double> proxy_intensity;

    // SetGeometryColorAverage(*mesh,
    //                         images_rgbd,
    //                         fields,
    //                         camera,
    //                         vertex_to_image);

    EXPECT_EQ(ref_vertex_colors.size(), mesh->vertex_colors_.size());
    for(size_t i = 0; i < mesh->vertex_colors_.size(); i++)
        ExpectEQ(ref_vertex_colors[i], mesh->vertex_colors_[i]);
}

// ----------------------------------------------------------------------------
//
// ----------------------------------------------------------------------------
TEST(ColorMapOptimization, DISABLED_MakeGradientImages)
{
    vector<vector<uint8_t>> ref_images0_data =
    {
        {
               76,  133,   33,   63,  159,  183,   31,   63,   11,   93,
                9,   63,  164,   86,  251,   62,  126,  154,    6,   63,
              195,   48,   37,   63,  159,   99,   12,   63,  102,   11,
              239,   62,  152,  253,  247,   62,  111,  102,   18,   63,
              142,   55,   41,   63,    8,   14,   15,   63,    2,   41,
                0,   63,  128,   86,    4,   63,  174,   79,   13,   63,
              186,   95,   43,   63,  225,   28,   18,   63,   61,  241,
              253,   62,   88,  181,  255,   62,  160,   63,    2,   63,
              152,   47,   44,   63,  189,  191,   16,   63,   51,  190,
                2,   63,   90,  127,   11,   63,  245,   80,   30,   63
        },
        {
               29,  204,   21,   63,  234,  221,  239,   62,  190,   46,
              228,   62,    1,  152,    8,   63,   95,   35,   42,   63,
               42,   99,   17,   63,   40,   28,  238,   62,  103,  222,
              228,   62,  224,  172,  241,   62,   57,  245,    5,   63,
              176,   48,   32,   63,  104,  118,   11,   63,  104,  192,
              253,   62,  228,  179,  227,   62,   23,   27,  209,   62,
               23,   94,   57,   63,   24,   44,   28,   63,  154,   79,
              251,   62,  102,  143,  203,   62,  221,  241,  207,   62,
              198,   46,   72,   63,   30,   83,   27,   63,  208,  111,
              238,   62,   31,    6,  222,   62,  221,   77,   25,   63
        }
    };

    vector<vector<uint8_t>> ref_images1_data =
    {
        {
               88,  177,  241,  189,  166,   71,  236,  190,  116,   19,
              237,  190,  168,  200,  148,   61,  156,  212,   68,   62,
              246,   34,  155,  190,  237,  140,   28,  191,  246,   26,
              155,  190,   46,   75,  128,   62,  128,  222,  122,   62,
               18,  198,  204,  190,   68,   47,   44,  191,   96,   88,
               96,  190,   86,  212,   97,   62,  204,  251,   42,   62,
               38,   62,  208,  190,   40,   78,   43,  191,   84,  241,
               81,  190,  196,   29,   61,   62,  196,   82,    2,   62,
              212,   36,  215,  190,   74,  187,   40,  191,  120,   13,
                8,  190,  143,  254,  171,   62,   20,  103,  107,   62
        },
        {
               28,  217,  231,  190,   48,   18,   10,  191,    0,   14,
               79,   62,    6,  170,   59,   63,  198,  129,  227,   62,
               56,  131,  206,  190,   39,  237,    2,  191,   64,   86,
              172,  188,  197,  138,  145,   62,   38,  242,   73,   62,
               74,  247,  193,  190,   56,   75,   29,  191,  234,  169,
              207,  190,  168,   56,   59,  190,   32,   50,   82,  188,
              220,  243,  247,  190,  238,  179,  105,  191,   78,  181,
               50,  191,  132,  211,  252,  189,  120,  131,   21,   62,
              247,  196,   35,  191,  114,   77,  151,  191,  144,   84,
               59,  191,    1,   38,  161,   62,  164,   17,    1,   63
        }
    };

    vector<vector<uint8_t>> ref_images2_data =
    {
        {
              192,   25,    5,  189,  128,   79,   83,  190,  224,  188,
               98,  190,   64,   71,   22,  189,   48,  221,    6,   62,
              128,  165,  205,   60,  208,   83,   11,  190,  224,   51,
              227,  189,   64,  120,   45,   61,  224,   85,  214,   61,
               64,   49,  194,   61,   64,  163,  200,   61,  192,  215,
              195,   61,    0,   32,  124,  187,   48,   98,   50,  190,
               64,  157,   41,   61,   64,   10,   15,   61,    0,   79,
               96,   61,  176,  160,    7,   62,  192,  178,  104,   62,
                0,   58,  137,   59,    0,  148,  237,   59,  160,  149,
              142,   61,   16,  129,   92,   62,   88,  177,  191,   62
        },
        {
              192,  187,   97,  189,    0,   92,  186,  188,  128,   44,
              127,  189,  232,  178,  134,  190,    8,  152,  248,  190,
              176,  212,   74,   62,   56,  241,  120,   62,  112,  216,
              178,   61,   56,  146,  196,  190,  140,  127,   91,  191,
              204,   14,   29,   63,   28,  223,  250,   62,  224,    1,
               34,   62,  168,  132,   99,  190,   60,    7,  218,  190,
              248,  214,    7,   63,  104,   30,  128,   62,    0,  177,
               18,  188,    0,  169,   13,   62,   20,  106,   15,   63,
               80,  100,   46,   62,  128,  218,  213,   60,  192,  172,
              143,  188,    8,  111,  117,   62,   42,   58,   29,   63
        }
    };

    size_t size = 2;

    int width = 5;
    int height = 5;

    vector<RGBDImage> images_rgbd = GenerateRGBDImages(width, height, size);

    vector<shared_ptr<Image>> images0;
    vector<shared_ptr<Image>> images1;
    vector<shared_ptr<Image>> images2;

    // tie(images0, images1, images2) = MakeGradientImages(images_rgbd);

    EXPECT_EQ(size, images0.size());
    for (size_t i = 0; i < size; i++)
    {
        EXPECT_EQ(100, images0[i]->data_.size());
        for (size_t j = 0; j < images0[i]->data_.size(); j++)
            EXPECT_EQ(ref_images0_data[i][j], images0[i]->data_[j]);
    }

    EXPECT_EQ(size, images1.size());
    for (size_t i = 0; i < size; i++)
    {
        EXPECT_EQ(100, images1[i]->data_.size());
        for (size_t j = 0; j < images1[i]->data_.size(); j++)
            EXPECT_EQ(ref_images1_data[i][j], images1[i]->data_[j]);
    }

    EXPECT_EQ(size, images2.size());
    for (size_t i = 0; i < size; i++)
    {
        EXPECT_EQ(100, images2[i]->data_.size());
        for (size_t j = 0; j < images2[i]->data_.size(); j++)
            EXPECT_EQ(ref_images2_data[i][j], images2[i]->data_[j]);
    }
}

// ----------------------------------------------------------------------------
//
// ----------------------------------------------------------------------------
TEST(ColorMapOptimization, DISABLED_MakeDepthMasks)
{
    vector<vector<uint8_t>> ref_images_data =
    {
        {
                0,    0,  255,  255,  255,  255,  255,  255,  255,    0,
                0,    0,  255,  255,  255,  255,  255,  255,  255,  255,
                0,    0,  255,  255,  255,  255,  255,  255,  255,  255,
                0,    0,  255,  255,  255,  255,  255,  255,  255,  255,
              255,  255,  255,  255,  255,  255,  255,  255,  255,  255,
              255,  255,  255,  255,  255,  255,  255,  255,  255,  255,
              255,  255,  255,  255,  255,  255,  255,  255,  255,  255,
              255,  255,  255,  255,  255,  255,  255,  255,  255,  255,
              255,  255,  255,  255,  255,  255,    0,    0,    0,    0,
              255,  255,  255,  255,  255,  255,    0,    0,    0,    0
        },
        {
                0,  255,  255,  255,  255,  255,  255,  255,    0,    0,
              255,  255,  255,  255,  255,  255,  255,  255,    0,    0,
              255,  255,  255,  255,  255,  255,  255,  255,    0,    0,
              255,  255,  255,  255,  255,  255,  255,  255,    0,    0,
              255,  255,  255,  255,  255,    0,    0,    0,    0,    0,
              255,  255,  255,  255,  255,    0,    0,    0,    0,    0,
              255,  255,  255,  255,  255,    0,    0,    0,    0,    0,
              255,  255,  255,  255,  255,    0,    0,    0,    0,    0,
              255,  255,  255,  255,  255,    0,    0,    0,    0,    0,
              255,  255,  255,  255,  255,    0,    0,    0,    0,    0
        }
    };

    size_t size = 2;
    int width = 10;
    int height = 10;

    vector<RGBDImage> images_rgbd = GenerateRGBDImages(width, height, size);

    // ColorMapOptimizationOption option(false, 62, 0.316, 30, 2.5, 0.03, 0.95, 3);

    // vector<Image> images = MakeDepthMasks(images_rgbd, option);

    // EXPECT_EQ(size, images.size());
    // for (size_t i = 0; i < size; i++)
    // {
    //     EXPECT_EQ(width * height, images[i].data_.size());
    //     for (size_t j = 0; j < images[i].data_.size(); j++)
    //         EXPECT_EQ(ref_images_data[i][j], images[i].data_[j]);
    // }
}

// ----------------------------------------------------------------------------
//
// ----------------------------------------------------------------------------
TEST(ColorMapOptimization, DISABLED_ColorMapOptimization)
{
    vector<Vector3d> ref_vertices =
    {
        {    0.000000,    0.000000,   10.000000 },
        {    0.000000,    0.000000,  -10.000000 },
        {    5.877853,    0.000000,    8.090170 },
        {    4.755283,    3.454915,    8.090170 },
        {    1.816356,    5.590170,    8.090170 },
        {   -1.816356,    5.590170,    8.090170 },
        {   -4.755283,    3.454915,    8.090170 },
        {   -5.877853,    0.000000,    8.090170 },
        {   -4.755283,   -3.454915,    8.090170 },
        {   -1.816356,   -5.590170,    8.090170 },
        {    1.816356,   -5.590170,    8.090170 },
        {    4.755283,   -3.454915,    8.090170 },
        {    9.510565,    0.000000,    3.090170 },
        {    7.694209,    5.590170,    3.090170 },
        {    2.938926,    9.045085,    3.090170 },
        {   -2.938926,    9.045085,    3.090170 },
        {   -7.694209,    5.590170,    3.090170 },
        {   -9.510565,    0.000000,    3.090170 },
        {   -7.694209,   -5.590170,    3.090170 },
        {   -2.938926,   -9.045085,    3.090170 },
        {    2.938926,   -9.045085,    3.090170 },
        {    7.694209,   -5.590170,    3.090170 },
        {    9.510565,    0.000000,   -3.090170 },
        {    7.694209,    5.590170,   -3.090170 },
        {    2.938926,    9.045085,   -3.090170 },
        {   -2.938926,    9.045085,   -3.090170 },
        {   -7.694209,    5.590170,   -3.090170 },
        {   -9.510565,    0.000000,   -3.090170 },
        {   -7.694209,   -5.590170,   -3.090170 },
        {   -2.938926,   -9.045085,   -3.090170 },
        {    2.938926,   -9.045085,   -3.090170 },
        {    7.694209,   -5.590170,   -3.090170 },
        {    5.877853,    0.000000,   -8.090170 },
        {    4.755283,    3.454915,   -8.090170 },
        {    1.816356,    5.590170,   -8.090170 },
        {   -1.816356,    5.590170,   -8.090170 },
        {   -4.755283,    3.454915,   -8.090170 },
        {   -5.877853,    0.000000,   -8.090170 },
        {   -4.755283,   -3.454915,   -8.090170 },
        {   -1.816356,   -5.590170,   -8.090170 },
        {    1.816356,   -5.590170,   -8.090170 },
        {    4.755283,   -3.454915,   -8.090170 }
    };

    vector<Vector3d> ref_vertex_normals =
    {
    };

    vector<Vector3d> ref_vertex_colors =
    {
        {    0.000000,    0.000000,    0.000000 },
        {    0.000000,    0.000000,    0.000000 },
        {    0.000000,    0.000000,    0.000000 },
        {    0.000000,    0.000000,    0.000000 },
        {    0.000000,    0.000000,    0.000000 },
        {    0.000000,    0.000000,    0.000000 },
        {    0.000000,    0.000000,    0.000000 },
        {    0.000000,    0.000000,    0.000000 },
        {    0.000000,    0.000000,    0.000000 },
        {    0.000000,    0.000000,    0.000000 },
        {    0.000000,    0.000000,    0.000000 },
        {    0.000000,    0.000000,    0.000000 },
        {    0.000000,    0.000000,    0.000000 },
        {    0.000000,    0.000000,    0.000000 },
        {    0.000000,    0.000000,    0.000000 },
        {    0.000000,    0.000000,    0.000000 },
        {    0.000000,    0.000000,    0.000000 },
        {    0.000000,    0.000000,    0.000000 },
        {    0.000000,    0.000000,    0.000000 },
        {    0.000000,    0.000000,    0.000000 },
        {    0.000000,    0.000000,    0.000000 },
        {    0.000000,    0.000000,    0.000000 },
        {    0.000000,    0.000000,    0.000000 },
        {    0.000000,    0.000000,    0.000000 },
        {    0.000000,    0.000000,    0.000000 },
        {    0.000000,    0.000000,    0.000000 },
        {    0.000000,    0.000000,    0.000000 },
        {    0.000000,    0.000000,    0.000000 },
        {    0.000000,    0.000000,    0.000000 },
        {    0.000000,    0.000000,    0.000000 },
        {    0.000000,    0.000000,    0.000000 },
        {    0.000000,    0.000000,    0.000000 },
        {    0.000000,    0.000000,    0.000000 },
        {    0.000000,    0.000000,    0.000000 },
        {    0.000000,    0.000000,    0.000000 },
        {    0.000000,    0.000000,    0.000000 },
        {    0.000000,    0.000000,    0.000000 },
        {    0.000000,    0.000000,    0.000000 },
        {    0.000000,    0.000000,    0.000000 },
        {    0.000000,    0.000000,    0.000000 },
        {    0.000000,    0.000000,    0.000000 },
        {    0.000000,    0.000000,    0.000000 }
    };

    vector<Vector3i> ref_triangles =
    {
        {     0,     2,     3 },
        {     1,    33,    32 },
        {     0,     3,     4 },
        {     1,    34,    33 },
        {     0,     4,     5 },
        {     1,    35,    34 },
        {     0,     5,     6 },
        {     1,    36,    35 },
        {     0,     6,     7 },
        {     1,    37,    36 },
        {     0,     7,     8 },
        {     1,    38,    37 },
        {     0,     8,     9 },
        {     1,    39,    38 },
        {     0,     9,    10 },
        {     1,    40,    39 },
        {     0,    10,    11 },
        {     1,    41,    40 },
        {     0,    11,     2 },
        {     1,    32,    41 },
        {    12,     3,     2 },
        {    12,    13,     3 },
        {    13,     4,     3 },
        {    13,    14,     4 },
        {    14,     5,     4 },
        {    14,    15,     5 },
        {    15,     6,     5 },
        {    15,    16,     6 },
        {    16,     7,     6 },
        {    16,    17,     7 },
        {    17,     8,     7 },
        {    17,    18,     8 },
        {    18,     9,     8 },
        {    18,    19,     9 },
        {    19,    10,     9 },
        {    19,    20,    10 },
        {    20,    11,    10 },
        {    20,    21,    11 },
        {    21,     2,    11 },
        {    21,    12,     2 },
        {    22,    13,    12 },
        {    22,    23,    13 },
        {    23,    14,    13 },
        {    23,    24,    14 },
        {    24,    15,    14 },
        {    24,    25,    15 },
        {    25,    16,    15 },
        {    25,    26,    16 },
        {    26,    17,    16 },
        {    26,    27,    17 },
        {    27,    18,    17 },
        {    27,    28,    18 },
        {    28,    19,    18 },
        {    28,    29,    19 },
        {    29,    20,    19 },
        {    29,    30,    20 },
        {    30,    21,    20 },
        {    30,    31,    21 },
        {    31,    12,    21 },
        {    31,    22,    12 },
        {    32,    23,    22 },
        {    32,    33,    23 },
        {    33,    24,    23 },
        {    33,    34,    24 },
        {    34,    25,    24 },
        {    34,    35,    25 },
        {    35,    26,    25 },
        {    35,    36,    26 },
        {    36,    27,    26 },
        {    36,    37,    27 },
        {    37,    28,    27 },
        {    37,    38,    28 },
        {    38,    29,    28 },
        {    38,    39,    29 },
        {    39,    30,    29 },
        {    39,    40,    30 },
        {    40,    31,    30 },
        {    40,    41,    31 },
        {    41,    22,    31 },
        {    41,    32,    22 }
    };

    vector<Vector3d> ref_triangle_normals =
    {
    };

    size_t size = 10;
    int width = 320;
    int height = 240;
    int num_of_channels = 1;
    int bytes_per_channel = 4;

    shared_ptr<TriangleMesh> mesh = CreateMeshSphere(10.0, 5);

    vector<RGBDImage> rgbdImages = GenerateRGBDImages(width, height, size);

    Vector3d pose(60, 15, 0.3);
    PinholeCameraTrajectory camera = GenerateCamera(width, height, pose);

    // ColorMapOptimizationOption option(false, 62, 0.316, 30, 2.5, 0.03, 0.95, 3);

    vector<double> proxy_intensity;

    // ColorMapOptimization(
    //     *mesh,
    //     rgbdImages,
    //     camera,
    //     option);

    EXPECT_EQ(ref_vertices.size(), mesh->vertices_.size());
    for (size_t i = 0; i < ref_vertices.size(); i++)
        ExpectEQ(ref_vertices[i], mesh->vertices_[i]);

    EXPECT_EQ(ref_vertex_normals.size(), mesh->vertex_normals_.size());
    for (size_t i = 0; i < ref_vertex_normals.size(); i++)
        ExpectEQ(ref_vertex_normals[i], mesh->vertex_normals_[i]);

    EXPECT_EQ(ref_vertex_colors.size(), mesh->vertex_colors_.size());
    for (size_t i = 0; i < ref_vertex_colors.size(); i++)
        ExpectEQ(ref_vertex_colors[i], mesh->vertex_colors_[i]);

    EXPECT_EQ(ref_triangles.size(), mesh->triangles_.size());
    for (size_t i = 0; i < ref_triangles.size(); i++)
        ExpectEQ(ref_triangles[i], mesh->triangles_[i]);

    EXPECT_EQ(ref_triangle_normals.size(), mesh->triangle_normals_.size());
    for (size_t i = 0; i < ref_triangle_normals.size(); i++)
        ExpectEQ(ref_triangle_normals[i], mesh->triangle_normals_[i]);
}<|MERGE_RESOLUTION|>--- conflicted
+++ resolved
@@ -217,13 +217,8 @@
         int camid = 0;
 
         float u, v, d;
-<<<<<<< HEAD
-        tie(u, v, d) = Project3DPointAndGetUVDepth(point, camera, camid);
+        // tie(u, v, d) = Project3DPointAndGetUVDepth(point, camera, camid);
         ExpectEQ(ref_points[i], Vector3d(u, v, d));
-=======
-        // tie(u, v, d) = Project3DPointAndGetUVDepth(point, camera, camid);
-        ExpectEQ(ref_points[i], Eigen::Vector3d(u, v, d));
->>>>>>> 8faa7c58
     }
 }
 
@@ -503,11 +498,7 @@
     // TODO: change the initialization in such a way that the field has an
     // effect on the outcome of QueryImageIntensity.
     int nr_anchors = 16;
-<<<<<<< HEAD
-    ImageWarpingField field(width, height, nr_anchors);
-=======
-    // open3d::ImageWarpingField field(width, height, nr_anchors);
->>>>>>> 8faa7c58
+    // ImageWarpingField field(width, height, nr_anchors);
 
     Vector3d pose(62.5, 37.5, 1.85);
     PinholeCameraTrajectory camera = GenerateCamera(width, height, pose);
