// ----------------------------------------------------------------------------
// -                        Open3D: www.open3d.org                            -
// ----------------------------------------------------------------------------
// The MIT License (MIT)
//
// Copyright (c) 2018 www.open3d.org
//
// Permission is hereby granted, free of charge, to any person obtaining a copy
// of this software and associated documentation files (the "Software"), to deal
// in the Software without restriction, including without limitation the rights
// to use, copy, modify, merge, publish, distribute, sublicense, and/or sell
// copies of the Software, and to permit persons to whom the Software is
// furnished to do so, subject to the following conditions:
//
// The above copyright notice and this permission notice shall be included in
// all copies or substantial portions of the Software.
//
// THE SOFTWARE IS PROVIDED "AS IS", WITHOUT WARRANTY OF ANY KIND, EXPRESS OR
// IMPLIED, INCLUDING BUT NOT LIMITED TO THE WARRANTIES OF MERCHANTABILITY,
// FITNESS FOR A PARTICULAR PURPOSE AND NONINFRINGEMENT. IN NO EVENT SHALL THE
// AUTHORS OR COPYRIGHT HOLDERS BE LIABLE FOR ANY CLAIM, DAMAGES OR OTHER
// LIABILITY, WHETHER IN AN ACTION OF CONTRACT, TORT OR OTHERWISE, ARISING
// FROM, OUT OF OR IN CONNECTION WITH THE SOFTWARE OR THE USE OR OTHER DEALINGS
// IN THE SOFTWARE.
// ----------------------------------------------------------------------------

#pragma once

#include <vector>
#include <memory>

<<<<<<< HEAD
#include <Core/Camera/PinholeCameraIntrinsic.h>
#include <Core/Utility/Eigen.h>
=======
#include <Core/Camera/PinholeCameraParameters.h>
>>>>>>> 8809facc

namespace open3d {

class PinholeCameraTrajectory : public IJsonConvertible
{
public:
    PinholeCameraTrajectory();
    ~PinholeCameraTrajectory() override;

public:
    bool ConvertToJsonValue(Json::Value &value) const override;
    bool ConvertFromJsonValue(const Json::Value &value) override;

public:
<<<<<<< HEAD
    PinholeCameraIntrinsic intrinsic_;
    std::vector<Eigen::Matrix4d, Matrix4d_allocator> extrinsic_;
=======
    std::vector<PinholeCameraParameters> parameters_;
>>>>>>> 8809facc
};

}    // namespace open3d<|MERGE_RESOLUTION|>--- conflicted
+++ resolved
@@ -29,12 +29,7 @@
 #include <vector>
 #include <memory>
 
-<<<<<<< HEAD
-#include <Core/Camera/PinholeCameraIntrinsic.h>
-#include <Core/Utility/Eigen.h>
-=======
 #include <Core/Camera/PinholeCameraParameters.h>
->>>>>>> 8809facc
 
 namespace open3d {
 
@@ -49,12 +44,7 @@
     bool ConvertFromJsonValue(const Json::Value &value) override;
 
 public:
-<<<<<<< HEAD
-    PinholeCameraIntrinsic intrinsic_;
-    std::vector<Eigen::Matrix4d, Matrix4d_allocator> extrinsic_;
-=======
     std::vector<PinholeCameraParameters> parameters_;
->>>>>>> 8809facc
 };
 
 }    // namespace open3d