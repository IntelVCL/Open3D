--- conflicted
+++ resolved
@@ -396,13 +396,8 @@
 
     p_ply ply_file = ply_open(filename.c_str(), NULL, 0, NULL);
     if (!ply_file) {
-<<<<<<< HEAD
         utility::LogWarning("Read PLY failed: unable to open file: {}",
-                            filename);
-=======
-        utility::LogWarningf("Read PLY failed: unable to open file: %s",
-                             filename.c_str());
->>>>>>> 9498fa6b
+                            filename.c_str());
         return false;
     }
     if (!ply_read_header(ply_file)) {
