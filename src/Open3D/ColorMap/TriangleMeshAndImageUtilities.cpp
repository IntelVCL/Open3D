// ----------------------------------------------------------------------------
// -                        Open3D: www.open3d.org                            -
// ----------------------------------------------------------------------------
// The MIT License (MIT)
//
// Copyright (c) 2018 www.open3d.org
//
// Permission is hereby granted, free of charge, to any person obtaining a copy
// of this software and associated documentation files (the "Software"), to deal
// in the Software without restriction, including without limitation the rights
// to use, copy, modify, merge, publish, distribute, sublicense, and/or sell
// copies of the Software, and to permit persons to whom the Software is
// furnished to do so, subject to the following conditions:
//
// The above copyright notice and this permission notice shall be included in
// all copies or substantial portions of the Software.
//
// THE SOFTWARE IS PROVIDED "AS IS", WITHOUT WARRANTY OF ANY KIND, EXPRESS OR
// IMPLIED, INCLUDING BUT NOT LIMITED TO THE WARRANTIES OF MERCHANTABILITY,
// FITNESS FOR A PARTICULAR PURPOSE AND NONINFRINGEMENT. IN NO EVENT SHALL THE
// AUTHORS OR COPYRIGHT HOLDERS BE LIABLE FOR ANY CLAIM, DAMAGES OR OTHER
// LIABILITY, WHETHER IN AN ACTION OF CONTRACT, TORT OR OTHERWISE, ARISING
// FROM, OUT OF OR IN CONNECTION WITH THE SOFTWARE OR THE USE OR OTHER DEALINGS
// IN THE SOFTWARE.
// ----------------------------------------------------------------------------

#include "Open3D/ColorMap/TriangleMeshAndImageUtilities.h"

#include "Open3D/Camera/PinholeCameraTrajectory.h"
#include "Open3D/ColorMap/ImageWarpingField.h"
#include "Open3D/Geometry/Image.h"
#include "Open3D/Geometry/KDTreeFlann.h"
#include "Open3D/Geometry/RGBDImage.h"
#include "Open3D/Geometry/TriangleMesh.h"

namespace open3d {
namespace color_map {
inline std::tuple<float, float, float> Project3DPointAndGetUVDepth(
        const Eigen::Vector3d X,
        const camera::PinholeCameraTrajectory& camera,
        int camid) {
    std::pair<double, double> f =
            camera.parameters_[camid].intrinsic_.GetFocalLength();
    std::pair<double, double> p =
            camera.parameters_[camid].intrinsic_.GetPrincipalPoint();
    Eigen::Vector4d Vt = camera.parameters_[camid].extrinsic_ *
                         Eigen::Vector4d(X(0), X(1), X(2), 1);
    float u = float((Vt(0) * f.first) / Vt(2) + p.first);
    float v = float((Vt(1) * f.second) / Vt(2) + p.second);
    float z = float(Vt(2));
    return std::make_tuple(u, v, z);
}

std::tuple<std::vector<std::vector<int>>, std::vector<std::vector<int>>>
CreateVertexAndImageVisibility(
        const geometry::TriangleMesh& mesh,
        const std::vector<std::shared_ptr<geometry::Image>>& images_depth,
        const std::vector<std::shared_ptr<geometry::Image>>& images_mask,
        const camera::PinholeCameraTrajectory& camera,
        double maximum_allowable_depth,
        double depth_threshold_for_visiblity_check) {
    auto n_camera = camera.parameters_.size();
    auto n_vertex = mesh.vertices_.size();
    std::vector<std::vector<int>> visiblity_vertex_to_image;
    std::vector<std::vector<int>> visiblity_image_to_vertex;
    visiblity_vertex_to_image.resize(n_vertex);
    visiblity_image_to_vertex.resize(n_camera);
#ifdef _OPENMP
#pragma omp parallel for schedule(static)
#endif
    for (int c = 0; c < int(n_camera); c++) {
        int viscnt = 0;
        for (size_t vertex_id = 0; vertex_id < n_vertex; vertex_id++) {
            Eigen::Vector3d X = mesh.vertices_[vertex_id];
            float u, v, d;
            std::tie(u, v, d) = Project3DPointAndGetUVDepth(X, camera, c);
            int u_d = int(round(u)), v_d = int(round(v));
            if (d < 0.0 || !images_depth[c]->TestImageBoundary(u_d, v_d))
                continue;
            float d_sensor = *images_depth[c]->PointerAt<float>(u_d, v_d);
            if (d_sensor > maximum_allowable_depth) continue;
            if (*images_mask[c]->PointerAt<unsigned char>(u_d, v_d) == 255)
                continue;
            if (std::fabs(d - d_sensor) < depth_threshold_for_visiblity_check) {
#ifdef _OPENMP
#pragma omp critical
#endif
                {
                    visiblity_vertex_to_image[vertex_id].push_back(c);
                    visiblity_image_to_vertex[c].push_back(int(vertex_id));
                    viscnt++;
                }
            }
        }
        utility::LogDebug("[cam {:d}] {:.5f} percents are visible\n", c,
                          double(viscnt) / n_vertex * 100);
        fflush(stdout);
    }
    return std::make_tuple(visiblity_vertex_to_image,
                           visiblity_image_to_vertex);
}

template <typename T>
std::tuple<bool, T> QueryImageIntensity(
        const geometry::Image& img,
        const Eigen::Vector3d& V,
        const camera::PinholeCameraTrajectory& camera,
        int camid,
        int ch /*= -1*/,
        int image_boundary_margin /*= 10*/) {
    float u, v, depth;
    std::tie(u, v, depth) = Project3DPointAndGetUVDepth(V, camera, camid);
    if (img.TestImageBoundary(u, v, image_boundary_margin)) {
        int u_round = int(round(u));
        int v_round = int(round(v));
        if (ch == -1) {
            return std::make_tuple(true, *img.PointerAt<T>(u_round, v_round));
        } else {
            return std::make_tuple(true,
                                   *img.PointerAt<T>(u_round, v_round, ch));
        }
    } else {
        return std::make_tuple(false, 0);
    }
}

template <typename T>
std::tuple<bool, T> QueryImageIntensity(
        const geometry::Image& img,
        const ImageWarpingField& field,
        const Eigen::Vector3d& V,
        const camera::PinholeCameraTrajectory& camera,
        int camid,
        int ch /*= -1*/,
        int image_boundary_margin /*= 10*/) {
    float u, v, depth;
    std::tie(u, v, depth) = Project3DPointAndGetUVDepth(V, camera, camid);
    if (img.TestImageBoundary(u, v, image_boundary_margin)) {
        Eigen::Vector2d uv_shift = field.GetImageWarpingField(u, v);
        if (img.TestImageBoundary(uv_shift(0), uv_shift(1),
                                  image_boundary_margin)) {
            int u_shift = int(round(uv_shift(0)));
            int v_shift = int(round(uv_shift(1)));
            if (ch == -1) {
                return std::make_tuple(true,
                                       *img.PointerAt<T>(u_shift, v_shift));
            } else {
                return std::make_tuple(true,
                                       *img.PointerAt<T>(u_shift, v_shift, ch));
            }
        }
    }
    return std::make_tuple(false, 0);
}

void SetProxyIntensityForVertex(
        const geometry::TriangleMesh& mesh,
        const std::vector<std::shared_ptr<geometry::Image>>& images_gray,
        const std::vector<ImageWarpingField>& warping_field,
        const camera::PinholeCameraTrajectory& camera,
        const std::vector<std::vector<int>>& visiblity_vertex_to_image,
        std::vector<double>& proxy_intensity,
        int image_boundary_margin) {
    auto n_vertex = mesh.vertices_.size();
    proxy_intensity.resize(n_vertex);

#ifdef _OPENMP
#pragma omp parallel for schedule(static)
#endif
    for (int i = 0; i < int(n_vertex); i++) {
        proxy_intensity[i] = 0.0;
        float sum = 0.0;
        for (size_t iter = 0; iter < visiblity_vertex_to_image[i].size();
             iter++) {
            int j = visiblity_vertex_to_image[i][iter];
            float gray;
            bool valid = false;
            std::tie(valid, gray) = QueryImageIntensity<float>(
                    *images_gray[j], warping_field[j], mesh.vertices_[i],
                    camera, j, -1, image_boundary_margin);
            if (valid) {
                sum += 1.0;
                proxy_intensity[i] += gray;
            }
        }
        if (sum > 0) {
            proxy_intensity[i] /= sum;
        }
    }
}

void SetProxyIntensityForVertex(
        const geometry::TriangleMesh& mesh,
        const std::vector<std::shared_ptr<geometry::Image>>& images_gray,
        const camera::PinholeCameraTrajectory& camera,
        const std::vector<std::vector<int>>& visiblity_vertex_to_image,
        std::vector<double>& proxy_intensity,
        int image_boundary_margin) {
    auto n_vertex = mesh.vertices_.size();
    proxy_intensity.resize(n_vertex);

#ifdef _OPENMP
#pragma omp parallel for schedule(static)
#endif
    for (int i = 0; i < int(n_vertex); i++) {
        proxy_intensity[i] = 0.0;
        float sum = 0.0;
        for (size_t iter = 0; iter < visiblity_vertex_to_image[i].size();
             iter++) {
            int j = visiblity_vertex_to_image[i][iter];
            float gray;
            bool valid = false;
            std::tie(valid, gray) = QueryImageIntensity<float>(
                    *images_gray[j], mesh.vertices_[i], camera, j, -1,
                    image_boundary_margin);
            if (valid) {
                sum += 1.0;
                proxy_intensity[i] += gray;
            }
        }
        if (sum > 0) {
            proxy_intensity[i] /= sum;
        }
    }
}

void SetGeometryColorAverage(
        geometry::TriangleMesh& mesh,
        const std::vector<std::shared_ptr<geometry::Image>>& images_color,
        const camera::PinholeCameraTrajectory& camera,
        const std::vector<std::vector<int>>& visiblity_vertex_to_image,
        int image_boundary_margin /*= 10*/,
        int invisible_vertex_color_knn /*= 3*/) {
    size_t n_vertex = mesh.vertices_.size();
    mesh.vertex_colors_.clear();
    mesh.vertex_colors_.resize(n_vertex);
    std::vector<size_t> valid_vertices;
    std::vector<size_t> invalid_vertices;
#ifdef _OPENMP
#pragma omp parallel for schedule(static)
#endif
    for (int i = 0; i < (int)n_vertex; i++) {
        mesh.vertex_colors_[i] = Eigen::Vector3d::Zero();
        double sum = 0.0;
        for (size_t iter = 0; iter < visiblity_vertex_to_image[i].size();
             iter++) {
            int j = visiblity_vertex_to_image[i][iter];
            unsigned char r_temp, g_temp, b_temp;
            bool valid = false;
            std::tie(valid, r_temp) = QueryImageIntensity<unsigned char>(
                    *images_color[j], mesh.vertices_[i], camera, j, 0,
                    image_boundary_margin);
            std::tie(valid, g_temp) = QueryImageIntensity<unsigned char>(
                    *images_color[j], mesh.vertices_[i], camera, j, 1,
                    image_boundary_margin);
            std::tie(valid, b_temp) = QueryImageIntensity<unsigned char>(
                    *images_color[j], mesh.vertices_[i], camera, j, 2,
                    image_boundary_margin);
            float r = (float)r_temp / 255.0f;
            float g = (float)g_temp / 255.0f;
            float b = (float)b_temp / 255.0f;
            if (valid) {
                mesh.vertex_colors_[i] += Eigen::Vector3d(r, g, b);
                sum += 1.0;
            }
        }
#ifdef _OPENMP
#pragma omp critical
#endif
        {
            if (sum > 0.0) {
                mesh.vertex_colors_[i] /= sum;
                valid_vertices.push_back(i);
            } else {
                invalid_vertices.push_back(i);
            }
        }
    }
    if (invisible_vertex_color_knn > 0) {
        std::shared_ptr<geometry::TriangleMesh> valid_mesh =
                mesh.SelectDownSample(valid_vertices);
        geometry::KDTreeFlann kd_tree(*valid_mesh);
#ifdef _OPENMP
#pragma omp parallel for schedule(static)
#endif
<<<<<<< HEAD
        for (int i = 0; i < invalid_vertices.size(); ++i) {
=======
        for (int i = 0; i < (int)invalid_vertices.size(); ++i) {
>>>>>>> af78edd6
            size_t invalid_vertex = invalid_vertices[i];
            std::vector<int> indices;  // indices to valid_mesh
            std::vector<double> dists;
            kd_tree.SearchKNN(mesh.vertices_[invalid_vertex],
                              invisible_vertex_color_knn, indices, dists);
            Eigen::Vector3d new_color(0, 0, 0);
            for (const int& index : indices) {
                new_color += valid_mesh->vertex_colors_[index];
            }
            new_color /= indices.size();
            mesh.vertex_colors_[invalid_vertex] = new_color;
        }
    }
}

void SetGeometryColorAverage(
        geometry::TriangleMesh& mesh,
        const std::vector<std::shared_ptr<geometry::Image>>& images_color,
        const std::vector<ImageWarpingField>& warping_fields,
        const camera::PinholeCameraTrajectory& camera,
        const std::vector<std::vector<int>>& visiblity_vertex_to_image,
        int image_boundary_margin /*= 10*/,
        int invisible_vertex_color_knn /*= 3*/) {
    size_t n_vertex = mesh.vertices_.size();
    mesh.vertex_colors_.clear();
    mesh.vertex_colors_.resize(n_vertex);
    std::vector<size_t> valid_vertices;
    std::vector<size_t> invalid_vertices;
#ifdef _OPENMP
#pragma omp parallel for schedule(static)
#endif
    for (int i = 0; i < (int)n_vertex; i++) {
        mesh.vertex_colors_[i] = Eigen::Vector3d::Zero();
        double sum = 0.0;
        for (size_t iter = 0; iter < visiblity_vertex_to_image[i].size();
             iter++) {
            int j = visiblity_vertex_to_image[i][iter];
            unsigned char r_temp, g_temp, b_temp;
            bool valid = false;
            std::tie(valid, r_temp) = QueryImageIntensity<unsigned char>(
                    *images_color[j], warping_fields[j], mesh.vertices_[i],
                    camera, j, 0, image_boundary_margin);
            std::tie(valid, g_temp) = QueryImageIntensity<unsigned char>(
                    *images_color[j], warping_fields[j], mesh.vertices_[i],
                    camera, j, 1, image_boundary_margin);
            std::tie(valid, b_temp) = QueryImageIntensity<unsigned char>(
                    *images_color[j], warping_fields[j], mesh.vertices_[i],
                    camera, j, 2, image_boundary_margin);
            float r = (float)r_temp / 255.0f;
            float g = (float)g_temp / 255.0f;
            float b = (float)b_temp / 255.0f;
            if (valid) {
                mesh.vertex_colors_[i] += Eigen::Vector3d(r, g, b);
                sum += 1.0;
            }
        }
#ifdef _OPENMP
#pragma omp critical
#endif
        {
            if (sum > 0.0) {
                mesh.vertex_colors_[i] /= sum;
                valid_vertices.push_back(i);
            } else {
                invalid_vertices.push_back(i);
            }
        }
    }
    if (invisible_vertex_color_knn > 0) {
        std::shared_ptr<geometry::TriangleMesh> valid_mesh =
                mesh.SelectDownSample(valid_vertices);
        geometry::KDTreeFlann kd_tree(*valid_mesh);
#ifdef _OPENMP
#pragma omp parallel for schedule(static)
#endif
<<<<<<< HEAD
        for (int i = 0; i < invalid_vertices.size(); ++i) {
=======
        for (int i = 0; i < (int)invalid_vertices.size(); ++i) {
>>>>>>> af78edd6
            size_t invalid_vertex = invalid_vertices[i];
            std::vector<int> indices;  // indices to valid_mesh
            std::vector<double> dists;
            kd_tree.SearchKNN(mesh.vertices_[invalid_vertex],
                              invisible_vertex_color_knn, indices, dists);
            Eigen::Vector3d new_color(0, 0, 0);
            for (const int& index : indices) {
                new_color += valid_mesh->vertex_colors_[index];
            }
            new_color /= indices.size();
            mesh.vertex_colors_[invalid_vertex] = new_color;
        }
    }
}
}  // namespace color_map
}  // namespace open3d<|MERGE_RESOLUTION|>--- conflicted
+++ resolved
@@ -283,11 +283,7 @@
 #ifdef _OPENMP
 #pragma omp parallel for schedule(static)
 #endif
-<<<<<<< HEAD
-        for (int i = 0; i < invalid_vertices.size(); ++i) {
-=======
         for (int i = 0; i < (int)invalid_vertices.size(); ++i) {
->>>>>>> af78edd6
             size_t invalid_vertex = invalid_vertices[i];
             std::vector<int> indices;  // indices to valid_mesh
             std::vector<double> dists;
@@ -363,11 +359,7 @@
 #ifdef _OPENMP
 #pragma omp parallel for schedule(static)
 #endif
-<<<<<<< HEAD
-        for (int i = 0; i < invalid_vertices.size(); ++i) {
-=======
         for (int i = 0; i < (int)invalid_vertices.size(); ++i) {
->>>>>>> af78edd6
             size_t invalid_vertex = invalid_vertices[i];
             std::vector<int> indices;  // indices to valid_mesh
             std::vector<double> dists;
