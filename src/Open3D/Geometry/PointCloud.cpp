--- conflicted
+++ resolved
@@ -117,7 +117,6 @@
     return Eigen::Vector3d((*itr_x)(0), (*itr_y)(1), (*itr_z)(2));
 }
 
-<<<<<<< HEAD
 #ifdef OPEN3D_USE_CUDA
 
 Eigen::Vector3d PointCloud::GetMinBoundGPU() const {
@@ -202,21 +201,20 @@
 
 #endif
 
-void PointCloud::Transform(const Eigen::Matrix4d &transformation) {
+PointCloud &PointCloud::Transform(const Eigen::Matrix4d &transformation) {
 #ifdef OPEN3D_USE_CUDA
     if (DeviceID::CPU == points_.device_id)
-        return TransformCPU(transformation);
+        TransformCPU(transformation);
     else
-        return TransformGPU(transformation);
+        TransformGPU(transformation);
 #else
-    return TransformCPU(transformation);
-#endif
+    TransformCPU(transformation);
+#endif
+
+    return *this;
 }
 
 void PointCloud::TransformCPU(const Eigen::Matrix4d &transformation) {
-=======
-PointCloud &PointCloud::Transform(const Eigen::Matrix4d &transformation) {
->>>>>>> a372cb0e
     for (auto &point : points_) {
         Eigen::Vector4d new_point =
                 transformation *
@@ -229,7 +227,6 @@
                 Eigen::Vector4d(normal(0), normal(1), normal(2), 0.0);
         normal = new_normal.block<3, 1>(0, 0);
     }
-    return *this;
 }
 
 PointCloud &PointCloud::Translate(const Eigen::Vector3d &translation) {
