// ----------------------------------------------------------------------------
// -                        Open3D: www.open3d.org                            -
// ----------------------------------------------------------------------------
// The MIT License (MIT)
//
// Copyright (c) 2018 www.open3d.org
//
// Permission is hereby granted, free of charge, to any person obtaining a copy
// of this software and associated documentation files (the "Software"), to deal
// in the Software without restriction, including without limitation the rights
// to use, copy, modify, merge, publish, distribute, sublicense, and/or sell
// copies of the Software, and to permit persons to whom the Software is
// furnished to do so, subject to the following conditions:
//
// The above copyright notice and this permission notice shall be included in
// all copies or substantial portions of the Software.
//
// THE SOFTWARE IS PROVIDED "AS IS", WITHOUT WARRANTY OF ANY KIND, EXPRESS OR
// IMPLIED, INCLUDING BUT NOT LIMITED TO THE WARRANTIES OF MERCHANTABILITY,
// FITNESS FOR A PARTICULAR PURPOSE AND NONINFRINGEMENT. IN NO EVENT SHALL THE
// AUTHORS OR COPYRIGHT HOLDERS BE LIABLE FOR ANY CLAIM, DAMAGES OR OTHER
// LIABILITY, WHETHER IN AN ACTION OF CONTRACT, TORT OR OTHERWISE, ARISING
// FROM, OUT OF OR IN CONNECTION WITH THE SOFTWARE OR THE USE OR OTHER DEALINGS
// IN THE SOFTWARE.
// ----------------------------------------------------------------------------

#include "Open3D/Geometry/Image.h"

namespace {
/// Isotropic 2D kernels are separable:
/// two 1D kernels are applied in x and y direction.
const std::vector<double> Gaussian3 = {0.25, 0.5, 0.25};
const std::vector<double> Gaussian5 = {0.0625, 0.25, 0.375, 0.25, 0.0625};
const std::vector<double> Gaussian7 = {0.03125, 0.109375, 0.21875, 0.28125,
                                       0.21875, 0.109375, 0.03125};
const std::vector<double> Sobel31 = {-1.0, 0.0, 1.0};
const std::vector<double> Sobel32 = {1.0, 2.0, 1.0};
}  // unnamed namespace

namespace open3d {
namespace geometry {

Image &Image::Clear() {
    width_ = 0;
    height_ = 0;
    num_of_channels_ = 0;
    bytes_per_channel_ = 0;
    data_.clear();
    return *this;
}

bool Image::IsEmpty() const { return !HasData(); }

Eigen::Vector2d Image::GetMinBound() const { return Eigen::Vector2d(0.0, 0.0); }

Eigen::Vector2d Image::GetMaxBound() const {
    return Eigen::Vector2d(width_, height_);
}

bool Image::TestImageBoundary(double u,
                              double v,
                              double inner_margin /* = 0.0 */) const {
    return (u >= inner_margin && u < width_ - inner_margin &&
            v >= inner_margin && v < height_ - inner_margin);
}

std::pair<bool, double> Image::FloatValueAt(double u, double v) const {
    if ((num_of_channels_ != 1) || (bytes_per_channel_ != 4) ||
        (u < 0.0 || u > (double)(width_ - 1) || v < 0.0 ||
         v > (double)(height_ - 1))) {
        return std::make_pair(false, 0.0);
    }
    int ui = std::max(std::min((int)u, width_ - 2), 0);
    int vi = std::max(std::min((int)v, height_ - 2), 0);
    double pu = u - ui;
    double pv = v - vi;
    float value[4] = {*PointerAt<float>(ui, vi), *PointerAt<float>(ui, vi + 1),
                      *PointerAt<float>(ui + 1, vi),
                      *PointerAt<float>(ui + 1, vi + 1)};
    return std::make_pair(true,
                          (value[0] * (1 - pv) + value[1] * pv) * (1 - pu) +
                                  (value[2] * (1 - pv) + value[3] * pv) * pu);
}

template <typename T>
T *Image::PointerAt(int u, int v) const {
    return (T *)(data_.data() + (v * width_ + u) * sizeof(T));
}

template float *Image::PointerAt<float>(int u, int v) const;
template int *Image::PointerAt<int>(int u, int v) const;
template uint8_t *Image::PointerAt<uint8_t>(int u, int v) const;
template uint16_t *Image::PointerAt<uint16_t>(int u, int v) const;

template <typename T>
T *Image::PointerAt(int u, int v, int ch) const {
    return (T *)(data_.data() +
                 ((v * width_ + u) * num_of_channels_ + ch) * sizeof(T));
}

template float *Image::PointerAt<float>(int u, int v, int ch) const;
template int *Image::PointerAt<int>(int u, int v, int ch) const;
template uint8_t *Image::PointerAt<uint8_t>(int u, int v, int ch) const;
template uint16_t *Image::PointerAt<uint16_t>(int u, int v, int ch) const;

std::shared_ptr<Image> Image::ConvertDepthToFloatImage(
        double depth_scale /* = 1000.0*/, double depth_trunc /* = 3.0*/) const {
    // don't need warning message about image type
    // as we call CreateFloatImage
    auto output = CreateFloatImage();
    for (int y = 0; y < output->height_; y++) {
        for (int x = 0; x < output->width_; x++) {
            float *p = output->PointerAt<float>(x, y);
            *p /= (float)depth_scale;
            if (*p >= depth_trunc) *p = 0.0f;
        }
    }
    return output;
}

Image &Image::ClipIntensity(double min /* = 0.0*/, double max /* = 1.0*/) {
    if (num_of_channels_ != 1 || bytes_per_channel_ != 4) {
        utility::LogWarning("[ClipIntensity] Unsupported image format.\n");
        return *this;
    }
    for (int y = 0; y < height_; y++) {
        for (int x = 0; x < width_; x++) {
            float *p = PointerAt<float>(x, y);
            if (*p > max) *p = (float)max;
            if (*p < min) *p = (float)min;
        }
    }
    return *this;
}

Image &Image::LinearTransform(double scale, double offset /* = 0.0*/) {
    if (num_of_channels_ != 1 || bytes_per_channel_ != 4) {
        utility::LogWarning("[LinearTransform] Unsupported image format.\n");
        return *this;
    }
    for (int y = 0; y < height_; y++) {
        for (int x = 0; x < width_; x++) {
            float *p = PointerAt<float>(x, y);
            (*p) = (float)(scale * (*p) + offset);
        }
    }
    return *this;
}

std::shared_ptr<Image> Image::Downsample() const {
    auto output = std::make_shared<Image>();
    if (num_of_channels_ != 1 || bytes_per_channel_ != 4) {
        utility::LogWarning("[Downsample] Unsupported image format.\n");
        return output;
    }
    int half_width = (int)floor((double)width_ / 2.0);
    int half_height = (int)floor((double)height_ / 2.0);
    output->Prepare(half_width, half_height, 1, 4);

#ifdef _OPENMP
#ifdef _WIN32
#pragma omp parallel for schedule(static)
#else
#pragma omp parallel for collapse(2) schedule(static)
#endif
#endif
    for (int y = 0; y < output->height_; y++) {
        for (int x = 0; x < output->width_; x++) {
            float *p1 = PointerAt<float>(x * 2, y * 2);
            float *p2 = PointerAt<float>(x * 2 + 1, y * 2);
            float *p3 = PointerAt<float>(x * 2, y * 2 + 1);
            float *p4 = PointerAt<float>(x * 2 + 1, y * 2 + 1);
            float *p = output->PointerAt<float>(x, y);
            *p = (*p1 + *p2 + *p3 + *p4) / 4.0f;
        }
    }
    return output;
}

std::shared_ptr<Image> Image::FilterHorizontal(
        const std::vector<double> &kernel) const {
    auto output = std::make_shared<Image>();
    if (num_of_channels_ != 1 || bytes_per_channel_ != 4 ||
        kernel.size() % 2 != 1) {
        utility::LogWarning(
                "[FilterHorizontal] Unsupported image format or kernel "
                "size.\n");
        return output;
    }
    output->Prepare(width_, height_, 1, 4);

    const int half_kernel_size = (int)(floor((double)kernel.size() / 2.0));

#ifdef _OPENMP
#ifdef _WIN32
#pragma omp parallel for schedule(static)
#else
#pragma omp parallel for collapse(2) schedule(static)
#endif
#endif
    for (int y = 0; y < height_; y++) {
        for (int x = 0; x < width_; x++) {
            float *po = output->PointerAt<float>(x, y, 0);
            double temp = 0;
            for (int i = -half_kernel_size; i <= half_kernel_size; i++) {
                int x_shift = x + i;
                if (x_shift < 0) x_shift = 0;
                if (x_shift > width_ - 1) x_shift = width_ - 1;
                float *pi = PointerAt<float>(x_shift, y, 0);
                temp += (*pi * (float)kernel[i + half_kernel_size]);
            }
            *po = (float)temp;
        }
    }
    return output;
}

std::shared_ptr<Image> Image::Filter(Image::FilterType type) const {
    auto output = std::make_shared<Image>();
    if (num_of_channels_ != 1 || bytes_per_channel_ != 4) {
        utility::LogWarning("[Filter] Unsupported image format.\n");
        return output;
    }

    switch (type) {
        case Image::FilterType::Gaussian3:
            output = Filter(Gaussian3, Gaussian3);
            break;
        case Image::FilterType::Gaussian5:
            output = Filter(Gaussian5, Gaussian5);
            break;
        case Image::FilterType::Gaussian7:
            output = Filter(Gaussian7, Gaussian7);
            break;
        case Image::FilterType::Sobel3Dx:
            output = Filter(Sobel31, Sobel32);
            break;
        case Image::FilterType::Sobel3Dy:
            output = Filter(Sobel32, Sobel31);
            break;
        default:
            utility::LogWarning("[Filter] Unsupported filter type.\n");
            break;
    }
    return output;
}

ImagePyramid Image::FilterPyramid(const ImagePyramid &input,
                                  Image::FilterType type) {
    std::vector<std::shared_ptr<Image>> output;
    for (size_t i = 0; i < input.size(); i++) {
        auto layer_filtered = input[i]->Filter(type);
        output.push_back(layer_filtered);
    }
    return output;
}

std::shared_ptr<Image> Image::Filter(const std::vector<double> &dx,
                                     const std::vector<double> &dy) const {
    auto output = std::make_shared<Image>();
    if (num_of_channels_ != 1 || bytes_per_channel_ != 4) {
        utility::LogWarning("[Filter] Unsupported image format.\n");
        return output;
    }

    auto temp1 = FilterHorizontal(dx);
    auto temp2 = temp1->Transpose();
    auto temp3 = temp2->FilterHorizontal(dy);
    auto temp4 = temp3->Transpose();
    return temp4;
}

std::shared_ptr<Image> Image::Transpose() const {
    auto output = std::make_shared<Image>();
<<<<<<< HEAD
    // if (num_of_channels_ != 1 || bytes_per_channel_ != 4) {
    //     utility::LogWarning("[FilpImage] Unsupported image format.\n");
    //     return output;
    // }
    output->Prepare(height_, width_, num_of_channels_, bytes_per_channel_);

    // #ifdef _OPENMP
    // #ifdef _WIN32
    // #pragma omp parallel for schedule(static)
    // #else
    // #pragma omp parallel for collapse(2) schedule(static)
    // #endif
    // #endif
    int bytes_per_line = BytesPerLine();
    for (int y = 0; y < height_; y++) {
        std::copy(data_.data() + y * bytes_per_line,
                  data_.data() + (y + 1) * bytes_per_line,
                  output->data_.data() + (height_ - y - 1) * bytes_per_line);
=======
    output->Prepare(height_, width_, num_of_channels_, bytes_per_channel_);

    int out_bytes_per_line = output->BytesPerLine();
    int in_bytes_per_line = BytesPerLine();
    int bytes_per_pixel = num_of_channels_ * bytes_per_channel_;

#ifdef _OPENMP
#ifdef _WIN32
#pragma omp parallel for schedule(static)
#else
#pragma omp parallel for collapse(2) schedule(static)
#endif
#endif
    for (int y = 0; y < height_; y++) {
        for (int x = 0; x < width_; x++) {
            std::copy(
                    data_.data() + y * in_bytes_per_line + x * bytes_per_pixel,
                    data_.data() + y * in_bytes_per_line +
                            (x + 1) * bytes_per_pixel,
                    output->data_.data() + x * out_bytes_per_line +
                            y * bytes_per_pixel);
        }
    }

    return output;
}

std::shared_ptr<Image> Image::FlipVertical() const {
    auto output = std::make_shared<Image>();
    output->Prepare(width_, height_, num_of_channels_, bytes_per_channel_);

    int bytes_per_line = BytesPerLine();
#ifdef _OPENMP
#pragma omp parallel for schedule(static)
#endif
    for (int y = 0; y < height_; y++) {
        std::copy(data_.data() + y * bytes_per_line,
                  data_.data() + (y + 1) * bytes_per_line,
                  output->data_.data() + (height_ - y - 1) * bytes_per_line);
    }
    return output;
}

std::shared_ptr<Image> Image::FlipHorizontal() const {
    auto output = std::make_shared<Image>();
    output->Prepare(width_, height_, num_of_channels_, bytes_per_channel_);

    int bytes_per_line = BytesPerLine();
    int bytes_per_pixel = num_of_channels_ * bytes_per_channel_;
#ifdef _OPENMP
#ifdef _WIN32
#pragma omp parallel for schedule(static)
#else
#pragma omp parallel for collapse(2) schedule(static)
#endif
#endif
    for (int y = 0; y < height_; y++) {
        for (int x = 0; x < width_; x++) {
            std::copy(data_.data() + y * bytes_per_line + x * bytes_per_pixel,
                      data_.data() + y * bytes_per_line +
                              (x + 1) * bytes_per_pixel,
                      output->data_.data() + y * bytes_per_line +
                              (width_ - x - 1) * bytes_per_pixel);
        }
>>>>>>> 6590e86e
    }

    return output;
}  // namespace geometry

std::shared_ptr<Image> Image::Dilate(int half_kernel_size /* = 1 */) const {
    auto output = std::make_shared<Image>();
    if (num_of_channels_ != 1 || bytes_per_channel_ != 1) {
        utility::LogWarning("[Dilate] Unsupported image format.\n");
        return output;
    }
    output->Prepare(width_, height_, 1, 1);

#ifdef _OPENMP
#ifdef _WIN32
#pragma omp parallel for schedule(static)
#else
#pragma omp parallel for collapse(2) schedule(static)
#endif
#endif
    for (int y = 0; y < height_; y++) {
        for (int x = 0; x < width_; x++) {
            for (int yy = -half_kernel_size; yy <= half_kernel_size; yy++) {
                for (int xx = -half_kernel_size; xx <= half_kernel_size; xx++) {
                    unsigned char *pi;
                    if (TestImageBoundary(x + xx, y + yy)) {
                        pi = PointerAt<unsigned char>(x + xx, y + yy);
                        if (*pi == 255) {
                            *output->PointerAt<unsigned char>(x, y, 0) = 255;
                            xx = half_kernel_size;
                            yy = half_kernel_size;
                        }
                    }
                }
            }
        }
    }
    return output;
}

std::shared_ptr<Image> Image::CreateDepthBoundaryMask(
        double depth_threshold_for_discontinuity_check,
        int half_dilation_kernel_size_for_discontinuity_map) const {
    auto depth_image = CreateFloatImage();  // necessary?
    int width = depth_image->width_;
    int height = depth_image->height_;
    auto depth_image_gradient_dx =
            depth_image->Filter(Image::FilterType::Sobel3Dx);
    auto depth_image_gradient_dy =
            depth_image->Filter(Image::FilterType::Sobel3Dy);
    auto mask = std::make_shared<Image>();
    mask->Prepare(width, height, 1, 1);

#ifdef _OPENMP
#ifdef _WIN32
#pragma omp parallel for schedule(static)
#else
#pragma omp parallel for collapse(2) schedule(static)
#endif
#endif
    for (int v = 0; v < height; v++) {
        for (int u = 0; u < width; u++) {
            double dx = *depth_image_gradient_dx->PointerAt<float>(u, v);
            double dy = *depth_image_gradient_dy->PointerAt<float>(u, v);
            double mag = sqrt(dx * dx + dy * dy);
            if (mag > depth_threshold_for_discontinuity_check) {
                *mask->PointerAt<unsigned char>(u, v) = 255;
            } else {
                *mask->PointerAt<unsigned char>(u, v) = 0;
            }
        }
    }
    if (half_dilation_kernel_size_for_discontinuity_map >= 1) {
        auto mask_dilated =
                mask->Dilate(half_dilation_kernel_size_for_discontinuity_map);
        return mask_dilated;
    } else {
        return mask;
    }
}

}  // namespace geometry
}  // namespace open3d<|MERGE_RESOLUTION|>--- conflicted
+++ resolved
@@ -272,26 +272,6 @@
 
 std::shared_ptr<Image> Image::Transpose() const {
     auto output = std::make_shared<Image>();
-<<<<<<< HEAD
-    // if (num_of_channels_ != 1 || bytes_per_channel_ != 4) {
-    //     utility::LogWarning("[FilpImage] Unsupported image format.\n");
-    //     return output;
-    // }
-    output->Prepare(height_, width_, num_of_channels_, bytes_per_channel_);
-
-    // #ifdef _OPENMP
-    // #ifdef _WIN32
-    // #pragma omp parallel for schedule(static)
-    // #else
-    // #pragma omp parallel for collapse(2) schedule(static)
-    // #endif
-    // #endif
-    int bytes_per_line = BytesPerLine();
-    for (int y = 0; y < height_; y++) {
-        std::copy(data_.data() + y * bytes_per_line,
-                  data_.data() + (y + 1) * bytes_per_line,
-                  output->data_.data() + (height_ - y - 1) * bytes_per_line);
-=======
     output->Prepare(height_, width_, num_of_channels_, bytes_per_channel_);
 
     int out_bytes_per_line = output->BytesPerLine();
@@ -356,11 +336,10 @@
                       output->data_.data() + y * bytes_per_line +
                               (width_ - x - 1) * bytes_per_pixel);
         }
->>>>>>> 6590e86e
-    }
-
-    return output;
-}  // namespace geometry
+    }
+
+    return output;
+}
 
 std::shared_ptr<Image> Image::Dilate(int half_kernel_size /* = 1 */) const {
     auto output = std::make_shared<Image>();
