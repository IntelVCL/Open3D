// ----------------------------------------------------------------------------
// -                        Open3D: www.open3d.org                            -
// ----------------------------------------------------------------------------
// The MIT License (MIT)
//
// Copyright (c) 2018 www.open3d.org
//
// Permission is hereby granted, free of charge, to any person obtaining a copy
// of this software and associated documentation files (the "Software"), to deal
// in the Software without restriction, including without limitation the rights
// to use, copy, modify, merge, publish, distribute, sublicense, and/or sell
// copies of the Software, and to permit persons to whom the Software is
// furnished to do so, subject to the following conditions:
//
// The above copyright notice and this permission notice shall be included in
// all copies or substantial portions of the Software.
//
// THE SOFTWARE IS PROVIDED "AS IS", WITHOUT WARRANTY OF ANY KIND, EXPRESS OR
// IMPLIED, INCLUDING BUT NOT LIMITED TO THE WARRANTIES OF MERCHANTABILITY,
// FITNESS FOR A PARTICULAR PURPOSE AND NONINFRINGEMENT. IN NO EVENT SHALL THE
// AUTHORS OR COPYRIGHT HOLDERS BE LIABLE FOR ANY CLAIM, DAMAGES OR OTHER
// LIABILITY, WHETHER IN AN ACTION OF CONTRACT, TORT OR OTHERWISE, ARISING
// FROM, OUT OF OR IN CONNECTION WITH THE SOFTWARE OR THE USE OR OTHER DEALINGS
// IN THE SOFTWARE.
// ----------------------------------------------------------------------------

#pragma once

#include <Eigen/Core>
#include <memory>
#include <unordered_map>
#include <unordered_set>
#include <vector>

#include "Open3D/Geometry/Geometry3D.h"
#include "Open3D/Utility/Helper.h"

namespace open3d {
namespace geometry {

class PointCloud;

typedef std::tuple<int, int> Edge;

class TriangleMesh : public Geometry3D {
public:
    enum class SimplificationContraction { Average, Quadric };
    enum class FilterScope { All, Color, Normal, Vertex };

    TriangleMesh() : Geometry3D(Geometry::GeometryType::TriangleMesh) {}
    ~TriangleMesh() override {}

public:
    void Clear() override;
    bool IsEmpty() const override;
    Eigen::Vector3d GetMinBound() const override;
    Eigen::Vector3d GetMaxBound() const override;
    TriangleMesh &Transform(const Eigen::Matrix4d &transformation) override;
    TriangleMesh &Translate(const Eigen::Vector3d &translation) override;
    TriangleMesh &Scale(const double scale) override;
    TriangleMesh &Rotate(const Eigen::Vector3d &rotation,
                         RotationType type = RotationType::XYZ) override;

public:
    TriangleMesh &operator+=(const TriangleMesh &mesh);
    TriangleMesh operator+(const TriangleMesh &mesh) const;

    /// Function to compute triangle normals, usually called before rendering
    void ComputeTriangleNormals(bool normalized = true);

    /// Function to compute vertex normals, usually called before rendering
    void ComputeVertexNormals(bool normalized = true);

    /// Function to compute adjacency list, call before adjacency list is needed
    void ComputeAdjacencyList();

    /// Function to remove duplicated and non-manifold vertices/triangles
    void Purge();

    /// Function to sharpen triangle mesh
    void FilterSharpen(int number_of_iterations,
                       double strength,
                       FilterScope scope = FilterScope::All);

    /// Function to smooth triangle mesh with simple neighbour average
    void FilterSmoothSimple(int number_of_iterations,
                            FilterScope scope = FilterScope::All);

    /// Function to smooth triangle mesh using Laplacian
    void FilterSmoothLaplacian(int number_of_iterations,
                               double lambda,
                               FilterScope scope = FilterScope::All);

    /// Function to smooth triangle mesh using method of Taubin
    void FilterSmoothTaubin(int number_of_iterations,
                            double lambda,
                            double mu,
                            FilterScope scope = FilterScope::All);

protected:
    // Forward child class type to avoid indirect nonvirtual base
    TriangleMesh(Geometry::GeometryType type) : Geometry3D(type) {}
    virtual void RemoveDuplicatedVertices();
    virtual void RemoveDuplicatedTriangles();
    virtual void RemoveNonManifoldVertices();
    virtual void RemoveNonManifoldTriangles();

public:
    bool HasVertices() const { return vertices_.size() > 0; }

    bool HasTriangles() const {
        return vertices_.size() > 0 && triangles_.size() > 0;
    }

    bool HasVertexNormals() const {
        return vertices_.size() > 0 &&
               vertex_normals_.size() == vertices_.size();
    }

    bool HasVertexColors() const {
        return vertices_.size() > 0 &&
               vertex_colors_.size() == vertices_.size();
    }

    bool HasTriangleNormals() const {
        return HasTriangles() && triangles_.size() == triangle_normals_.size();
    }

    bool HasAdjacencyList() const {
        return vertices_.size() > 0 &&
               adjacency_list_.size() == vertices_.size();
    }

    void NormalizeNormals() {
        for (size_t i = 0; i < vertex_normals_.size(); i++) {
            vertex_normals_[i].normalize();
            if (std::isnan(vertex_normals_[i](0))) {
                vertex_normals_[i] = Eigen::Vector3d(0.0, 0.0, 1.0);
            }
        }
        for (size_t i = 0; i < triangle_normals_.size(); i++) {
            triangle_normals_[i].normalize();
            if (std::isnan(triangle_normals_[i](0))) {
                triangle_normals_[i] = Eigen::Vector3d(0.0, 0.0, 1.0);
            }
        }
    }

    void PaintUniformColor(const Eigen::Vector3d &color) {
        vertex_colors_.resize(vertices_.size());
        for (size_t i = 0; i < vertices_.size(); i++) {
            vertex_colors_[i] = color;
        }
    }

    /// Function that computes the Euler-Poincaré characteristic V + F - E
    int EulerPoincareCharacteristic() const;

    /// Function that checks if the given triangle mesh is edge-manifold.
    /// A mesh is edge­manifold if each edge is bounding either one or two
    /// triangles. If allow_boundary_edges is set to false, than retuns false if
    /// there exists boundary edges.
    bool IsEdgeManifold(bool allow_boundary_edges = true) const;

    /// Function that checks if all vertices in the triangle mesh are manifold.
    /// A vertex is manifold if its star is edge‐manifold and edge‐connected.
    /// (Two or more faces connected only by a vertex and not by an edge.)
    bool IsVertexManifold() const;

    /// Function that tests if the triangle mesh is self-intersecting.
    /// Tests each triangle pair for intersection.
    bool IsSelfIntersecting() const;

<<<<<<< HEAD
    bool IsIntersecting(const TriangleMesh& other) const;

=======
>>>>>>> ad66497c
    /// TODO: add documentation
    bool IsOrientable() const;

    /// TODO: add documentation
    bool OrientTriangles();

    /// Function that counts the number of faces an edge belongs.
    /// Returns a map of Edge (vertex0, vertex1) to number of faces.
    std::unordered_map<Edge, int, utility::hash_tuple::hash<Edge>>
    GetEdgeTriangleCount() const;

    /// Function that computes the area of a mesh triangle identified by the
    /// triangle index
    double GetTriangleArea(size_t triangle_idx) const;

    /// Function that computes the surface area of the mesh, i.e. the sum of
    /// the individual triangle surfaces.
    double GetSurfaceArea() const;

    /// Function that computes the surface area of the mesh, i.e. the sum of
    /// the individual triangle surfaces.
    double GetSurfaceArea(std::vector<double> &triangle_areas) const;

    /// Function that computes the plane equation of a mesh triangle identified
    /// by the triangle index.
    Eigen::Vector4d GetTrianglePlane(size_t triangle_idx) const;

public:
    std::vector<Eigen::Vector3d> vertices_;
    std::vector<Eigen::Vector3d> vertex_normals_;
    std::vector<Eigen::Vector3d> vertex_colors_;
    std::vector<Eigen::Vector3i> triangles_;
    std::vector<Eigen::Vector3d> triangle_normals_;
    std::vector<std::unordered_set<int>> adjacency_list_;
};

/// Function that computes the area of a mesh triangle
double ComputeTriangleArea(const Eigen::Vector3d &p0,
                           const Eigen::Vector3d &p1,
                           const Eigen::Vector3d &p2);

/// Function that computes the plane equation from the three points.
/// If the three points are co-linear, then this function returns the invalid
/// plane (0, 0, 0, 0).
Eigen::Vector4d ComputeTrianglePlane(const Eigen::Vector3d &p0,
                                     const Eigen::Vector3d &p1,
                                     const Eigen::Vector3d &p2);

/// Function to sample \param number_of_points points uniformly from the mesh
std::shared_ptr<PointCloud> SamplePointsUniformly(const TriangleMesh &input,
                                                  size_t number_of_points);

/// Function to sample \param number_of_points points (blue noise).
/// Based on the method presented in Yuksel, "Sample Elimination for Generating
/// Poisson Disk Sample Sets", EUROGRAPHICS, 2015
/// The PointCloud \param pcl_init is used for sample elimination if given,
/// otherwise a PointCloud is first uniformly sampled with
/// \param init_number_of_points x \param number_of_points number of points.
std::shared_ptr<PointCloud> SamplePointsPoissonDisk(
        const TriangleMesh &input,
        size_t number_of_points,
        double init_factor = 5,
        const std::shared_ptr<PointCloud> pcl_init = nullptr);

/// Function to subdivide triangle mesh using the simple midpoint algorithm.
/// Each triangle is subdivided into four triangles per iteration and the
/// new vertices lie on the midpoint of the triangle edges.
std::shared_ptr<TriangleMesh> SubdivideMidpoint(const TriangleMesh &input,
                                                int number_of_iterations);

/// Function to subdivide triangle mesh using Loop's scheme.
/// Cf. Charles T. Loop, "Smooth subdivision surfaces based on triangles", 1987.
/// Each triangle is subdivided into four triangles per iteration.
std::shared_ptr<TriangleMesh> SubdivideLoop(const TriangleMesh &input,
                                            int number_of_iterations);

/// Function to simplify mesh using Vertex Clustering.
/// The result can be a non-manifold mesh.
std::shared_ptr<TriangleMesh> SimplifyVertexClustering(
        const TriangleMesh &input,
        double voxel_size,
        TriangleMesh::SimplificationContraction contraction =
                TriangleMesh::SimplificationContraction::Average);

/// Function to simplify mesh using Quadric Error Metric Decimation by
/// Garland and Heckbert.
std::shared_ptr<TriangleMesh> SimplifyQuadricDecimation(
        const TriangleMesh &input, int target_number_of_triangles);

/// Function to select points from \param input TriangleMesh into
/// \return output TriangleMesh
/// Vertices with indices in \param indices are selected.
std::shared_ptr<TriangleMesh> SelectDownSample(
        const TriangleMesh &input, const std::vector<size_t> &indices);

/// Function to crop \param input tringlemesh into output tringlemesh
/// All points with coordinates less than \param min_bound or larger than
/// \param max_bound are clipped.
std::shared_ptr<TriangleMesh> CropTriangleMesh(
        const TriangleMesh &input,
        const Eigen::Vector3d &min_bound,
        const Eigen::Vector3d &max_bound);

/// Factory function to create a tetrahedron mesh (trianglemeshfactory.cpp).
/// the mesh centroid will be at (0,0,0) and \param radius defines the distance
/// from the center to the mesh vertices.
std::shared_ptr<TriangleMesh> CreateMeshTetrahedron(double radius = 1.0);

/// Factory function to create a octahedron mesh (trianglemeshfactory.cpp).
/// the mesh centroid will be at (0,0,0) and \param radius defines the distance
/// from the center to the mesh vertices.
std::shared_ptr<TriangleMesh> CreateMeshOctahedron(double radius = 1.0);

/// Factory function to create a icosahedron mesh (trianglemeshfactory.cpp).
/// the mesh centroid will be at (0,0,0) and \param radius defines the distance
/// from the center to the mesh vertices.
std::shared_ptr<TriangleMesh> CreateMeshIcosahedron(double radius = 1.0);

/// Factory function to create a box mesh (TriangleMeshFactory.cpp)
/// The left bottom corner on the front will be placed at (0, 0, 0).
/// The \param width is x-directional length, and \param height and \param depth
/// are y- and z-directional lengths respectively.
std::shared_ptr<TriangleMesh> CreateMeshBox(double width = 1.0,
                                            double height = 1.0,
                                            double depth = 1.0);

/// Factory function to create a sphere mesh (TriangleMeshFactory.cpp)
/// The sphere with \param radius will be centered at (0, 0, 0).
/// Its axis is aligned with z-axis.
/// The longitudes will be split into \param resolution segments.
/// The latitudes will be split into \param resolution * 2 segments.
std::shared_ptr<TriangleMesh> CreateMeshSphere(double radius = 1.0,
                                               int resolution = 20);

/// Factory function to create a cylinder mesh (TriangleMeshFactory.cpp)
/// The axis of the cylinder will be from (0, 0, -height/2) to (0, 0, height/2).
/// The circle with \param radius will be split into \param resolution segments.
/// The \param height will be split into \param split segments.
std::shared_ptr<TriangleMesh> CreateMeshCylinder(double radius = 1.0,
                                                 double height = 2.0,
                                                 int resolution = 20,
                                                 int split = 4);

/// Factory function to create a cone mesh (TriangleMeshFactory.cpp)
/// The axis of the cone will be from (0, 0, 0) to (0, 0, \param height).
/// The circle with \param radius will be split into \param resolution segments.
/// The height will be split into \param split segments.
std::shared_ptr<TriangleMesh> CreateMeshCone(double radius = 1.0,
                                             double height = 2.0,
                                             int resolution = 20,
                                             int split = 1);

/// Factory function to create a torus mesh (TriangleMeshFactory.cpp)
/// The torus will be centered at (0, 0, 0) and a radius of \param torus_radius.
/// The tube of the torus will have a radius of \param tube_radius.
/// The number of segments in radial and tubular direction are \param
/// radial_resolution and \param tubular_resolution respectively.
std::shared_ptr<TriangleMesh> CreateMeshTorus(double torus_radius = 1.0,
                                              double tube_radius = 0.5,
                                              int radial_resolution = 30,
                                              int tubular_resolution = 20);

/// Factory function to create an arrow mesh (TriangleMeshFactory.cpp)
/// The axis of the cone with \param cone_radius will be along the z-axis.
/// The cylinder with \param cylinder_radius is from
/// (0, 0, 0) to (0, 0, cylinder_height), and
/// the cone is from (0, 0, cylinder_height)
/// to (0, 0, cylinder_height + cone_height).
/// The cone will be split into \param resolution segments.
/// The \param cylinder_height will be split into \param cylinder_split
/// segments. The \param cone_height will be split into \param cone_split
/// segments.
std::shared_ptr<TriangleMesh> CreateMeshArrow(double cylinder_radius = 1.0,
                                              double cone_radius = 1.5,
                                              double cylinder_height = 5.0,
                                              double cone_height = 4.0,
                                              int resolution = 20,
                                              int cylinder_split = 4,
                                              int cone_split = 1);

/// Factory function to create a coordinate frame mesh (TriangleMeshFactory.cpp)
/// The coordinate frame will be centered at \param origin
/// The x, y, z axis will be rendered as red, green, and blue arrows
/// respectively. \param size is the length of the axes.
std::shared_ptr<TriangleMesh> CreateMeshCoordinateFrame(
        double size = 1.0,
        const Eigen::Vector3d &origin = Eigen::Vector3d(0.0, 0.0, 0.0));

/// TODO
/// Assumes edge manifold.
std::shared_ptr<TriangleMesh> CreateMeshMoebius(int length_split = 70,
                                                int width_split = 15,
                                                int twists = 1,
                                                double radius = 1,
                                                double flatness = 1,
                                                double width = 1,
<<<<<<< HEAD
                                                double scale = 10);
=======
                                                double scale = 1);
>>>>>>> ad66497c

}  // namespace geometry
}  // namespace open3d<|MERGE_RESOLUTION|>--- conflicted
+++ resolved
@@ -171,15 +171,21 @@
     /// Tests each triangle pair for intersection.
     bool IsSelfIntersecting() const;
 
-<<<<<<< HEAD
-    bool IsIntersecting(const TriangleMesh& other) const;
-
-=======
->>>>>>> ad66497c
-    /// TODO: add documentation
+    /// Function that test if the bounding boxes of the triangle meshes are
+    /// intersecting.
+    bool IsBoundingBoxIntersecting(const TriangleMesh &other) const;
+
+    /// Function that tests if the triangle mesh intersects another triangle
+    /// mesh. Tests each triangle against each other triangle.
+    bool IsIntersecting(const TriangleMesh &other) const;
+
+    /// Function that tests if the given triangle mesh is orientable, i.e.
+    /// the triangles can oriented in such a way that all normals point
+    /// towards the outside.
     bool IsOrientable() const;
 
-    /// TODO: add documentation
+    /// If the mesh is orientable then this functions re-arranges the triangles
+    /// such that all normals point towards the outside/inside.
     bool OrientTriangles();
 
     /// Function that counts the number of faces an edge belongs.
@@ -372,11 +378,7 @@
                                                 double radius = 1,
                                                 double flatness = 1,
                                                 double width = 1,
-<<<<<<< HEAD
-                                                double scale = 10);
-=======
                                                 double scale = 1);
->>>>>>> ad66497c
 
 }  // namespace geometry
 }  // namespace open3d