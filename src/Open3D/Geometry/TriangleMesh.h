--- conflicted
+++ resolved
@@ -153,13 +153,6 @@
         }
     }
 
-<<<<<<< HEAD
-    /// TODO: add documentation
-    bool IsOrientable() const;
-
-    /// TODO: add documentation
-    bool OrientTriangles();
-=======
     /// Function that computes the Euler-Poincaré characteristic V + F - E
     int EulerPoincareCharacteristic() const;
 
@@ -177,7 +170,12 @@
     /// Function that tests if the triangle mesh is self-intersecting.
     /// Tests each triangle pair for intersection.
     bool IsSelfIntersecting() const;
->>>>>>> 61d3c912
+
+    /// TODO: add documentation
+    bool IsOrientable() const;
+
+    /// TODO: add documentation
+    bool OrientTriangles();
 
     /// Function that counts the number of faces an edge belongs.
     /// Returns a map of Edge (vertex0, vertex1) to number of faces.
