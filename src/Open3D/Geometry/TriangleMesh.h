// ----------------------------------------------------------------------------
// -                        Open3D: www.open3d.org                            -
// ----------------------------------------------------------------------------
// The MIT License (MIT)
//
// Copyright (c) 2018 www.open3d.org
//
// Permission is hereby granted, free of charge, to any person obtaining a copy
// of this software and associated documentation files (the "Software"), to deal
// in the Software without restriction, including without limitation the rights
// to use, copy, modify, merge, publish, distribute, sublicense, and/or sell
// copies of the Software, and to permit persons to whom the Software is
// furnished to do so, subject to the following conditions:
//
// The above copyright notice and this permission notice shall be included in
// all copies or substantial portions of the Software.
//
// THE SOFTWARE IS PROVIDED "AS IS", WITHOUT WARRANTY OF ANY KIND, EXPRESS OR
// IMPLIED, INCLUDING BUT NOT LIMITED TO THE WARRANTIES OF MERCHANTABILITY,
// FITNESS FOR A PARTICULAR PURPOSE AND NONINFRINGEMENT. IN NO EVENT SHALL THE
// AUTHORS OR COPYRIGHT HOLDERS BE LIABLE FOR ANY CLAIM, DAMAGES OR OTHER
// LIABILITY, WHETHER IN AN ACTION OF CONTRACT, TORT OR OTHERWISE, ARISING
// FROM, OUT OF OR IN CONNECTION WITH THE SOFTWARE OR THE USE OR OTHER DEALINGS
// IN THE SOFTWARE.
// ----------------------------------------------------------------------------

#pragma once

#include <Eigen/Core>
#include <memory>
#include <unordered_map>
#include <unordered_set>
#include <vector>

#include "Open3D/Geometry/Geometry3D.h"
#include "Open3D/Utility/Helper.h"

namespace open3d {
namespace geometry {

class PointCloud;

typedef std::tuple<int, int> Edge;

class TriangleMesh : public Geometry3D {
public:
    enum class SimplificationContraction { Average, Quadric };

    TriangleMesh() : Geometry3D(Geometry::GeometryType::TriangleMesh) {}
    ~TriangleMesh() override {}

public:
    void Clear() override;
    bool IsEmpty() const override;
    Eigen::Vector3d GetMinBound() const override;
    Eigen::Vector3d GetMaxBound() const override;
    void Transform(const Eigen::Matrix4d &transformation) override;

public:
    TriangleMesh &operator+=(const TriangleMesh &mesh);
    TriangleMesh operator+(const TriangleMesh &mesh) const;

    /// Function to compute triangle normals, usually called before rendering
    void ComputeTriangleNormals(bool normalized = true);

    /// Function to compute vertex normals, usually called before rendering
    void ComputeVertexNormals(bool normalized = true);

    /// Function to compute adjacency list, call before adjacency list is needed
    void ComputeAdjacencyList();

    /// Function to remove duplicated and non-manifold vertices/triangles
    void Purge();

protected:
    // Forward child class type to avoid indirect nonvirtual base
    TriangleMesh(Geometry::GeometryType type) : Geometry3D(type) {}
    virtual void RemoveDuplicatedVertices();
    virtual void RemoveDuplicatedTriangles();
    virtual void RemoveNonManifoldVertices();
    virtual void RemoveNonManifoldTriangles();

public:
    bool HasVertices() const { return vertices_.size() > 0; }

    bool HasTriangles() const {
        return vertices_.size() > 0 && triangles_.size() > 0;
    }

    bool HasVertexNormals() const {
        return vertices_.size() > 0 &&
               vertex_normals_.size() == vertices_.size();
    }

    bool HasVertexColors() const {
        return vertices_.size() > 0 &&
               vertex_colors_.size() == vertices_.size();
    }

    bool HasTriangleNormals() const {
        return HasTriangles() && triangles_.size() == triangle_normals_.size();
    }

    bool HasAdjacencyList() const {
        return vertices_.size() > 0 &&
               adjacency_list_.size() == vertices_.size();
    }

    void NormalizeNormals() {
        for (size_t i = 0; i < vertex_normals_.size(); i++) {
            vertex_normals_[i].normalize();
            if (std::isnan(vertex_normals_[i](0))) {
                vertex_normals_[i] = Eigen::Vector3d(0.0, 0.0, 1.0);
            }
        }
        for (size_t i = 0; i < triangle_normals_.size(); i++) {
            triangle_normals_[i].normalize();
            if (std::isnan(triangle_normals_[i](0))) {
                triangle_normals_[i] = Eigen::Vector3d(0.0, 0.0, 1.0);
            }
        }
    }

    void PaintUniformColor(const Eigen::Vector3d &color) {
        vertex_colors_.resize(vertices_.size());
        for (size_t i = 0; i < vertices_.size(); i++) {
            vertex_colors_[i] = color;
        }
    }

<<<<<<< HEAD
    /// Function to check if the given mesh is watertight
    /// A watertight mesh is a closed 2-manifold and satisfies the
    /// Euler-Poincaré characteristic V + F - E = 2
    bool IsWatertight() const;
=======
    /// Function that counts the number of faces an edge belongs.
    /// Returns a map of Edge (vertex0, vertex1) to number of faces.
    std::unordered_map<Edge, int, utility::hash_tuple::hash<Edge>>
    GetEdgeTriangleCount() const;

    /// Function that computes the area of a mesh triangle identified by the
    /// triangle index
    double GetTriangleArea(size_t triangle_idx) const;

    /// Function that computes the plane equation of a mesh triangle identified
    /// by the triangle index.
    Eigen::Vector4d GetTrianglePlane(size_t triangle_idx) const;
>>>>>>> 73664e57

public:
    std::vector<Eigen::Vector3d> vertices_;
    std::vector<Eigen::Vector3d> vertex_normals_;
    std::vector<Eigen::Vector3d> vertex_colors_;
    std::vector<Eigen::Vector3i> triangles_;
    std::vector<Eigen::Vector3d> triangle_normals_;
    std::vector<std::unordered_set<int>> adjacency_list_;
};

/// Function that computes the area of a mesh triangle
double ComputeTriangleArea(const Eigen::Vector3d &p0,
                           const Eigen::Vector3d &p1,
                           const Eigen::Vector3d &p2);

/// Function that computes the plane equation from the three points.
/// If the three points are co-linear, then this function returns the invalid
/// plane (0, 0, 0, 0).
Eigen::Vector4d ComputeTrianglePlane(const Eigen::Vector3d &p0,
                                     const Eigen::Vector3d &p1,
                                     const Eigen::Vector3d &p2);

/// Function to sample number_of_points points uniformly from the mesh
std::shared_ptr<PointCloud> SamplePointsUniformly(const TriangleMesh &input,
                                                  size_t number_of_points);

/// Function to subdivide triangle mesh using the simple midpoint algorithm.
/// Each triangle is subdivided into four triangles per iteration and the
/// new vertices lie on the midpoint of the triangle edges.
std::shared_ptr<TriangleMesh> SubdivideMidpoint(const TriangleMesh &input,
                                                int number_of_iterations);

/// Function to simplify mesh using Vertex Clustering.
/// The result can be a non-manifold mesh.
std::shared_ptr<TriangleMesh> SimplifyVertexClustering(
        const TriangleMesh &input,
        double voxel_size,
        TriangleMesh::SimplificationContraction contraction =
                TriangleMesh::SimplificationContraction::Average);

/// Function to simplify mesh using Quadric Error Metric Decimation by
/// Garland and Heckbert.
std::shared_ptr<TriangleMesh> SimplifyQuadricDecimation(
        const TriangleMesh &input, int target_number_of_triangles);

/// Function to select points from \param input TriangleMesh into
/// \return output TriangleMesh
/// Vertices with indices in \param indices are selected.
std::shared_ptr<TriangleMesh> SelectDownSample(
        const TriangleMesh &input, const std::vector<size_t> &indices);

/// Function to crop \param input tringlemesh into output tringlemesh
/// All points with coordinates less than \param min_bound or larger than
/// \param max_bound are clipped.
std::shared_ptr<TriangleMesh> CropTriangleMesh(
        const TriangleMesh &input,
        const Eigen::Vector3d &min_bound,
        const Eigen::Vector3d &max_bound);

/// Factory function to create a box mesh (TriangleMeshFactory.cpp)
/// The left bottom corner on the front will be placed at (0, 0, 0).
/// The \param width is x-directional length, and \param height and \param depth
/// are y- and z-directional lengths respectively.
std::shared_ptr<TriangleMesh> CreateMeshBox(double width = 1.0,
                                            double height = 1.0,
                                            double depth = 1.0);

/// Factory function to create a sphere mesh (TriangleMeshFactory.cpp)
/// The sphere with \param radius will be centered at (0, 0, 0).
/// Its axis is aligned with z-axis.
/// The longitudes will be split into \param resolution segments.
/// The latitudes will be split into \param resolution * 2 segments.
std::shared_ptr<TriangleMesh> CreateMeshSphere(double radius = 1.0,
                                               int resolution = 20);

/// Factory function to create a cylinder mesh (TriangleMeshFactory.cpp)
/// The axis of the cylinder will be from (0, 0, -height/2) to (0, 0, height/2).
/// The circle with \param radius will be split into \param resolution segments.
/// The \param height will be split into \param split segments.
std::shared_ptr<TriangleMesh> CreateMeshCylinder(double radius = 1.0,
                                                 double height = 2.0,
                                                 int resolution = 20,
                                                 int split = 4);

/// Factory function to create a cone mesh (TriangleMeshFactory.cpp)
/// The axis of the cone will be from (0, 0, 0) to (0, 0, \param height).
/// The circle with \param radius will be split into \param resolution segments.
/// The height will be split into \param split segments.
std::shared_ptr<TriangleMesh> CreateMeshCone(double radius = 1.0,
                                             double height = 2.0,
                                             int resolution = 20,
                                             int split = 1);

/// Factory function to create an arrow mesh (TriangleMeshFactory.cpp)
/// The axis of the cone with \param cone_radius will be along the z-axis.
/// The cylinder with \param cylinder_radius is from
/// (0, 0, 0) to (0, 0, cylinder_height), and
/// the cone is from (0, 0, cylinder_height)
/// to (0, 0, cylinder_height + cone_height).
/// The cone will be split into \param resolution segments.
/// The \param cylinder_height will be split into \param cylinder_split
/// segments. The \param cone_height will be split into \param cone_split
/// segments.
std::shared_ptr<TriangleMesh> CreateMeshArrow(double cylinder_radius = 1.0,
                                              double cone_radius = 1.5,
                                              double cylinder_height = 5.0,
                                              double cone_height = 4.0,
                                              int resolution = 20,
                                              int cylinder_split = 4,
                                              int cone_split = 1);

/// Factory function to create a coordinate frame mesh (TriangleMeshFactory.cpp)
/// The coordinate frame will be centered at \param origin
/// The x, y, z axis will be rendered as red, green, and blue arrows
/// respectively. \param size is the length of the axes.
std::shared_ptr<TriangleMesh> CreateMeshCoordinateFrame(
        double size = 1.0,
        const Eigen::Vector3d &origin = Eigen::Vector3d(0.0, 0.0, 0.0));

}  // namespace geometry
}  // namespace open3d<|MERGE_RESOLUTION|>--- conflicted
+++ resolved
@@ -128,12 +128,11 @@
         }
     }
 
-<<<<<<< HEAD
     /// Function to check if the given mesh is watertight
     /// A watertight mesh is a closed 2-manifold and satisfies the
     /// Euler-Poincaré characteristic V + F - E = 2
     bool IsWatertight() const;
-=======
+
     /// Function that counts the number of faces an edge belongs.
     /// Returns a map of Edge (vertex0, vertex1) to number of faces.
     std::unordered_map<Edge, int, utility::hash_tuple::hash<Edge>>
@@ -146,7 +145,6 @@
     /// Function that computes the plane equation of a mesh triangle identified
     /// by the triangle index.
     Eigen::Vector4d GetTrianglePlane(size_t triangle_idx) const;
->>>>>>> 73664e57
 
 public:
     std::vector<Eigen::Vector3d> vertices_;
