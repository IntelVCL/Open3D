// ----------------------------------------------------------------------------
// -                        Open3D: www.open3d.org                            -
// ----------------------------------------------------------------------------
// The MIT License (MIT)
//
// Copyright (c) 2018 www.open3d.org
//
// Permission is hereby granted, free of charge, to any person obtaining a copy
// of this software and associated documentation files (the "Software"), to deal
// in the Software without restriction, including without limitation the rights
// to use, copy, modify, merge, publish, distribute, sublicense, and/or sell
// copies of the Software, and to permit persons to whom the Software is
// furnished to do so, subject to the following conditions:
//
// The above copyright notice and this permission notice shall be included in
// all copies or substantial portions of the Software.
//
// THE SOFTWARE IS PROVIDED "AS IS", WITHOUT WARRANTY OF ANY KIND, EXPRESS OR
// IMPLIED, INCLUDING BUT NOT LIMITED TO THE WARRANTIES OF MERCHANTABILITY,
// FITNESS FOR A PARTICULAR PURPOSE AND NONINFRINGEMENT. IN NO EVENT SHALL THE
// AUTHORS OR COPYRIGHT HOLDERS BE LIABLE FOR ANY CLAIM, DAMAGES OR OTHER
// LIABILITY, WHETHER IN AN ACTION OF CONTRACT, TORT OR OTHERWISE, ARISING
// FROM, OUT OF OR IN CONNECTION WITH THE SOFTWARE OR THE USE OR OTHER DEALINGS
// IN THE SOFTWARE.
// ----------------------------------------------------------------------------

#include "Open3D/Geometry/TriangleMesh.h"
#include "Open3D/Geometry/BoundingVolume.h"
#include "Open3D/Geometry/IntersectionTest.h"
#include "Open3D/Geometry/KDTreeFlann.h"
#include "Open3D/Geometry/PointCloud.h"
#include "Open3D/Geometry/Qhull.h"

#include <Eigen/Dense>
#include <numeric>
#include <queue>
#include <random>
#include <tuple>

#ifdef _OPENMP
#include <omp.h>
#endif

#include "Open3D/Utility/Console.h"

namespace open3d {
namespace geometry {

TriangleMesh &TriangleMesh::Clear() {
    MeshBase::Clear();
    triangles_.clear();
    triangle_normals_.clear();
    adjacency_list_.clear();
    triangle_uvs_.clear();
<<<<<<< HEAD
    materials_.clear();
    texture_.Clear();
=======
    triangle_material_ids_.clear();
    textures_.clear();
>>>>>>> 7643c6fe
    return *this;
}

TriangleMesh &TriangleMesh::Transform(const Eigen::Matrix4d &transformation) {
    MeshBase::Transform(transformation);
    TransformNormals(transformation, triangle_normals_);
    return *this;
}

TriangleMesh &TriangleMesh::Rotate(const Eigen::Matrix3d &R, bool center) {
    MeshBase::Rotate(R, center);
    RotateNormals(R, triangle_normals_, center);
    return *this;
}

TriangleMesh &TriangleMesh::operator+=(const TriangleMesh &mesh) {
    if (mesh.IsEmpty()) return (*this);
    size_t old_vert_num = vertices_.size();
    MeshBase::operator+=(mesh);
    size_t old_tri_num = triangles_.size();
    size_t add_tri_num = mesh.triangles_.size();
    size_t new_tri_num = old_tri_num + add_tri_num;
    if ((!HasTriangles() || HasTriangleNormals()) &&
        mesh.HasTriangleNormals()) {
        triangle_normals_.resize(new_tri_num);
        for (size_t i = 0; i < add_tri_num; i++)
            triangle_normals_[old_tri_num + i] = mesh.triangle_normals_[i];
    } else {
        triangle_normals_.clear();
    }
    triangles_.resize(triangles_.size() + mesh.triangles_.size());
    Eigen::Vector3i index_shift((int)old_vert_num, (int)old_vert_num,
                                (int)old_vert_num);
    for (size_t i = 0; i < add_tri_num; i++) {
        triangles_[old_tri_num + i] = mesh.triangles_[i] + index_shift;
    }
    if (HasAdjacencyList()) {
        ComputeAdjacencyList();
    }
    if (HasTriangleUvs() || HasTextures() || HasTriangleMaterialIds()) {
        utility::LogError(
                "[TriangleMesh] copy of uvs and texture and per-triangle "
                "material ids is not implemented "
                "yet");
    }
    return (*this);
}

TriangleMesh TriangleMesh::operator+(const TriangleMesh &mesh) const {
    return (TriangleMesh(*this) += mesh);
}

TriangleMesh &TriangleMesh::ComputeTriangleNormals(
        bool normalized /* = true*/) {
    triangle_normals_.resize(triangles_.size());
    for (size_t i = 0; i < triangles_.size(); i++) {
        auto &triangle = triangles_[i];
        Eigen::Vector3d v01 = vertices_[triangle(1)] - vertices_[triangle(0)];
        Eigen::Vector3d v02 = vertices_[triangle(2)] - vertices_[triangle(0)];
        triangle_normals_[i] = v01.cross(v02);
    }
    if (normalized) {
        NormalizeNormals();
    }
    return *this;
}

TriangleMesh &TriangleMesh::ComputeVertexNormals(bool normalized /* = true*/) {
    if (HasTriangleNormals() == false) {
        ComputeTriangleNormals(false);
    }
    vertex_normals_.resize(vertices_.size(), Eigen::Vector3d::Zero());
    for (size_t i = 0; i < triangles_.size(); i++) {
        auto &triangle = triangles_[i];
        vertex_normals_[triangle(0)] += triangle_normals_[i];
        vertex_normals_[triangle(1)] += triangle_normals_[i];
        vertex_normals_[triangle(2)] += triangle_normals_[i];
    }
    if (normalized) {
        NormalizeNormals();
    }
    return *this;
}

TriangleMesh &TriangleMesh::ComputeAdjacencyList() {
    adjacency_list_.clear();
    adjacency_list_.resize(vertices_.size());
    for (const auto &triangle : triangles_) {
        adjacency_list_[triangle(0)].insert(triangle(1));
        adjacency_list_[triangle(0)].insert(triangle(2));
        adjacency_list_[triangle(1)].insert(triangle(0));
        adjacency_list_[triangle(1)].insert(triangle(2));
        adjacency_list_[triangle(2)].insert(triangle(0));
        adjacency_list_[triangle(2)].insert(triangle(1));
    }
    return *this;
}

std::shared_ptr<TriangleMesh> TriangleMesh::FilterSharpen(
        int number_of_iterations, double strength, FilterScope scope) const {
    bool filter_vertex =
            scope == FilterScope::All || scope == FilterScope::Vertex;
    bool filter_normal =
            (scope == FilterScope::All || scope == FilterScope::Normal) &&
            HasVertexNormals();
    bool filter_color =
            (scope == FilterScope::All || scope == FilterScope::Color) &&
            HasVertexColors();

    std::vector<Eigen::Vector3d> prev_vertices = vertices_;
    std::vector<Eigen::Vector3d> prev_vertex_normals = vertex_normals_;
    std::vector<Eigen::Vector3d> prev_vertex_colors = vertex_colors_;

    std::shared_ptr<TriangleMesh> mesh = std::make_shared<TriangleMesh>();
    mesh->vertices_.resize(vertices_.size());
    mesh->vertex_normals_.resize(vertex_normals_.size());
    mesh->vertex_colors_.resize(vertex_colors_.size());
    mesh->triangles_ = triangles_;
    mesh->adjacency_list_ = adjacency_list_;
    if (!mesh->HasAdjacencyList()) {
        mesh->ComputeAdjacencyList();
    }

    for (int iter = 0; iter < number_of_iterations; ++iter) {
        for (size_t vidx = 0; vidx < mesh->vertices_.size(); ++vidx) {
            Eigen::Vector3d vertex_sum(0, 0, 0);
            Eigen::Vector3d normal_sum(0, 0, 0);
            Eigen::Vector3d color_sum(0, 0, 0);
            for (int nbidx : mesh->adjacency_list_[vidx]) {
                if (filter_vertex) {
                    vertex_sum += prev_vertices[nbidx];
                }
                if (filter_normal) {
                    normal_sum += prev_vertex_normals[nbidx];
                }
                if (filter_color) {
                    color_sum += prev_vertex_colors[nbidx];
                }
            }

            size_t nb_size = mesh->adjacency_list_[vidx].size();
            if (filter_vertex) {
                mesh->vertices_[vidx] =
                        prev_vertices[vidx] +
                        strength * (prev_vertices[vidx] * nb_size - vertex_sum);
            }
            if (filter_normal) {
                mesh->vertex_normals_[vidx] =
                        prev_vertex_normals[vidx] +
                        strength * (prev_vertex_normals[vidx] * nb_size -
                                    normal_sum);
            }
            if (filter_color) {
                mesh->vertex_colors_[vidx] =
                        prev_vertex_colors[vidx] +
                        strength * (prev_vertex_colors[vidx] * nb_size -
                                    color_sum);
            }
        }
        if (iter < number_of_iterations - 1) {
            std::swap(mesh->vertices_, prev_vertices);
            std::swap(mesh->vertex_normals_, prev_vertex_normals);
            std::swap(mesh->vertex_colors_, prev_vertex_colors);
        }
    }

    return mesh;
}

std::shared_ptr<TriangleMesh> TriangleMesh::FilterSmoothSimple(
        int number_of_iterations, FilterScope scope) const {
    bool filter_vertex =
            scope == FilterScope::All || scope == FilterScope::Vertex;
    bool filter_normal =
            (scope == FilterScope::All || scope == FilterScope::Normal) &&
            HasVertexNormals();
    bool filter_color =
            (scope == FilterScope::All || scope == FilterScope::Color) &&
            HasVertexColors();

    std::vector<Eigen::Vector3d> prev_vertices = vertices_;
    std::vector<Eigen::Vector3d> prev_vertex_normals = vertex_normals_;
    std::vector<Eigen::Vector3d> prev_vertex_colors = vertex_colors_;

    std::shared_ptr<TriangleMesh> mesh = std::make_shared<TriangleMesh>();
    mesh->vertices_.resize(vertices_.size());
    mesh->vertex_normals_.resize(vertex_normals_.size());
    mesh->vertex_colors_.resize(vertex_colors_.size());
    mesh->triangles_ = triangles_;
    mesh->adjacency_list_ = adjacency_list_;
    if (!mesh->HasAdjacencyList()) {
        mesh->ComputeAdjacencyList();
    }

    for (int iter = 0; iter < number_of_iterations; ++iter) {
        for (size_t vidx = 0; vidx < mesh->vertices_.size(); ++vidx) {
            Eigen::Vector3d vertex_sum(0, 0, 0);
            Eigen::Vector3d normal_sum(0, 0, 0);
            Eigen::Vector3d color_sum(0, 0, 0);
            for (int nbidx : mesh->adjacency_list_[vidx]) {
                if (filter_vertex) {
                    vertex_sum += prev_vertices[nbidx];
                }
                if (filter_normal) {
                    normal_sum += prev_vertex_normals[nbidx];
                }
                if (filter_color) {
                    color_sum += prev_vertex_colors[nbidx];
                }
            }

            size_t nb_size = mesh->adjacency_list_[vidx].size();
            if (filter_vertex) {
                mesh->vertices_[vidx] =
                        (prev_vertices[vidx] + vertex_sum) / (1 + nb_size);
            }
            if (filter_normal) {
                mesh->vertex_normals_[vidx] =
                        (prev_vertex_normals[vidx] + normal_sum) /
                        (1 + nb_size);
            }
            if (filter_color) {
                mesh->vertex_colors_[vidx] =
                        (prev_vertex_colors[vidx] + color_sum) / (1 + nb_size);
            }
        }
        if (iter < number_of_iterations - 1) {
            std::swap(mesh->vertices_, prev_vertices);
            std::swap(mesh->vertex_normals_, prev_vertex_normals);
            std::swap(mesh->vertex_colors_, prev_vertex_colors);
        }
    }
    return mesh;
}

void TriangleMesh::FilterSmoothLaplacianHelper(
        std::shared_ptr<TriangleMesh> &mesh,
        const std::vector<Eigen::Vector3d> &prev_vertices,
        const std::vector<Eigen::Vector3d> &prev_vertex_normals,
        const std::vector<Eigen::Vector3d> &prev_vertex_colors,
        const std::vector<std::unordered_set<int>> &adjacency_list,
        double lambda,
        bool filter_vertex,
        bool filter_normal,
        bool filter_color) const {
    for (size_t vidx = 0; vidx < mesh->vertices_.size(); ++vidx) {
        Eigen::Vector3d vertex_sum(0, 0, 0);
        Eigen::Vector3d normal_sum(0, 0, 0);
        Eigen::Vector3d color_sum(0, 0, 0);
        double total_weight = 0;
        for (int nbidx : mesh->adjacency_list_[vidx]) {
            auto diff = prev_vertices[vidx] - prev_vertices[nbidx];
            double dist = diff.norm();
            double weight = 1. / (dist + 1e-12);
            total_weight += weight;

            if (filter_vertex) {
                vertex_sum += weight * prev_vertices[nbidx];
            }
            if (filter_normal) {
                normal_sum += weight * prev_vertex_normals[nbidx];
            }
            if (filter_color) {
                color_sum += weight * prev_vertex_colors[nbidx];
            }
        }

        if (filter_vertex) {
            mesh->vertices_[vidx] =
                    prev_vertices[vidx] +
                    lambda * (vertex_sum / total_weight - prev_vertices[vidx]);
        }
        if (filter_normal) {
            mesh->vertex_normals_[vidx] = prev_vertex_normals[vidx] +
                                          lambda * (normal_sum / total_weight -
                                                    prev_vertex_normals[vidx]);
        }
        if (filter_color) {
            mesh->vertex_colors_[vidx] = prev_vertex_colors[vidx] +
                                         lambda * (color_sum / total_weight -
                                                   prev_vertex_colors[vidx]);
        }
    }
}

std::shared_ptr<TriangleMesh> TriangleMesh::FilterSmoothLaplacian(
        int number_of_iterations, double lambda, FilterScope scope) const {
    bool filter_vertex =
            scope == FilterScope::All || scope == FilterScope::Vertex;
    bool filter_normal =
            (scope == FilterScope::All || scope == FilterScope::Normal) &&
            HasVertexNormals();
    bool filter_color =
            (scope == FilterScope::All || scope == FilterScope::Color) &&
            HasVertexColors();

    std::vector<Eigen::Vector3d> prev_vertices = vertices_;
    std::vector<Eigen::Vector3d> prev_vertex_normals = vertex_normals_;
    std::vector<Eigen::Vector3d> prev_vertex_colors = vertex_colors_;

    std::shared_ptr<TriangleMesh> mesh = std::make_shared<TriangleMesh>();
    mesh->vertices_.resize(vertices_.size());
    mesh->vertex_normals_.resize(vertex_normals_.size());
    mesh->vertex_colors_.resize(vertex_colors_.size());
    mesh->triangles_ = triangles_;
    mesh->adjacency_list_ = adjacency_list_;
    if (!mesh->HasAdjacencyList()) {
        mesh->ComputeAdjacencyList();
    }

    for (int iter = 0; iter < number_of_iterations; ++iter) {
        FilterSmoothLaplacianHelper(mesh, prev_vertices, prev_vertex_normals,
                                    prev_vertex_colors, mesh->adjacency_list_,
                                    lambda, filter_vertex, filter_normal,
                                    filter_color);
        if (iter < number_of_iterations - 1) {
            std::swap(mesh->vertices_, prev_vertices);
            std::swap(mesh->vertex_normals_, prev_vertex_normals);
            std::swap(mesh->vertex_colors_, prev_vertex_colors);
        }
    }
    return mesh;
}

std::shared_ptr<TriangleMesh> TriangleMesh::FilterSmoothTaubin(
        int number_of_iterations,
        double lambda,
        double mu,
        FilterScope scope) const {
    bool filter_vertex =
            scope == FilterScope::All || scope == FilterScope::Vertex;
    bool filter_normal =
            (scope == FilterScope::All || scope == FilterScope::Normal) &&
            HasVertexNormals();
    bool filter_color =
            (scope == FilterScope::All || scope == FilterScope::Color) &&
            HasVertexColors();

    std::vector<Eigen::Vector3d> prev_vertices = vertices_;
    std::vector<Eigen::Vector3d> prev_vertex_normals = vertex_normals_;
    std::vector<Eigen::Vector3d> prev_vertex_colors = vertex_colors_;

    std::shared_ptr<TriangleMesh> mesh = std::make_shared<TriangleMesh>();
    mesh->vertices_.resize(vertices_.size());
    mesh->vertex_normals_.resize(vertex_normals_.size());
    mesh->vertex_colors_.resize(vertex_colors_.size());
    mesh->triangles_ = triangles_;
    mesh->adjacency_list_ = adjacency_list_;
    if (!mesh->HasAdjacencyList()) {
        mesh->ComputeAdjacencyList();
    }
    for (int iter = 0; iter < number_of_iterations; ++iter) {
        FilterSmoothLaplacianHelper(mesh, prev_vertices, prev_vertex_normals,
                                    prev_vertex_colors, mesh->adjacency_list_,
                                    lambda, filter_vertex, filter_normal,
                                    filter_color);
        std::swap(mesh->vertices_, prev_vertices);
        std::swap(mesh->vertex_normals_, prev_vertex_normals);
        std::swap(mesh->vertex_colors_, prev_vertex_colors);
        FilterSmoothLaplacianHelper(mesh, prev_vertices, prev_vertex_normals,
                                    prev_vertex_colors, mesh->adjacency_list_,
                                    mu, filter_vertex, filter_normal,
                                    filter_color);
        if (iter < number_of_iterations - 1) {
            std::swap(mesh->vertices_, prev_vertices);
            std::swap(mesh->vertex_normals_, prev_vertex_normals);
            std::swap(mesh->vertex_colors_, prev_vertex_colors);
        }
    }
    return mesh;
}

std::shared_ptr<PointCloud> TriangleMesh::SamplePointsUniformlyImpl(
        size_t number_of_points,
        std::vector<double> &triangle_areas,
        double surface_area,
        bool use_triangle_normal,
        int seed) {
    // triangle areas to cdf
    triangle_areas[0] /= surface_area;
    for (size_t tidx = 1; tidx < triangles_.size(); ++tidx) {
        triangle_areas[tidx] =
                triangle_areas[tidx] / surface_area + triangle_areas[tidx - 1];
    }

    // sample point cloud
    bool has_vert_normal = HasVertexNormals();
    bool has_vert_color = HasVertexColors();
    if (seed == -1) {
        std::random_device rd;
        seed = rd();
    }
    std::mt19937 mt(seed);
    std::uniform_real_distribution<double> dist(0.0, 1.0);
    auto pcd = std::make_shared<PointCloud>();
    pcd->points_.resize(number_of_points);
    if (has_vert_normal || use_triangle_normal) {
        pcd->normals_.resize(number_of_points);
    }
    if (use_triangle_normal && !HasTriangleNormals()) {
        ComputeTriangleNormals(true);
    }
    if (has_vert_color) {
        pcd->colors_.resize(number_of_points);
    }
    size_t point_idx = 0;
    for (size_t tidx = 0; tidx < triangles_.size(); ++tidx) {
        size_t n = size_t(std::round(triangle_areas[tidx] * number_of_points));
        while (point_idx < n) {
            double r1 = dist(mt);
            double r2 = dist(mt);
            double a = (1 - std::sqrt(r1));
            double b = std::sqrt(r1) * (1 - r2);
            double c = std::sqrt(r1) * r2;

            const Eigen::Vector3i &triangle = triangles_[tidx];
            pcd->points_[point_idx] = a * vertices_[triangle(0)] +
                                      b * vertices_[triangle(1)] +
                                      c * vertices_[triangle(2)];
            if (has_vert_normal && !use_triangle_normal) {
                pcd->normals_[point_idx] = a * vertex_normals_[triangle(0)] +
                                           b * vertex_normals_[triangle(1)] +
                                           c * vertex_normals_[triangle(2)];
            }
            if (use_triangle_normal) {
                pcd->normals_[point_idx] = triangle_normals_[tidx];
            }
            if (has_vert_color) {
                pcd->colors_[point_idx] = a * vertex_colors_[triangle(0)] +
                                          b * vertex_colors_[triangle(1)] +
                                          c * vertex_colors_[triangle(2)];
            }

            point_idx++;
        }
    }

    return pcd;
}

std::shared_ptr<PointCloud> TriangleMesh::SamplePointsUniformly(
        size_t number_of_points,
        bool use_triangle_normal /* = false */,
        int seed /* = -1 */) {
    if (number_of_points <= 0) {
        utility::LogError("[SamplePointsUniformly] number_of_points <= 0");
    }
    if (triangles_.size() == 0) {
        utility::LogError(
                "[SamplePointsUniformly] input mesh has no triangles");
    }

    // Compute area of each triangle and sum surface area
    std::vector<double> triangle_areas;
    double surface_area = GetSurfaceArea(triangle_areas);

    return SamplePointsUniformlyImpl(number_of_points, triangle_areas,
                                     surface_area, use_triangle_normal, seed);
}

std::shared_ptr<PointCloud> TriangleMesh::SamplePointsPoissonDisk(
        size_t number_of_points,
        double init_factor /* = 5 */,
        const std::shared_ptr<PointCloud> pcl_init /* = nullptr */,
        bool use_triangle_normal /* = false */,
        int seed /* = -1 */) {
    if (number_of_points <= 0) {
        utility::LogError("[SamplePointsPoissonDisk] number_of_points <= 0");
    }
    if (triangles_.size() == 0) {
        utility::LogError(
                "[SamplePointsPoissonDisk] input mesh has no triangles");
    }
    if (pcl_init == nullptr && init_factor < 1) {
        utility::LogError(
                "[SamplePointsPoissonDisk] either pass pcl_init with #points "
                "> number_of_points or init_factor > 1");
    }
    if (pcl_init != nullptr && pcl_init->points_.size() < number_of_points) {
        utility::LogError(
                "[SamplePointsPoissonDisk] either pass pcl_init with #points "
                "> number_of_points, or init_factor > 1");
    }

    // Compute area of each triangle and sum surface area
    std::vector<double> triangle_areas;
    double surface_area = GetSurfaceArea(triangle_areas);

    // Compute init points using uniform sampling
    std::shared_ptr<PointCloud> pcl;
    if (pcl_init == nullptr) {
        pcl = SamplePointsUniformlyImpl(size_t(init_factor * number_of_points),
                                        triangle_areas, surface_area,
                                        use_triangle_normal, seed);
    } else {
        pcl = std::make_shared<PointCloud>();
        pcl->points_ = pcl_init->points_;
        pcl->normals_ = pcl_init->normals_;
        pcl->colors_ = pcl_init->colors_;
    }

    // Set-up sample elimination
    double alpha = 8;    // constant defined in paper
    double beta = 0.5;   // constant defined in paper
    double gamma = 1.5;  // constant defined in paper
    double ratio = double(number_of_points) / double(pcl->points_.size());
    double r_max = 2 * std::sqrt((surface_area / number_of_points) /
                                 (2 * std::sqrt(3.)));
    double r_min = r_max * beta * (1 - std::pow(ratio, gamma));

    std::vector<double> weights(pcl->points_.size());
    std::vector<bool> deleted(pcl->points_.size(), false);
    KDTreeFlann kdtree(*pcl);

    auto WeightFcn = [&](double d2) {
        double d = std::sqrt(d2);
        if (d < r_min) {
            d = r_min;
        }
        return std::pow(1 - d / r_max, alpha);
    };

    auto ComputePointWeight = [&](int pidx0) {
        std::vector<int> nbs;
        std::vector<double> dists2;
        kdtree.SearchRadius(pcl->points_[pidx0], r_max, nbs, dists2);
        double weight = 0;
        for (size_t nbidx = 0; nbidx < nbs.size(); ++nbidx) {
            int pidx1 = nbs[nbidx];
            // only count weights if not the same point if not deleted
            if (pidx0 == pidx1 || deleted[pidx1]) {
                continue;
            }
            weight += WeightFcn(dists2[nbidx]);
        }

        weights[pidx0] = weight;
    };

    // init weights and priority queue
    typedef std::tuple<int, double> QueueEntry;
    auto WeightCmp = [](const QueueEntry &a, const QueueEntry &b) {
        return std::get<1>(a) < std::get<1>(b);
    };
    std::priority_queue<QueueEntry, std::vector<QueueEntry>,
                        decltype(WeightCmp)>
            queue(WeightCmp);
    for (size_t pidx0 = 0; pidx0 < pcl->points_.size(); ++pidx0) {
        ComputePointWeight(int(pidx0));
        queue.push(QueueEntry(int(pidx0), weights[pidx0]));
    };

    // sample elimination
    size_t current_number_of_points = pcl->points_.size();
    while (current_number_of_points > number_of_points) {
        int pidx;
        double weight;
        std::tie(pidx, weight) = queue.top();
        queue.pop();

        // test if the entry is up to date (because of reinsert)
        if (deleted[pidx] || weight != weights[pidx]) {
            continue;
        }

        // delete current sample
        deleted[pidx] = true;
        current_number_of_points--;

        // update weights
        std::vector<int> nbs;
        std::vector<double> dists2;
        kdtree.SearchRadius(pcl->points_[pidx], r_max, nbs, dists2);
        for (int nb : nbs) {
            ComputePointWeight(nb);
            queue.push(QueueEntry(nb, weights[nb]));
        }
    }

    // update pcl
    bool has_vert_normal = pcl->HasNormals();
    bool has_vert_color = pcl->HasColors();
    int next_free = 0;
    for (size_t idx = 0; idx < pcl->points_.size(); ++idx) {
        if (!deleted[idx]) {
            pcl->points_[next_free] = pcl->points_[idx];
            if (has_vert_normal) {
                pcl->normals_[next_free] = pcl->normals_[idx];
            }
            if (has_vert_color) {
                pcl->colors_[next_free] = pcl->colors_[idx];
            }
            next_free++;
        }
    }
    pcl->points_.resize(next_free);
    if (has_vert_normal) {
        pcl->normals_.resize(next_free);
    }
    if (has_vert_color) {
        pcl->colors_.resize(next_free);
    }

    return pcl;
}

TriangleMesh &TriangleMesh::RemoveDuplicatedVertices() {
    typedef std::tuple<double, double, double> Coordinate3;
    std::unordered_map<Coordinate3, size_t,
                       utility::hash_tuple::hash<Coordinate3>>
            point_to_old_index;
    std::vector<int> index_old_to_new(vertices_.size());
    bool has_vert_normal = HasVertexNormals();
    bool has_vert_color = HasVertexColors();
    size_t old_vertex_num = vertices_.size();
    size_t k = 0;                                  // new index
    for (size_t i = 0; i < old_vertex_num; i++) {  // old index
        Coordinate3 coord = std::make_tuple(vertices_[i](0), vertices_[i](1),
                                            vertices_[i](2));
        if (point_to_old_index.find(coord) == point_to_old_index.end()) {
            point_to_old_index[coord] = i;
            vertices_[k] = vertices_[i];
            if (has_vert_normal) vertex_normals_[k] = vertex_normals_[i];
            if (has_vert_color) vertex_colors_[k] = vertex_colors_[i];
            index_old_to_new[i] = (int)k;
            k++;
        } else {
            index_old_to_new[i] = index_old_to_new[point_to_old_index[coord]];
        }
    }
    vertices_.resize(k);
    if (has_vert_normal) vertex_normals_.resize(k);
    if (has_vert_color) vertex_colors_.resize(k);
    if (k < old_vertex_num) {
        for (auto &triangle : triangles_) {
            triangle(0) = index_old_to_new[triangle(0)];
            triangle(1) = index_old_to_new[triangle(1)];
            triangle(2) = index_old_to_new[triangle(2)];
        }
        if (HasAdjacencyList()) {
            ComputeAdjacencyList();
        }
    }
    utility::LogDebug(
            "[RemoveDuplicatedVertices] {:d} vertices have been removed.",
            (int)(old_vertex_num - k));

    return *this;
}

TriangleMesh &TriangleMesh::RemoveDuplicatedTriangles() {
    if (HasTriangleUvs()) {
        utility::LogWarning(
                "[RemoveDuplicatedTriangles] This mesh contains triangle uvs "
                "that are not handled in this function");
    }
    typedef std::tuple<int, int, int> Index3;
    std::unordered_map<Index3, size_t, utility::hash_tuple::hash<Index3>>
            triangle_to_old_index;
    bool has_tri_normal = HasTriangleNormals();
    size_t old_triangle_num = triangles_.size();
    size_t k = 0;
    for (size_t i = 0; i < old_triangle_num; i++) {
        Index3 index;
        // We first need to find the minimum index. Because triangle (0-1-2)
        // and triangle (2-0-1) are the same.
        if (triangles_[i](0) <= triangles_[i](1)) {
            if (triangles_[i](0) <= triangles_[i](2)) {
                index = std::make_tuple(triangles_[i](0), triangles_[i](1),
                                        triangles_[i](2));
            } else {
                index = std::make_tuple(triangles_[i](2), triangles_[i](0),
                                        triangles_[i](1));
            }
        } else {
            if (triangles_[i](1) <= triangles_[i](2)) {
                index = std::make_tuple(triangles_[i](1), triangles_[i](2),
                                        triangles_[i](0));
            } else {
                index = std::make_tuple(triangles_[i](2), triangles_[i](0),
                                        triangles_[i](1));
            }
        }
        if (triangle_to_old_index.find(index) == triangle_to_old_index.end()) {
            triangle_to_old_index[index] = i;
            triangles_[k] = triangles_[i];
            if (has_tri_normal) triangle_normals_[k] = triangle_normals_[i];
            k++;
        }
    }
    triangles_.resize(k);
    if (has_tri_normal) triangle_normals_.resize(k);
    if (k < old_triangle_num && HasAdjacencyList()) {
        ComputeAdjacencyList();
    }
    utility::LogDebug(
            "[RemoveDuplicatedTriangles] {:d} triangles have been removed.",
            (int)(old_triangle_num - k));

    return *this;
}

TriangleMesh &TriangleMesh::RemoveUnreferencedVertices() {
    std::vector<bool> vertex_has_reference(vertices_.size(), false);
    for (const auto &triangle : triangles_) {
        vertex_has_reference[triangle(0)] = true;
        vertex_has_reference[triangle(1)] = true;
        vertex_has_reference[triangle(2)] = true;
    }
    std::vector<int> index_old_to_new(vertices_.size());
    bool has_vert_normal = HasVertexNormals();
    bool has_vert_color = HasVertexColors();
    size_t old_vertex_num = vertices_.size();
    size_t k = 0;                                  // new index
    for (size_t i = 0; i < old_vertex_num; i++) {  // old index
        if (vertex_has_reference[i]) {
            vertices_[k] = vertices_[i];
            if (has_vert_normal) vertex_normals_[k] = vertex_normals_[i];
            if (has_vert_color) vertex_colors_[k] = vertex_colors_[i];
            index_old_to_new[i] = (int)k;
            k++;
        } else {
            index_old_to_new[i] = -1;
        }
    }
    vertices_.resize(k);
    if (has_vert_normal) vertex_normals_.resize(k);
    if (has_vert_color) vertex_colors_.resize(k);
    if (k < old_vertex_num) {
        for (auto &triangle : triangles_) {
            triangle(0) = index_old_to_new[triangle(0)];
            triangle(1) = index_old_to_new[triangle(1)];
            triangle(2) = index_old_to_new[triangle(2)];
        }
        if (HasAdjacencyList()) {
            ComputeAdjacencyList();
        }
    }
    utility::LogDebug(
            "[RemoveUnreferencedVertices] {:d} vertices have been removed.",
            (int)(old_vertex_num - k));

    return *this;
}

TriangleMesh &TriangleMesh::RemoveDegenerateTriangles() {
    if (HasTriangleUvs()) {
        utility::LogWarning(
                "[RemoveDegenerateTriangles] This mesh contains triangle uvs "
                "that are not handled in this function");
    }
    bool has_tri_normal = HasTriangleNormals();
    size_t old_triangle_num = triangles_.size();
    size_t k = 0;
    for (size_t i = 0; i < old_triangle_num; i++) {
        const auto &triangle = triangles_[i];
        if (triangle(0) != triangle(1) && triangle(1) != triangle(2) &&
            triangle(2) != triangle(0)) {
            triangles_[k] = triangles_[i];
            if (has_tri_normal) triangle_normals_[k] = triangle_normals_[i];
            k++;
        }
    }
    triangles_.resize(k);
    if (has_tri_normal) triangle_normals_.resize(k);
    if (k < old_triangle_num && HasAdjacencyList()) {
        ComputeAdjacencyList();
    }
    utility::LogDebug(
            "[RemoveDegenerateTriangles] {:d} triangles have been "
            "removed.",
            (int)(old_triangle_num - k));
    return *this;
}

TriangleMesh &TriangleMesh::RemoveNonManifoldEdges() {
    if (HasTriangleUvs()) {
        utility::LogWarning(
                "[RemoveNonManifoldEdges] This mesh contains triangle uvs that "
                "are not handled in this function");
    }
    std::vector<double> triangle_areas;
    GetSurfaceArea(triangle_areas);

    bool mesh_is_edge_manifold = false;
    while (!mesh_is_edge_manifold) {
        mesh_is_edge_manifold = true;
        auto edges_to_triangles = GetEdgeToTrianglesMap();

        for (auto &kv : edges_to_triangles) {
            size_t n_edge_triangle_refs = kv.second.size();
            // check if the given edge is manifold
            // (has exactly 1, or 2 adjacent triangles)
            if (n_edge_triangle_refs == 1u || n_edge_triangle_refs == 2u) {
                continue;
            }

            // There is at least one edge that is non-manifold
            mesh_is_edge_manifold = false;

            // if the edge is non-manifold, then check if a referenced
            // triangle has already been removed
            // (triangle area has been set to < 0), otherwise remove triangle
            // with smallest surface area until number of adjacent triangles
            // is <= 2.
            // 1) count triangles that are not marked deleted
            int n_triangles = 0;
            for (int tidx : kv.second) {
                if (triangle_areas[tidx] > 0) {
                    n_triangles++;
                }
            }
            // 2) mark smallest triangles as deleted by setting
            // surface area to -1
            int n_triangles_to_delete = n_triangles - 2;
            while (n_triangles_to_delete > 0) {
                // find triangle with smallest area
                int min_tidx = -1;
                double min_area = std::numeric_limits<double>::max();
                for (int tidx : kv.second) {
                    double area = triangle_areas[tidx];
                    if (area > 0 && area < min_area) {
                        min_tidx = tidx;
                        min_area = area;
                    }
                }

                // mark triangle as deleted by setting area to -1
                triangle_areas[min_tidx] = -1;
                n_triangles_to_delete--;
            }
        }

        // delete marked triangles
        bool has_tri_normal = HasTriangleNormals();
        int to_tidx = 0;
        for (size_t from_tidx = 0; from_tidx < triangles_.size(); ++from_tidx) {
            if (triangle_areas[from_tidx] > 0) {
                triangles_[to_tidx] = triangles_[from_tidx];
                triangle_areas[to_tidx] = triangle_areas[from_tidx];
                if (has_tri_normal) {
                    triangle_normals_[to_tidx] = triangle_normals_[from_tidx];
                }
                to_tidx++;
            }
        }
        triangles_.resize(to_tidx);
        triangle_areas.resize(to_tidx);
        if (has_tri_normal) {
            triangle_normals_.resize(to_tidx);
        }
    }
    return *this;
}

TriangleMesh &TriangleMesh::MergeCloseVertices(double eps) {
    KDTreeFlann kdtree(*this);
    // precompute all neighbours
    utility::LogDebug("Precompute Neighbours");
    std::vector<std::vector<int>> nbs(vertices_.size());
#ifdef _OPENMP
#pragma omp parallel for schedule(static)
#endif
    for (int idx = 0; idx < int(vertices_.size()); ++idx) {
        std::vector<double> dists2;
        kdtree.SearchRadius(vertices_[idx], eps, nbs[idx], dists2);
    }
    utility::LogDebug("Done Precompute Neighbours");

    bool has_vertex_normals = HasVertexNormals();
    bool has_vertex_colors = HasVertexColors();
    std::vector<Eigen::Vector3d> new_vertices;
    std::vector<Eigen::Vector3d> new_vertex_normals;
    std::vector<Eigen::Vector3d> new_vertex_colors;
    std::unordered_map<int, int> new_vert_mapping;
    for (int vidx = 0; vidx < int(vertices_.size()); ++vidx) {
        if (new_vert_mapping.count(vidx) > 0) {
            continue;
        }

        int new_vidx = int(new_vertices.size());
        new_vert_mapping[vidx] = new_vidx;

        Eigen::Vector3d vertex = vertices_[vidx];
        Eigen::Vector3d normal;
        if (has_vertex_normals) {
            normal = vertex_normals_[vidx];
        }
        Eigen::Vector3d color;
        if (has_vertex_colors) {
            color = vertex_colors_[vidx];
        }
        int n = 1;
        for (int nb : nbs[vidx]) {
            if (vidx == nb || new_vert_mapping.count(nb) > 0) {
                continue;
            }
            vertex += vertices_[nb];
            if (has_vertex_normals) {
                normal += vertex_normals_[nb];
            }
            if (has_vertex_colors) {
                color += vertex_colors_[nb];
            }
            new_vert_mapping[nb] = new_vidx;
            n += 1;
        }
        new_vertices.push_back(vertex / n);
        if (has_vertex_normals) {
            new_vertex_normals.push_back(normal / n);
        }
        if (has_vertex_colors) {
            new_vertex_colors.push_back(color / n);
        }
    }
    utility::LogDebug("Merged {} vertices",
                      vertices_.size() - new_vertices.size());

    std::swap(vertices_, new_vertices);
    std::swap(vertex_normals_, new_vertex_normals);
    std::swap(vertex_colors_, new_vertex_colors);

    for (auto &triangle : triangles_) {
        triangle(0) = new_vert_mapping[triangle(0)];
        triangle(1) = new_vert_mapping[triangle(1)];
        triangle(2) = new_vert_mapping[triangle(2)];
    }

    if (HasTriangleNormals()) {
        ComputeTriangleNormals();
    }

    return *this;
}

template <typename F>
bool OrientTriangleHelper(const std::vector<Eigen::Vector3i> &triangles,
                          F &swap) {
    std::unordered_map<Eigen::Vector2i, Eigen::Vector2i,
                       utility::hash_eigen::hash<Eigen::Vector2i>>
            edge_to_orientation;
    std::unordered_set<int> unvisited_triangles;
    std::unordered_map<Eigen::Vector2i, std::unordered_set<int>,
                       utility::hash_eigen::hash<Eigen::Vector2i>>
            adjacent_triangles;
    std::queue<int> triangle_queue;

    auto VerifyAndAdd = [&](int vidx0, int vidx1) {
        Eigen::Vector2i key = TriangleMesh::GetOrderedEdge(vidx0, vidx1);
        if (edge_to_orientation.count(key) > 0) {
            if (edge_to_orientation.at(key)(0) == vidx0) {
                return false;
            }
        } else {
            edge_to_orientation[key] = Eigen::Vector2i(vidx0, vidx1);
        }
        return true;
    };
    auto AddTriangleNbsToQueue = [&](const Eigen::Vector2i &edge) {
        for (int nb_tidx : adjacent_triangles[edge]) {
            triangle_queue.push(nb_tidx);
        }
    };

    for (size_t tidx = 0; tidx < triangles.size(); ++tidx) {
        unvisited_triangles.insert(int(tidx));
        const auto &triangle = triangles[tidx];
        int vidx0 = triangle(0);
        int vidx1 = triangle(1);
        int vidx2 = triangle(2);
        adjacent_triangles[TriangleMesh::GetOrderedEdge(vidx0, vidx1)].insert(
                int(tidx));
        adjacent_triangles[TriangleMesh::GetOrderedEdge(vidx1, vidx2)].insert(
                int(tidx));
        adjacent_triangles[TriangleMesh::GetOrderedEdge(vidx2, vidx0)].insert(
                int(tidx));
    }

    while (!unvisited_triangles.empty()) {
        int tidx;
        if (triangle_queue.empty()) {
            tidx = *unvisited_triangles.begin();
        } else {
            tidx = triangle_queue.front();
            triangle_queue.pop();
        }
        if (unvisited_triangles.count(tidx) > 0) {
            unvisited_triangles.erase(tidx);
        } else {
            continue;
        }

        const auto &triangle = triangles[tidx];
        int vidx0 = triangle(0);
        int vidx1 = triangle(1);
        int vidx2 = triangle(2);
        Eigen::Vector2i key01 = TriangleMesh::GetOrderedEdge(vidx0, vidx1);
        Eigen::Vector2i key12 = TriangleMesh::GetOrderedEdge(vidx1, vidx2);
        Eigen::Vector2i key20 = TriangleMesh::GetOrderedEdge(vidx2, vidx0);
        bool exist01 = edge_to_orientation.count(key01) > 0;
        bool exist12 = edge_to_orientation.count(key12) > 0;
        bool exist20 = edge_to_orientation.count(key20) > 0;

        if (!(exist01 || exist12 || exist20)) {
            edge_to_orientation[key01] = Eigen::Vector2i(vidx0, vidx1);
            edge_to_orientation[key12] = Eigen::Vector2i(vidx1, vidx2);
            edge_to_orientation[key20] = Eigen::Vector2i(vidx2, vidx0);
        } else {
            // one flip is allowed
            if (exist01 && edge_to_orientation.at(key01)(0) == vidx0) {
                std::swap(vidx0, vidx1);
                swap(tidx, 0, 1);
            } else if (exist12 && edge_to_orientation.at(key12)(0) == vidx1) {
                std::swap(vidx1, vidx2);
                swap(tidx, 1, 2);
            } else if (exist20 && edge_to_orientation.at(key20)(0) == vidx2) {
                std::swap(vidx2, vidx0);
                swap(tidx, 2, 0);
            }

            // check if each edge looks in different direction compared to
            // existing ones if not existend, add the edge to map
            if (!VerifyAndAdd(vidx0, vidx1)) {
                return false;
            }
            if (!VerifyAndAdd(vidx1, vidx2)) {
                return false;
            }
            if (!VerifyAndAdd(vidx2, vidx0)) {
                return false;
            }
        }

        AddTriangleNbsToQueue(key01);
        AddTriangleNbsToQueue(key12);
        AddTriangleNbsToQueue(key20);
    }
    return true;
}

bool TriangleMesh::IsOrientable() const {
    auto NoOp = [](int, int, int) {};
    return OrientTriangleHelper(triangles_, NoOp);
}

bool TriangleMesh::IsWatertight() const {
    return IsEdgeManifold(false) && IsVertexManifold() && !IsSelfIntersecting();
}

bool TriangleMesh::OrientTriangles() {
    auto SwapTriangleOrder = [&](int tidx, int idx0, int idx1) {
        std::swap(triangles_[tidx](idx0), triangles_[tidx](idx1));
    };
    return OrientTriangleHelper(triangles_, SwapTriangleOrder);
}

std::unordered_map<Eigen::Vector2i,
                   std::vector<int>,
                   utility::hash_eigen::hash<Eigen::Vector2i>>
TriangleMesh::GetEdgeToTrianglesMap() const {
    std::unordered_map<Eigen::Vector2i, std::vector<int>,
                       utility::hash_eigen::hash<Eigen::Vector2i>>
            trias_per_edge;
    auto AddEdge = [&](int vidx0, int vidx1, int tidx) {
        trias_per_edge[GetOrderedEdge(vidx0, vidx1)].push_back(tidx);
    };
    for (size_t tidx = 0; tidx < triangles_.size(); ++tidx) {
        const auto &triangle = triangles_[tidx];
        AddEdge(triangle(0), triangle(1), int(tidx));
        AddEdge(triangle(1), triangle(2), int(tidx));
        AddEdge(triangle(2), triangle(0), int(tidx));
    }
    return trias_per_edge;
}

std::unordered_map<Eigen::Vector2i,
                   std::vector<int>,
                   utility::hash_eigen::hash<Eigen::Vector2i>>
TriangleMesh::GetEdgeToVerticesMap() const {
    std::unordered_map<Eigen::Vector2i, std::vector<int>,
                       utility::hash_eigen::hash<Eigen::Vector2i>>
            trias_per_edge;
    auto AddEdge = [&](int vidx0, int vidx1, int vidx2) {
        trias_per_edge[GetOrderedEdge(vidx0, vidx1)].push_back(vidx2);
    };
    for (size_t tidx = 0; tidx < triangles_.size(); ++tidx) {
        const auto &triangle = triangles_[tidx];
        AddEdge(triangle(0), triangle(1), triangle(2));
        AddEdge(triangle(1), triangle(2), triangle(0));
        AddEdge(triangle(2), triangle(0), triangle(1));
    }
    return trias_per_edge;
}

double TriangleMesh::ComputeTriangleArea(const Eigen::Vector3d &p0,
                                         const Eigen::Vector3d &p1,
                                         const Eigen::Vector3d &p2) {
    const Eigen::Vector3d x = p0 - p1;
    const Eigen::Vector3d y = p0 - p2;
    double area = 0.5 * x.cross(y).norm();
    return area;
}

double TriangleMesh::GetTriangleArea(size_t triangle_idx) const {
    const Eigen::Vector3i &triangle = triangles_[triangle_idx];
    const Eigen::Vector3d &vertex0 = vertices_[triangle(0)];
    const Eigen::Vector3d &vertex1 = vertices_[triangle(1)];
    const Eigen::Vector3d &vertex2 = vertices_[triangle(2)];
    return ComputeTriangleArea(vertex0, vertex1, vertex2);
}

double TriangleMesh::GetSurfaceArea() const {
    double surface_area = 0;
    for (size_t tidx = 0; tidx < triangles_.size(); ++tidx) {
        double triangle_area = GetTriangleArea(tidx);
        surface_area += triangle_area;
    }
    return surface_area;
}

double TriangleMesh::GetSurfaceArea(std::vector<double> &triangle_areas) const {
    double surface_area = 0;
    triangle_areas.resize(triangles_.size());
    for (size_t tidx = 0; tidx < triangles_.size(); ++tidx) {
        double triangle_area = GetTriangleArea(tidx);
        triangle_areas[tidx] = triangle_area;
        surface_area += triangle_area;
    }
    return surface_area;
}

Eigen::Vector4d TriangleMesh::ComputeTrianglePlane(const Eigen::Vector3d &p0,
                                                   const Eigen::Vector3d &p1,
                                                   const Eigen::Vector3d &p2) {
    const Eigen::Vector3d e0 = p1 - p0;
    const Eigen::Vector3d e1 = p2 - p0;
    Eigen::Vector3d abc = e0.cross(e1);
    double norm = abc.norm();
    // if the three points are co-linear, return invalid plane
    if (norm == 0) {
        return Eigen::Vector4d(0, 0, 0, 0);
    }
    abc /= abc.norm();
    double d = -abc.dot(p0);
    return Eigen::Vector4d(abc(0), abc(1), abc(2), d);
}

Eigen::Vector4d TriangleMesh::GetTrianglePlane(size_t triangle_idx) const {
    const Eigen::Vector3i &triangle = triangles_[triangle_idx];
    const Eigen::Vector3d &vertex0 = vertices_[triangle(0)];
    const Eigen::Vector3d &vertex1 = vertices_[triangle(1)];
    const Eigen::Vector3d &vertex2 = vertices_[triangle(2)];
    return ComputeTrianglePlane(vertex0, vertex1, vertex2);
}

int TriangleMesh::EulerPoincareCharacteristic() const {
    std::unordered_set<Eigen::Vector2i,
                       utility::hash_eigen::hash<Eigen::Vector2i>>
            edges;
    for (auto triangle : triangles_) {
        edges.emplace(GetOrderedEdge(triangle(0), triangle(1)));
        edges.emplace(GetOrderedEdge(triangle(0), triangle(2)));
        edges.emplace(GetOrderedEdge(triangle(1), triangle(2)));
    }

    int E = int(edges.size());
    int V = int(vertices_.size());
    int F = int(triangles_.size());
    return V + F - E;
}

std::vector<Eigen::Vector2i> TriangleMesh::GetNonManifoldEdges(
        bool allow_boundary_edges /* = true */) const {
    auto edges = GetEdgeToTrianglesMap();
    std::vector<Eigen::Vector2i> non_manifold_edges;
    for (auto &kv : edges) {
        if ((allow_boundary_edges &&
             (kv.second.size() < 1 || kv.second.size() > 2)) ||
            (!allow_boundary_edges && kv.second.size() != 2)) {
            non_manifold_edges.push_back(kv.first);
        }
    }
    return non_manifold_edges;
}

bool TriangleMesh::IsEdgeManifold(
        bool allow_boundary_edges /* = true */) const {
    auto edges = GetEdgeToTrianglesMap();
    for (auto &kv : edges) {
        if ((allow_boundary_edges &&
             (kv.second.size() < 1 || kv.second.size() > 2)) ||
            (!allow_boundary_edges && kv.second.size() != 2)) {
            return false;
        }
    }
    return true;
}

std::vector<int> TriangleMesh::GetNonManifoldVertices() const {
    std::vector<std::unordered_set<int>> vert_to_triangles(vertices_.size());
    for (size_t tidx = 0; tidx < triangles_.size(); ++tidx) {
        const auto &tria = triangles_[tidx];
        vert_to_triangles[tria(0)].emplace(int(tidx));
        vert_to_triangles[tria(1)].emplace(int(tidx));
        vert_to_triangles[tria(2)].emplace(int(tidx));
    }

    std::vector<int> non_manifold_verts;
    for (int vidx = 0; vidx < int(vertices_.size()); ++vidx) {
        const auto &triangles = vert_to_triangles[vidx];
        if (triangles.size() == 0) {
            continue;
        }

        // collect edges and vertices
        std::unordered_map<int, std::unordered_set<int>> edges;
        for (int tidx : triangles) {
            const auto &triangle = triangles_[tidx];
            if (triangle(0) != vidx && triangle(1) != vidx) {
                edges[triangle(0)].emplace(triangle(1));
                edges[triangle(1)].emplace(triangle(0));
            } else if (triangle(0) != vidx && triangle(2) != vidx) {
                edges[triangle(0)].emplace(triangle(2));
                edges[triangle(2)].emplace(triangle(0));
            } else if (triangle(1) != vidx && triangle(2) != vidx) {
                edges[triangle(1)].emplace(triangle(2));
                edges[triangle(2)].emplace(triangle(1));
            }
        }

        // test if vertices are connected
        std::queue<int> next;
        std::unordered_set<int> visited;
        next.push(edges.begin()->first);
        visited.emplace(edges.begin()->first);
        while (!next.empty()) {
            int vert = next.front();
            next.pop();

            for (auto nb : edges[vert]) {
                if (visited.count(nb) == 0) {
                    visited.emplace(nb);
                    next.emplace(nb);
                }
            }
        }
        if (visited.size() != edges.size()) {
            non_manifold_verts.push_back(vidx);
        }
    }

    return non_manifold_verts;
}

bool TriangleMesh::IsVertexManifold() const {
    return GetNonManifoldVertices().empty();
}

std::vector<Eigen::Vector2i> TriangleMesh::GetSelfIntersectingTriangles()
        const {
    std::vector<Eigen::Vector2i> self_intersecting_triangles;
    for (size_t tidx0 = 0; tidx0 < triangles_.size() - 1; ++tidx0) {
        const Eigen::Vector3i &tria_p = triangles_[tidx0];
        const Eigen::Vector3d &p0 = vertices_[tria_p(0)];
        const Eigen::Vector3d &p1 = vertices_[tria_p(1)];
        const Eigen::Vector3d &p2 = vertices_[tria_p(2)];
        for (size_t tidx1 = tidx0 + 1; tidx1 < triangles_.size(); ++tidx1) {
            const Eigen::Vector3i &tria_q = triangles_[tidx1];
            // check if neighbour triangle
            if (tria_p(0) == tria_q(0) || tria_p(0) == tria_q(1) ||
                tria_p(0) == tria_q(2) || tria_p(1) == tria_q(0) ||
                tria_p(1) == tria_q(1) || tria_p(1) == tria_q(2) ||
                tria_p(2) == tria_q(0) || tria_p(2) == tria_q(1) ||
                tria_p(2) == tria_q(2)) {
                continue;
            }

            // check for intersection
            const Eigen::Vector3d &q0 = vertices_[tria_q(0)];
            const Eigen::Vector3d &q1 = vertices_[tria_q(1)];
            const Eigen::Vector3d &q2 = vertices_[tria_q(2)];
            if (IntersectionTest::TriangleTriangle3d(p0, p1, p2, q0, q1, q2)) {
                self_intersecting_triangles.push_back(
                        Eigen::Vector2i(tidx0, tidx1));
            }
        }
    }
    return self_intersecting_triangles;
}

bool TriangleMesh::IsSelfIntersecting() const {
    return !GetSelfIntersectingTriangles().empty();
}

bool TriangleMesh::IsBoundingBoxIntersecting(const TriangleMesh &other) const {
    return IntersectionTest::AABBAABB(GetMinBound(), GetMaxBound(),
                                      other.GetMinBound(), other.GetMaxBound());
}

bool TriangleMesh::IsIntersecting(const TriangleMesh &other) const {
    if (!IsBoundingBoxIntersecting(other)) {
        return false;
    }
    for (size_t tidx0 = 0; tidx0 < triangles_.size(); ++tidx0) {
        const Eigen::Vector3i &tria_p = triangles_[tidx0];
        const Eigen::Vector3d &p0 = vertices_[tria_p(0)];
        const Eigen::Vector3d &p1 = vertices_[tria_p(1)];
        const Eigen::Vector3d &p2 = vertices_[tria_p(2)];
        for (size_t tidx1 = 0; tidx1 < other.triangles_.size(); ++tidx1) {
            const Eigen::Vector3i &tria_q = other.triangles_[tidx1];
            const Eigen::Vector3d &q0 = other.vertices_[tria_q(0)];
            const Eigen::Vector3d &q1 = other.vertices_[tria_q(1)];
            const Eigen::Vector3d &q2 = other.vertices_[tria_q(2)];
            if (IntersectionTest::TriangleTriangle3d(p0, p1, p2, q0, q1, q2)) {
                return true;
            }
        }
    }
    return false;
}

std::tuple<std::vector<int>, std::vector<size_t>, std::vector<double>>
TriangleMesh::ClusterConnectedTriangles() const {
    std::vector<int> triangle_clusters(triangles_.size(), -1);
    std::vector<size_t> num_triangles;
    std::vector<double> areas;

    utility::LogDebug("[ClusterConnectedTriangles] Compute triangle adjacency");
    auto edges_to_triangles = GetEdgeToTrianglesMap();
    std::vector<std::unordered_set<int>> adjacency_list(triangles_.size());
#ifdef _OPENMP
#pragma omp parallel for schedule(static)
#endif
    for (int tidx = 0; tidx < int(triangles_.size()); ++tidx) {
        const auto &triangle = triangles_[tidx];
        for (auto tnb :
             edges_to_triangles[GetOrderedEdge(triangle(0), triangle(1))]) {
            adjacency_list[tidx].insert(tnb);
        }
        for (auto tnb :
             edges_to_triangles[GetOrderedEdge(triangle(0), triangle(2))]) {
            adjacency_list[tidx].insert(tnb);
        }
        for (auto tnb :
             edges_to_triangles[GetOrderedEdge(triangle(1), triangle(2))]) {
            adjacency_list[tidx].insert(tnb);
        }
    }
    utility::LogDebug(
            "[ClusterConnectedTriangles] Done computing triangle adjacency");

    int cluster_idx = 0;
    for (int tidx = 0; tidx < int(triangles_.size()); ++tidx) {
        if (triangle_clusters[tidx] != -1) {
            continue;
        }

        std::queue<int> triangle_queue;
        int cluster_n_triangles = 0;
        double cluster_area = 0;

        triangle_queue.push(tidx);
        triangle_clusters[tidx] = cluster_idx;
        while (!triangle_queue.empty()) {
            int cluster_tidx = triangle_queue.front();
            triangle_queue.pop();

            cluster_n_triangles++;
            cluster_area += GetTriangleArea(cluster_tidx);

            for (auto tnb : adjacency_list[cluster_tidx]) {
                if (triangle_clusters[tnb] == -1) {
                    triangle_queue.push(tnb);
                    triangle_clusters[tnb] = cluster_idx;
                }
            }
        }

        num_triangles.push_back(cluster_n_triangles);
        areas.push_back(cluster_area);
        cluster_idx++;
    }

    utility::LogDebug(
            "[ClusterConnectedTriangles] Done clustering, #clusters={}",
            cluster_idx);
    return std::make_tuple(triangle_clusters, num_triangles, areas);
}

void TriangleMesh::RemoveTrianglesByIndex(
        const std::vector<size_t> &triangle_indices) {
    std::vector<bool> triangle_mask(triangles_.size(), false);
    for (auto tidx : triangle_indices) {
        if (tidx >= 0 && tidx < triangles_.size()) {
            triangle_mask[tidx] = true;
        } else {
            utility::LogWarning(
                    "[RemoveTriangles] contains triangle index {} that is not "
                    "within the bounds",
                    tidx);
        }
    }

    RemoveTrianglesByMask(triangle_mask);
}

void TriangleMesh::RemoveTrianglesByMask(
        const std::vector<bool> &triangle_mask) {
    if (triangle_mask.size() != triangles_.size()) {
        utility::LogError("triangle_mask has a different size than triangles_");
    }

    bool has_tri_normal = HasTriangleNormals();
    int to_tidx = 0;
    for (size_t from_tidx = 0; from_tidx < triangles_.size(); ++from_tidx) {
        if (!triangle_mask[from_tidx]) {
            triangles_[to_tidx] = triangles_[from_tidx];
            if (has_tri_normal) {
                triangle_normals_[to_tidx] = triangle_normals_[from_tidx];
            }
            to_tidx++;
        }
    }
    triangles_.resize(to_tidx);
    if (has_tri_normal) {
        triangle_normals_.resize(to_tidx);
    }
}

void TriangleMesh::RemoveVerticesByIndex(
        const std::vector<size_t> &vertex_indices) {
    std::vector<bool> vertex_mask(vertices_.size(), false);
    for (auto vidx : vertex_indices) {
        if (vidx >= 0 && vidx < vertices_.size()) {
            vertex_mask[vidx] = true;
        } else {
            utility::LogWarning(
                    "[RemoveVerticessByIndex] contains vertex index {} that is "
                    "not within the bounds",
                    vidx);
        }
    }

    RemoveVerticesByMask(vertex_mask);
}

void TriangleMesh::RemoveVerticesByMask(const std::vector<bool> &vertex_mask) {
    if (vertex_mask.size() != vertices_.size()) {
        utility::LogError("vertex_mask has a different size than vertices_");
    }

    bool has_normal = HasVertexNormals();
    bool has_color = HasVertexColors();
    int to_vidx = 0;
    std::unordered_map<int, int> vertex_map;
    for (size_t from_vidx = 0; from_vidx < vertices_.size(); ++from_vidx) {
        if (!vertex_mask[from_vidx]) {
            vertex_map[static_cast<int>(from_vidx)] = static_cast<int>(to_vidx);
            vertices_[to_vidx] = vertices_[from_vidx];
            if (has_normal) {
                vertex_normals_[to_vidx] = vertex_normals_[from_vidx];
            }
            if (has_color) {
                vertex_colors_[to_vidx] = vertex_colors_[from_vidx];
            }
            to_vidx++;
        }
    }
    vertices_.resize(to_vidx);
    if (has_normal) {
        vertex_normals_.resize(to_vidx);
    }
    if (has_color) {
        vertex_colors_.resize(to_vidx);
    }

    std::vector<bool> triangle_mask(triangles_.size());
    for (size_t tidx = 0; tidx < triangles_.size(); ++tidx) {
        auto &tria = triangles_[tidx];
        triangle_mask[tidx] = vertex_mask[tria(0)] || vertex_mask[tria(1)] ||
                              vertex_mask[tria(2)];
        if (!triangle_mask[tidx]) {
            tria(0) = vertex_map[tria(0)];
            tria(1) = vertex_map[tria(1)];
            tria(2) = vertex_map[tria(2)];
        }
    }
    RemoveTrianglesByMask(triangle_mask);
}

std::shared_ptr<TriangleMesh> TriangleMesh::SelectByIndex(
        const std::vector<size_t> &indices) const {
    if (HasTriangleUvs()) {
        utility::LogWarning(
                "[SelectByIndices] This mesh contains triangle uvs that are "
                "not handled in this function");
    }
    auto output = std::make_shared<TriangleMesh>();
    bool has_triangle_normals = HasTriangleNormals();
    bool has_vertex_normals = HasVertexNormals();
    bool has_vertex_colors = HasVertexColors();
    // For each vertex, list face indices.
    std::vector<std::vector<int>> vertex_to_triangle_temp(vertices_.size());
    int triangle_id = 0;
    for (auto trangle : triangles_) {
        for (int i = 0; i < 3; i++)
            vertex_to_triangle_temp[trangle(i)].push_back(triangle_id);
        triangle_id++;
    }
    // Remove face indices of vertex_to_triangle_temp
    // if it does not correspond to selected vertices
    std::vector<std::vector<int>> vertex_to_triangle(vertices_.size());
    for (auto vertex_id : indices) {
        vertex_to_triangle[vertex_id] = vertex_to_triangle_temp[vertex_id];
    }
    // Make a triangle_to_vertex using vertex_to_triangle
    std::vector<std::vector<int>> triangle_to_vertex(triangles_.size());
    int vertex_id = 0;
    for (auto face_ids : vertex_to_triangle) {
        for (auto face_id : face_ids)
            triangle_to_vertex[face_id].push_back(vertex_id);
        vertex_id++;
    }
    // Only a face with three selected points contributes to mark
    // mask_observed_vertex.
    std::vector<bool> mask_observed_vertex(vertices_.size());
    for (auto vertex_ids : triangle_to_vertex) {
        if ((int)vertex_ids.size() == 3)
            for (int i = 0; i < 3; i++)
                mask_observed_vertex[vertex_ids[i]] = true;
    }
    // Rename vertex id based on selected points
    std::vector<int> new_vertex_id(vertices_.size());
    for (size_t i = 0, cnt = 0; i < mask_observed_vertex.size(); i++) {
        if (mask_observed_vertex[i]) {
            new_vertex_id[i] = int(cnt);
            cnt++;
        }
    }
    // Push a triangle that has 3 selected vertices.
    triangle_id = 0;
    for (auto vertex_ids : triangle_to_vertex) {
        if ((int)vertex_ids.size() == 3) {
            Eigen::Vector3i new_face;
            for (int i = 0; i < 3; i++)
                new_face(i) = new_vertex_id[triangles_[triangle_id][i]];
            output->triangles_.push_back(new_face);
            if (has_triangle_normals)
                output->triangle_normals_.push_back(
                        triangle_normals_[triangle_id]);
        }
        triangle_id++;
    }
    // Push marked vertex.
    for (size_t i = 0; i < mask_observed_vertex.size(); i++) {
        if (mask_observed_vertex[i]) {
            output->vertices_.push_back(vertices_[i]);
            if (has_vertex_normals)
                output->vertex_normals_.push_back(vertex_normals_[i]);
            if (has_vertex_colors)
                output->vertex_colors_.push_back(vertex_colors_[i]);
        }
    }
    output->RemoveDuplicatedVertices();
    output->RemoveDuplicatedTriangles();
    output->RemoveUnreferencedVertices();
    output->RemoveDegenerateTriangles();
    utility::LogDebug(
            "Triangle mesh sampled from {:d} vertices and {:d} triangles to "
            "{:d} vertices and {:d} triangles.",
            (int)vertices_.size(), (int)triangles_.size(),
            (int)output->vertices_.size(), (int)output->triangles_.size());
    return output;
}

std::shared_ptr<TriangleMesh> TriangleMesh::Crop(
        const AxisAlignedBoundingBox &bbox) const {
    if (bbox.IsEmpty()) {
        utility::LogError(
                "[CropTriangleMesh] AxisAlignedBoundingBox either has zeros "
                "size, or has wrong bounds.");
    }
    return SelectByIndex(bbox.GetPointIndicesWithinBoundingBox(vertices_));
}

std::shared_ptr<TriangleMesh> TriangleMesh::Crop(
        const OrientedBoundingBox &bbox) const {
    if (bbox.IsEmpty()) {
        utility::LogError(
                "[CropTriangleMesh] AxisAlignedBoundingBox either has zeros "
                "size, or has wrong bounds.");
        return std::make_shared<TriangleMesh>();
    }
    return SelectByIndex(bbox.GetPointIndicesWithinBoundingBox(vertices_));
}

std::unordered_map<Eigen::Vector2i,
                   double,
                   utility::hash_eigen::hash<Eigen::Vector2i>>
TriangleMesh::ComputeEdgeWeightsCot(
        const std::unordered_map<Eigen::Vector2i,
                                 std::vector<int>,
                                 utility::hash_eigen::hash<Eigen::Vector2i>>
                &edges_to_vertices,
        double min_weight) const {
    std::unordered_map<Eigen::Vector2i, double,
                       utility::hash_eigen::hash<Eigen::Vector2i>>
            weights;
    for (const auto &edge_v2s : edges_to_vertices) {
        Eigen::Vector2i edge = edge_v2s.first;
        double weight_sum = 0;
        int N = 0;
        for (int v2 : edge_v2s.second) {
            Eigen::Vector3d a = vertices_[edge(0)] - vertices_[v2];
            Eigen::Vector3d b = vertices_[edge(1)] - vertices_[v2];
            double weight = a.dot(b) / (a.cross(b)).norm();
            weight_sum += weight;
            N++;
        }
        double weight = N > 0 ? weight_sum / N : 0;
        if (weight < min_weight) {
            weights[edge] = min_weight;
        } else {
            weights[edge] = weight;
        }
    }
    return weights;
}

}  // namespace geometry
}  // namespace open3d<|MERGE_RESOLUTION|>--- conflicted
+++ resolved
@@ -52,13 +52,10 @@
     triangle_normals_.clear();
     adjacency_list_.clear();
     triangle_uvs_.clear();
-<<<<<<< HEAD
     materials_.clear();
-    texture_.Clear();
-=======
     triangle_material_ids_.clear();
     textures_.clear();
->>>>>>> 7643c6fe
+
     return *this;
 }
 
