// ----------------------------------------------------------------------------
// -                        Open3D: www.open3d.org                            -
// ----------------------------------------------------------------------------
// The MIT License (MIT)
//
// Copyright (c) 2018 www.open3d.org
//
// Permission is hereby granted, free of charge, to any person obtaining a copy
// of this software and associated documentation files (the "Software"), to deal
// in the Software without restriction, including without limitation the rights
// to use, copy, modify, merge, publish, distribute, sublicense, and/or sell
// copies of the Software, and to permit persons to whom the Software is
// furnished to do so, subject to the following conditions:
//
// The above copyright notice and this permission notice shall be included in
// all copies or substantial portions of the Software.
//
// THE SOFTWARE IS PROVIDED "AS IS", WITHOUT WARRANTY OF ANY KIND, EXPRESS OR
// IMPLIED, INCLUDING BUT NOT LIMITED TO THE WARRANTIES OF MERCHANTABILITY,
// FITNESS FOR A PARTICULAR PURPOSE AND NONINFRINGEMENT. IN NO EVENT SHALL THE
// AUTHORS OR COPYRIGHT HOLDERS BE LIABLE FOR ANY CLAIM, DAMAGES OR OTHER
// LIABILITY, WHETHER IN AN ACTION OF CONTRACT, TORT OR OTHERWISE, ARISING
// FROM, OUT OF OR IN CONNECTION WITH THE SOFTWARE OR THE USE OR OTHER DEALINGS
// IN THE SOFTWARE.
// ----------------------------------------------------------------------------

#include "MatrixInteractor.h"

namespace open3d {
namespace visualization {

MatrixInteractor::~MatrixInteractor() {}

void MatrixInteractor::SetViewSize(int width, int height) {
    viewWidth_ = width;
    viewHeight_ = height;
}

const geometry::AxisAlignedBoundingBox& MatrixInteractor::GetBoundingBox()
        const {
    return modelBounds_;
}

void MatrixInteractor::SetBoundingBox(
        const geometry::AxisAlignedBoundingBox& bounds) {
    modelSize_ = (bounds.GetMaxBound() - bounds.GetMinBound()).norm();
    modelBounds_ = bounds;
}

void MatrixInteractor::SetMouseDownInfo(
        const Camera::Transform& matrix,
        const Eigen::Vector3f& centerOfRotation) {
    matrix_ = matrix;
    centerOfRotation_ = centerOfRotation;

    matrixAtMouseDown_ = matrix;
    centerOfRotationAtMouseDown_ = centerOfRotation;
}

void MatrixInteractor::SetMatrix(const Camera::Transform& matrix) {
    matrix_ = matrix;
}

const Camera::Transform& MatrixInteractor::GetMatrix() const { return matrix_; }

void MatrixInteractor::Rotate(int dx, int dy) {
    auto matrix = matrixAtMouseDown_;  // copy
    Eigen::AngleAxisf rotMatrix(0, Eigen::Vector3f(1, 0, 0));

    // We want to rotate as if we were rotating an imaginary trackball
    // centered at the point of rotation. To do this we need an axis
    // of rotation and an angle about the axis. To find the axis, we
    // imagine that the viewing plane has been translated into the screen
    // so that it intersects the center of rotation. The axis we want
    // to rotate around is perpendicular to the vector defined by (dx, dy)
    // (assuming +x is right and +y is up). (Imagine the situation if the
    // mouse movement is (100, 0) or (0, 100).) Now it is easy to find
    // the perpendicular in 2D. Conveniently, (axis.x, axis.y, 0) is the
    // correct axis in camera-local coordinates. We can multiply by the
    // camera's rotation matrix to get the correct world vector.
    dy = -dy;  // up is negative, but the calculations are easiest to
               // imagine up is positive.
    Eigen::Vector3f axis(-dy, dx, 0);  // rotate by 90 deg in 2D
    axis = axis.normalized();
    float theta = CalcRotateRadians(dx, dy);

    axis = matrix.rotation() * axis;  // convert axis to world coords
    rotMatrix = rotMatrix * Eigen::AngleAxisf(-theta, axis);

    auto pos = matrix * Eigen::Vector3f(0, 0, 0);
    Eigen::Vector3f toCOR = centerOfRotation_ - pos;
    auto dist = toCOR.norm();
    // If the center of rotation is behind the camera we need to flip
    // the sign of 'dist'. We can just dotprod with the forward vector
    // of the camera. Forward is [0, 0, -1] for an identity matrix,
    // so forward is simply rotation * [0, 0, -1].
    Eigen::Vector3f forward =
            matrix.rotation() * Eigen::Vector3f{0.0f, 0.0f, -1.0f};
    if (toCOR.dot(forward) < 0) {
        dist = -dist;
    }
    visualization::Camera::Transform m;
    m.fromPositionOrientationScale(centerOfRotation_,
                                   rotMatrix * matrix.rotation(),
                                   Eigen::Vector3f(1, 1, 1));
    m.translate(Eigen::Vector3f(0, 0, dist));

    matrix_ = m;
}

void MatrixInteractor::RotateWorld(int dx,
                                   int dy,
                                   const Eigen::Vector3f& xAxis,
                                   const Eigen::Vector3f& yAxis) {
    auto matrix = matrixAtMouseDown_;  // copy

    dy = -dy;  // up is negative, but the calculations are easiest to
               // imagine up is positive.
    Eigen::Vector3f axis = dx * xAxis + dy * yAxis;
    axis = axis.normalized();
    float theta = CalcRotateRadians(dx, dy);

    axis = matrix.rotation() * axis;  // convert axis to world coords
    auto rotMatrix = visualization::Camera::Transform::Identity() *
                     Eigen::AngleAxisf(-theta, axis);

    auto pos = matrix * Eigen::Vector3f(0, 0, 0);
    auto dist = (centerOfRotation_ - pos).norm();
    visualization::Camera::Transform m;
    m.fromPositionOrientationScale(centerOfRotation_,
                                   rotMatrix * matrix.rotation(),
                                   Eigen::Vector3f(1, 1, 1));
    m.translate(Eigen::Vector3f(0, 0, dist));

    matrix_ = m;
}

double MatrixInteractor::CalcRotateRadians(int dx, int dy) {
    Eigen::Vector3f moved(dx, dy, 0);
    return 0.5 * M_PI * moved.norm() / (0.5f * float(viewHeight_));
}

void MatrixInteractor::RotateZ(int dx, int dy) {
    // RotateZ rotates around the axis normal to the screen. Since we
    // will be rotating using camera coordinates, we want to rotate
    // about (0, 0, 1).
    Eigen::Vector3f axis(0, 0, 1);
    auto rad = CalcRotateZRadians(dx, dy);
    auto matrix = matrixAtMouseDown_;  // copy
    matrix.rotate(Eigen::AngleAxisf(rad, axis));
    matrix_ = matrix;
}

void MatrixInteractor::RotateZWorld(int dx,
                                    int dy,
                                    const Eigen::Vector3f& forward) {
    auto rad = CalcRotateZRadians(dx, dy);
    Eigen::AngleAxisf rotMatrix(rad, forward);

    Camera::Transform matrix = matrixAtMouseDown_;  // copy
    matrix.translate(centerOfRotation_);
    matrix *= rotMatrix;
    matrix.translate(-centerOfRotation_);
    matrix_ = matrix;
}

double MatrixInteractor::CalcRotateZRadians(int dx, int dy) {
    // Moving half the height should rotate 360 deg (= 2 * PI).
    // This makes it easy to rotate enough without rotating too much.
    return 4.0 * M_PI * dy / viewHeight_;
}

enum class DragType { MOUSE, WHEEL, TWO_FINGER };

void MatrixInteractor::Dolly(int dy, DragType dragType) {
<<<<<<< HEAD
    float dist = 0.0f;  // initialize to make GCC happy
    switch (dragType) {
        case DragType::MOUSE:
            // Zoom out is "push away" or up, is a negative value for
            // mousing
            dist = float(dy) * 0.0025f * modelSize_;
            break;
        case DragType::TWO_FINGER:
            // Zoom out is "push away" or up, is a positive value for
            // two-finger scrolling, so we need to invert dy.
            dist = float(-dy) * 0.01f * modelSize_;
            break;
        case DragType::WHEEL:  // actual mouse wheel, same as two-fingers
            dist = float(-dy) * 0.1f * modelSize_;
            break;
    }

=======
    float dist = CalcDollyDist(dy, dragType);
>>>>>>> 68a9115d
    if (dragType == DragType::MOUSE) {
        Dolly(dist, matrixAtMouseDown_);  // copies the matrix
    } else {
        Dolly(dist, matrix_);
    }
}

// Note: we pass `matrix` by value because we want to copy it,
//       as translate() will be modifying it.
void MatrixInteractor::Dolly(float zDist, Camera::Transform matrix) {
    // Dolly is just moving the camera forward. Filament uses right as +x,
    // up as +y, and forward as -z (standard OpenGL coordinates). So to
    // move forward all we need to do is translate the camera matrix by
    // dist * (0, 0, -1). Note that translating by camera_->GetForwardVector
    // would be incorrect, since GetForwardVector() returns the forward
    // vector in world space, but the translation happens in camera space.)
    // Since we want trackpad down (negative) to go forward ("pulling" the
    // model toward the viewer) we need to negate dy.
    auto forward = Eigen::Vector3f(0, 0, -zDist);  // zDist * (0, 0, -1)
    matrix.translate(forward);
    matrix_ = matrix;
}

float MatrixInteractor::CalcDollyDist(int dy, DragType dragType) {
    float dist = 0.0f;  // initialize to make GCC happy
    switch (dragType) {
        case DragType::MOUSE:
            // Zoom out is "push away" or up, is a negative value for
            // mousing
            dist = float(dy) * 0.0025f * modelSize_;
            break;
        case DragType::TWO_FINGER:
            // Zoom out is "push away" or up, is a positive value for
            // two-finger scrolling, so we need to invert dy.
            dist = float(-dy) * 0.01f * modelSize_;
            break;
        case DragType::WHEEL:  // actual mouse wheel, same as two-fingers
            dist = float(-dy) * 0.1f * modelSize_;
            break;
    }
    return dist;
}

}  // namespace visualization
}  // namespace open3d<|MERGE_RESOLUTION|>--- conflicted
+++ resolved
@@ -173,27 +173,7 @@
 enum class DragType { MOUSE, WHEEL, TWO_FINGER };
 
 void MatrixInteractor::Dolly(int dy, DragType dragType) {
-<<<<<<< HEAD
-    float dist = 0.0f;  // initialize to make GCC happy
-    switch (dragType) {
-        case DragType::MOUSE:
-            // Zoom out is "push away" or up, is a negative value for
-            // mousing
-            dist = float(dy) * 0.0025f * modelSize_;
-            break;
-        case DragType::TWO_FINGER:
-            // Zoom out is "push away" or up, is a positive value for
-            // two-finger scrolling, so we need to invert dy.
-            dist = float(-dy) * 0.01f * modelSize_;
-            break;
-        case DragType::WHEEL:  // actual mouse wheel, same as two-fingers
-            dist = float(-dy) * 0.1f * modelSize_;
-            break;
-    }
-
-=======
     float dist = CalcDollyDist(dy, dragType);
->>>>>>> 68a9115d
     if (dragType == DragType::MOUSE) {
         Dolly(dist, matrixAtMouseDown_);  // copies the matrix
     } else {
