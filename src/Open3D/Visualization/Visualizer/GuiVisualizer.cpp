// ----------------------------------------------------------------------------
// -                        Open3D: www.open3d.org                            -
// ----------------------------------------------------------------------------
// The MIT License (MIT)
//
// Copyright (c) 2018 www.open3d.org
//
// Permission is hereby granted, free of charge, to any person obtaining a copy
// of this software and associated documentation files (the "Software"), to deal
// in the Software without restriction, including without limitation the rights
// to use, copy, modify, merge, publish, distribute, sublicense, and/or sell
// copies of the Software, and to permit persons to whom the Software is
// furnished to do so, subject to the following conditions:
//
// The above copyright notice and this permission notice shall be included in
// all copies or substantial portions of the Software.
//
// THE SOFTWARE IS PROVIDED "AS IS", WITHOUT WARRANTY OF ANY KIND, EXPRESS OR
// IMPLIED, INCLUDING BUT NOT LIMITED TO THE WARRANTIES OF MERCHANTABILITY,
// FITNESS FOR A PARTICULAR PURPOSE AND NONINFRINGEMENT. IN NO EVENT SHALL THE
// AUTHORS OR COPYRIGHT HOLDERS BE LIABLE FOR ANY CLAIM, DAMAGES OR OTHER
// LIABILITY, WHETHER IN AN ACTION OF CONTRACT, TORT OR OTHERWISE, ARISING
// FROM, OUT OF OR IN CONNECTION WITH THE SOFTWARE OR THE USE OR OTHER DEALINGS
// IN THE SOFTWARE.
// ----------------------------------------------------------------------------

#include "GuiVisualizer.h"

#include "Open3D/GUI/Application.h"
#include "Open3D/GUI/Button.h"
#include "Open3D/GUI/Checkbox.h"
#include "Open3D/GUI/Color.h"
#include "Open3D/GUI/ColorEdit.h"
#include "Open3D/GUI/Combobox.h"
#include "Open3D/GUI/Dialog.h"
#include "Open3D/GUI/FileDialog.h"
#include "Open3D/GUI/Label.h"
#include "Open3D/GUI/Layout.h"
#include "Open3D/GUI/SceneWidget.h"
#include "Open3D/GUI/Slider.h"
#include "Open3D/GUI/Theme.h"
#include "Open3D/GUI/VectorEdit.h"
#include "Open3D/Geometry/BoundingVolume.h"
#include "Open3D/Geometry/Image.h"
#include "Open3D/Geometry/PointCloud.h"
#include "Open3D/Geometry/TriangleMesh.h"
#include "Open3D/IO/ClassIO/ImageIO.h"
#include "Open3D/IO/ClassIO/PointCloudIO.h"
#include "Open3D/IO/ClassIO/TriangleMeshIO.h"
#include "Open3D/Open3DConfig.h"
#include "Open3D/Utility/Console.h"
#include "Open3D/Utility/FileSystem.h"
#include "Open3D/Visualization/Rendering/Filament/FilamentResourceManager.h"
#include "Open3D/Visualization/Rendering/RenderToBuffer.h"
#include "Open3D/Visualization/Rendering/RendererStructs.h"
#include "Open3D/Visualization/Rendering/Scene.h"

#define LOAD_IN_NEW_WINDOW 0

namespace open3d {
namespace visualization {

namespace {

std::shared_ptr<gui::Dialog> createAboutDialog(gui::Window *window) {
    auto &theme = window->GetTheme();
    auto dlg = std::make_shared<gui::Dialog>("About");

    auto title = std::make_shared<gui::Label>(
            (std::string("Open3D ") + OPEN3D_VERSION).c_str());
    auto text = std::make_shared<gui::Label>(
            "The MIT License (MIT)\n"
            "Copyright (c) 2018 - 2020 www.open3d.org\n\n"

            "Permission is hereby granted, free of charge, to any person "
            "obtaining "
            "a copy of this software and associated documentation files (the "
            "\"Software\"), to deal in the Software without restriction, "
            "including "
            "without limitation the rights to use, copy, modify, merge, "
            "publish, "
            "distribute, sublicense, and/or sell copies of the Software, and "
            "to "
            "permit persons to whom the Software is furnished to do so, "
            "subject to "
            "the following conditions:\n\n"

            "The above copyright notice and this permission notice shall be "
            "included in all copies or substantial portions of the "
            "Software.\n\n"

            "THE SOFTWARE IS PROVIDED \"AS IS\", WITHOUT WARRANTY OF ANY KIND, "
            "EXPRESS OR IMPLIED, INCLUDING BUT NOT LIMITED TO THE WARRANTIES "
            "OF "
            "MERCHANTABILITY, FITNESS FOR A PARTICULAR PURPOSE AND "
            "NONINFRINGEMENT. "
            "IN NO EVENT SHALL THE AUTHORS OR COPYRIGHT HOLDERS BE LIABLE FOR "
            "ANY "
            "CLAIM, DAMAGES OR OTHER LIABILITY, WHETHER IN AN ACTION OF "
            "CONTRACT, "
            "TORT OR OTHERWISE, ARISING FROM, OUT OF OR IN CONNECTION WITH THE "
            "SOFTWARE OR THE USE OR OTHER DEALINGS IN THE SOFTWARE.");
    auto ok = std::make_shared<gui::Button>("OK");
    ok->SetOnClicked([window]() { window->CloseDialog(); });

    gui::Margins margins(theme.fontSize);
    auto layout = std::make_shared<gui::Vert>(0, margins);
    layout->AddChild(gui::Horiz::MakeCentered(title));
    layout->AddFixed(theme.fontSize);
    layout->AddChild(text);
    layout->AddFixed(theme.fontSize);
    layout->AddChild(gui::Horiz::MakeCentered(ok));
    dlg->AddChild(layout);

    return dlg;
}

std::shared_ptr<gui::VGrid> createHelpDisplay(gui::Window *window) {
    auto &theme = window->GetTheme();

    gui::Margins margins(theme.fontSize);
    auto layout = std::make_shared<gui::VGrid>(2, 0, margins);
    layout->SetBackgroundColor(gui::Color(0, 0, 0, 0.5));

    auto addLabel = [layout](const char *text) {
        auto label = std::make_shared<gui::Label>(text);
        label->SetTextColor(gui::Color(1, 1, 1));
        layout->AddChild(label);
    };
    auto addRow = [layout, &addLabel](const char *left, const char *right) {
        addLabel(left);
        addLabel(right);
    };

    addRow("Arcball mode", " ");
    addRow("Left-drag", "Rotate camera");
    addRow("Shift + left-drag    ", "Forward/backward");

#if defined(__APPLE__)
    addLabel("Cmd + left-drag");
#else
    addLabel("Ctrl + left-drag");
#endif  // __APPLE__
    addLabel("Pan camera");

#if defined(__APPLE__)
    addLabel("Opt + left-drag (up/down)");
#else
    addLabel("Win + left-drag (up/down)");
#endif  // __APPLE__
    addLabel("Rotate around forward axis");

#if defined(__APPLE__)
    addLabel("Ctrl + left-drag");
#else
    addLabel("Alt + left-drag");
#endif  // __APPLE__
    addLabel("Rotate directional light");

    addRow("Right-drag", "Pan camera");
    addRow("Middle-drag", "Rotate directional light");
    addRow("Wheel", "Forward/backward");
    addRow("Shift + Wheel", "Change field of view");
    addRow("", "");

    addRow("Fly mode", " ");
    addRow("Left-drag", "Rotate camera");
#if defined(__APPLE__)
    addLabel("Opt + left-drag");
#else
    addLabel("Win + left-drag");
#endif  // __APPLE__
    addLabel("Rotate around forward axis");
    addRow("W", "Forward");
    addRow("S", "Backward");
    addRow("A", "Step left");
    addRow("D", "Step right");
    addRow("Q", "Step up");
    addRow("Z", "Step down");
    addRow("E", "Roll left");
    addRow("R", "Roll right");
    addRow("Up", "Look up");
    addRow("Down", "Look down");
    addRow("Left", "Look left");
    addRow("Right", "Look right");

    return layout;
}

std::shared_ptr<gui::Dialog> createContactDialog(gui::Window *window) {
    auto &theme = window->GetTheme();
    auto em = theme.fontSize;
    auto dlg = std::make_shared<gui::Dialog>("Contact Us");

    auto title = std::make_shared<gui::Label>("Contact Us");
    auto leftCol = std::make_shared<gui::Label>(
            "Web site:\n"
            "Code:\n"
            "Mailing list:\n"
            "Discord channel:");
    auto rightCol = std::make_shared<gui::Label>(
            "http://www.open3d.org\n"
            "http://github.org/intel-isl/Open3D\n"
            "http://www.open3d.org/index.php/subscribe/\n"
            "https://discord.gg/D35BGvn");
    auto ok = std::make_shared<gui::Button>("OK");
    ok->SetOnClicked([window]() { window->CloseDialog(); });

    gui::Margins margins(em);
    auto layout = std::make_shared<gui::Vert>(0, margins);
    layout->AddChild(gui::Horiz::MakeCentered(title));
    layout->AddFixed(em);

    auto columns = std::make_shared<gui::Horiz>(em, gui::Margins());
    columns->AddChild(leftCol);
    columns->AddChild(rightCol);
    layout->AddChild(columns);

    layout->AddFixed(em);
    layout->AddChild(gui::Horiz::MakeCentered(ok));
    dlg->AddChild(layout);

    return dlg;
}

std::shared_ptr<geometry::TriangleMesh> CreateAxes(double axisLength) {
    const double sphereRadius = 0.005 * axisLength;
    const double cylRadius = 0.0025 * axisLength;
    const double coneRadius = 0.0075 * axisLength;
    const double cylHeight = 0.975 * axisLength;
    const double coneHeight = 0.025 * axisLength;

    auto mesh_frame = geometry::TriangleMesh::CreateSphere(sphereRadius);
    mesh_frame->ComputeVertexNormals();
    mesh_frame->PaintUniformColor(Eigen::Vector3d(0.5, 0.5, 0.5));

    std::shared_ptr<geometry::TriangleMesh> mesh_arrow;
    Eigen::Matrix4d transformation;

    mesh_arrow = geometry::TriangleMesh::CreateArrow(cylRadius, coneRadius,
                                                     cylHeight, coneHeight);
    mesh_arrow->ComputeVertexNormals();
    mesh_arrow->PaintUniformColor(Eigen::Vector3d(1.0, 0.0, 0.0));
    transformation << 0, 0, 1, 0, 1, 0, 0, 0, 0, 1, 0, 0, 0, 0, 0, 1;
    mesh_arrow->Transform(transformation);
    *mesh_frame += *mesh_arrow;

    mesh_arrow = geometry::TriangleMesh::CreateArrow(cylRadius, coneRadius,
                                                     cylHeight, coneHeight);
    mesh_arrow->ComputeVertexNormals();
    mesh_arrow->PaintUniformColor(Eigen::Vector3d(0.0, 1.0, 0.0));
    transformation << 0, 1, 0, 0, 0, 0, 1, 0, 1, 0, 0, 0, 0, 0, 0, 1;
    mesh_arrow->Transform(transformation);
    *mesh_frame += *mesh_arrow;

    mesh_arrow = geometry::TriangleMesh::CreateArrow(cylRadius, coneRadius,
                                                     cylHeight, coneHeight);
    mesh_arrow->ComputeVertexNormals();
    mesh_arrow->PaintUniformColor(Eigen::Vector3d(0.0, 0.0, 1.0));
    transformation << 1, 0, 0, 0, 0, 1, 0, 0, 0, 0, 1, 0, 0, 0, 0, 1;
    mesh_arrow->Transform(transformation);
    *mesh_frame += *mesh_arrow;

    return mesh_frame;
}

struct SmartMode {
    static bool PointCloudHasUniformColor(const geometry::PointCloud &pcd) {
        if (!pcd.HasColors()) {
            return true;
        }

        static const double e = 1.0 / 255.0;
        static const double kSqEpsilon = Eigen::Vector3d(e, e, e).squaredNorm();
        const auto &color = pcd.colors_[0];

        for (const auto &c : pcd.colors_) {
            if ((color - c).squaredNorm() > kSqEpsilon) {
                return false;
            }
        }

        return true;
    }
};

std::shared_ptr<gui::Slider> MakeSlider(const gui::Slider::Type type,
                                        const double min,
                                        const double max,
                                        const double value) {
    auto slider = std::make_shared<gui::Slider>(type);
    slider->SetLimits(min, max);
    slider->SetValue(value);
    return slider;
}

//----
class DrawTimeLabel : public gui::Label {
    using Super = Label;

public:
    DrawTimeLabel(gui::Window *w) : Label("0.0 ms") { window_ = w; }

    gui::Size CalcPreferredSize(const gui::Theme &theme) const override {
        auto h = Super::CalcPreferredSize(theme).height;
        return gui::Size(theme.fontSize * 5, h);
    }

    DrawResult Draw(const gui::DrawContext &context) override {
        char text[64];
        // double ms = window_->GetLastFrameTimeSeconds() * 1000.0;
        double ms = 0.0;
        snprintf(text, sizeof(text) - 1, "%.1f ms", ms);
        SetText(text);

        return Super::Draw(context);
    }

private:
    gui::Window *window_;
};

//----
class SmallButton : public gui::Button {
    using Super = Button;

public:
    explicit SmallButton(const char *title) : Button(title) {}

    gui::Size CalcPreferredSize(const gui::Theme &theme) const override {
        auto em = theme.fontSize;
        auto size = Super::CalcPreferredSize(theme);
        return gui::Size(size.width - em, 1.2 * em);
    }
};

//----
class SmallToggleButton : public SmallButton {
    using Super = SmallButton;

public:
    explicit SmallToggleButton(const char *title) : SmallButton(title) {
        SetToggleable(true);
    }
};

}  // namespace

struct LightingProfile {
    std::string name;
    double iblIntensity;
    double sunIntensity;
    Eigen::Vector3f sunDir;
    Eigen::Vector3f sunColor = {1.0f, 1.0f, 1.0f};
    Scene::Transform iblRotation = Scene::Transform::Identity();
    bool iblEnabled = true;
    bool useDefaultIBL = false;
    bool sunEnabled = true;
};

static const std::string kDefaultIBL = "default";
static const std::string kDefaultMaterialName = "Polished ceramic [default]";
static const std::string kPointCloudProfileName = "Cloudy day (no direct sun)";
static const bool kDefaultShowSkybox = false;
static const bool kDefaultShowAxes = false;

static const std::vector<LightingProfile> gLightingProfiles = {
        {.name = "Bright day with sun at +Y [default]",
         .iblIntensity = 100000,
         .sunIntensity = 100000,
         .sunDir = {0.577f, -0.577f, -0.577f}},
        {.name = "Bright day with sun at -Y",
         .iblIntensity = 100000,
         .sunIntensity = 100000,
         .sunDir = {0.577f, 0.577f, 0.577f},
         .sunColor = {1.0f, 1.0f, 1.0f},
         .iblRotation = Scene::Transform(
                 Eigen::AngleAxisf(M_PI, Eigen::Vector3f::UnitX()))},
        {.name = "Bright day with sun at +Z",
         .iblIntensity = 100000,
         .sunIntensity = 100000,
         .sunDir = {0.577f, 0.577f, -0.577f}},
        {.name = "Less bright day with sun at +Y",
         .iblIntensity = 75000,
         .sunIntensity = 100000,
         .sunDir = {0.577f, -0.577f, -0.577f}},
        {.name = "Less bright day with sun at -Y",
         .iblIntensity = 75000,
         .sunIntensity = 100000,
         .sunDir = {0.577f, 0.577f, 0.577f},
         .sunColor = {1.0f, 1.0f, 1.0f},
         .iblRotation = Scene::Transform(
                 Eigen::AngleAxisf(M_PI, Eigen::Vector3f::UnitX()))},
        {.name = "Less bright day with sun at +Z",
         .iblIntensity = 75000,
         .sunIntensity = 100000,
         .sunDir = {0.577f, 0.577f, -0.577f}},
        {.name = kPointCloudProfileName,
         .iblIntensity = 60000,
         .sunIntensity = 100000,
         .sunDir = {0.577f, -0.577f, -0.577f},
         .sunColor = {1.0f, 1.0f, 1.0f},
         .iblRotation = Scene::Transform::Identity(),
         .iblEnabled = true,
         .useDefaultIBL = true,
         .sunEnabled = false}};

enum MenuId {
    FILE_OPEN,
    FILE_EXPORT_RGB,
    FILE_CLOSE,
    SETTINGS_LIGHT_AND_MATERIALS,
    HELP_KEYS,
    HELP_ABOUT,
    HELP_CONTACT
};

struct GuiVisualizer::Impl {
    std::vector<visualization::GeometryHandle> geometryHandles;

    std::shared_ptr<gui::SceneWidget> scene;
    std::shared_ptr<gui::VGrid> helpKeys;

    struct LitMaterial {
        visualization::MaterialInstanceHandle handle;
        Eigen::Vector3f baseColor = {0.9f, 0.9f, 0.9f};
        float metallic = 0.f;
        float roughness = 0.7;
        float reflectance = 0.5f;
        float clearCoat = 0.2f;
        float clearCoatRoughness = 0.2f;
        float anisotropy = 0.f;
        float pointSize = 5.f;
    };

    struct UnlitMaterial {
        visualization::MaterialInstanceHandle handle;
        Eigen::Vector3f baseColor = {1.f, 1.f, 1.f};
        float pointSize = 5.f;
    };

    struct Materials {
        LitMaterial lit;
        UnlitMaterial unlit;
    };

    std::map<std::string, LitMaterial> prefabMaterials = {
            {kDefaultMaterialName, {}},
            {"Aluminum",
             {visualization::MaterialInstanceHandle::kBad,
              {0.913f, 0.921f, 0.925f},
              1.0f,
              0.5f,
              0.9f,
              0.0f,
              0.0f,
              0.0f,
              3.0f}},
            {"Gold",
             {visualization::MaterialInstanceHandle::kBad,
              {1.000f, 0.766f, 0.336f},
              1.0f,
              0.3f,
              0.9f,
              0.0f,
              0.0f,
              0.0f,
              3.0f}},
            {"Copper",
             {visualization::MaterialInstanceHandle::kBad,
              {0.955f, 0.637f, 0.538f},
              1.0f,
              0.3f,
              0.9f,
              0.0f,
              0.0f,
              0.0f,
              3.0f}},
            {"Iron",
             {visualization::MaterialInstanceHandle::kBad,
              {0.560f, 0.570f, 0.580f},
              1.0f,
              0.5f,
              0.9f,
              0.0f,
              0.0f,
              0.0f,
              3.0f}},
            {"Plastic (white)",
             {visualization::MaterialInstanceHandle::kBad,
              {1.0f, 1.0f, 1.0f},
              0.0f,
              0.5f,
              0.5f,
              0.5f,
              0.2f,
              0.0f,
              3.0f}},
            {"Glazed ceramic (white)",
             {visualization::MaterialInstanceHandle::kBad,
              {1.0f, 1.0f, 1.0f},
              0.0f,
              0.5f,
              0.9f,
              1.0f,
              0.1f,
              0.0f,
              3.0f}},
            {"Clay",
             {visualization::MaterialInstanceHandle::kBad,
              {0.7725f, 0.7725f, 0.7725f},
              0.0f,
              1.0f,
              0.5f,
              0.1f,
              0.287f,
              0.0f,
              3.0f}},
    };

    std::unordered_map<visualization::REHandle_abstract, Materials>
            geometryMaterials;

    visualization::MaterialHandle hLitMaterial;
    visualization::MaterialHandle hUnlitMaterial;

    struct Settings {
        visualization::IndirectLightHandle hIbl;
        visualization::SkyboxHandle hSky;
        visualization::TextureHandle hSkyTexture;
        visualization::LightHandle hDirectionalLight;
        visualization::GeometryHandle hAxes;

        std::shared_ptr<gui::Vert> wgtBase;
        std::shared_ptr<gui::Checkbox> wgtShowAxes;
        std::shared_ptr<gui::ColorEdit> wgtBGColor;
        std::shared_ptr<gui::Button> wgtMouseArcball;
        std::shared_ptr<gui::Button> wgtMouseFly;
        std::shared_ptr<gui::Button> wgtMouseSun;
        std::shared_ptr<gui::Button> wgtMouseIBL;
        std::shared_ptr<gui::Button> wgtMouseModel;
        std::shared_ptr<gui::Combobox> wgtLightingProfile;
        std::shared_ptr<gui::CollapsableVert> wgtAdvanced;
        std::shared_ptr<gui::Checkbox> wgtIBLEnabled;
        std::shared_ptr<gui::Checkbox> wgtSkyEnabled;
        std::shared_ptr<gui::Checkbox> wgtDirectionalEnabled;
        std::shared_ptr<gui::Combobox> wgtIBLs;
        std::shared_ptr<gui::Button> wgtLoadSky;
        std::shared_ptr<gui::Slider> wgtIBLIntensity;
        std::shared_ptr<gui::Slider> wgtSunIntensity;
        std::shared_ptr<gui::VectorEdit> wgtSunDir;
        std::shared_ptr<gui::ColorEdit> wgtSunColor;

        enum MaterialType {
            LIT = 0,
            UNLIT,
            NORMAL_MAP,
            DEPTH,
        };

        MaterialType selectedType = LIT;
        std::shared_ptr<gui::Combobox> wgtMaterialType;

        std::shared_ptr<gui::Combobox> wgtPrefabMaterial;
        std::shared_ptr<gui::Slider> wgtPointSize;

        void SetCustomProfile() {
            wgtLightingProfile->SetSelectedIndex(gLightingProfiles.size());
        }

        void SetMaterialSelected(const MaterialType type) {
            wgtMaterialType->SetSelectedIndex(type);
            wgtPrefabMaterial->SetEnabled(type == MaterialType::LIT);
        }
    } settings;

    static void SetMaterialsDefaults(Materials &materials,
                                     visualization::Renderer &renderer) {
        materials.lit.handle =
                renderer.ModifyMaterial(materials.lit.handle)
                        .SetColor("baseColor", materials.lit.baseColor)
                        .SetParameter("roughness", materials.lit.roughness)
                        .SetParameter("metallic", materials.lit.metallic)
                        .SetParameter("reflectance", materials.lit.reflectance)
                        .SetParameter("clearCoat", materials.lit.clearCoat)
                        .SetParameter("clearCoatRoughness",
                                      materials.lit.clearCoatRoughness)
                        .SetParameter("anisotropy", materials.lit.anisotropy)
                        .SetParameter("pointSize", materials.lit.pointSize)
                        .Finish();

        materials.unlit.handle =
                renderer.ModifyMaterial(materials.unlit.handle)
                        .SetColor("baseColor", materials.unlit.baseColor)
                        .SetParameter("pointSize", materials.unlit.pointSize)
                        .Finish();
    }

    void SetLightingProfile(visualization::Renderer &renderer,
                            const std::string &name) {
        for (size_t i = 0; i < gLightingProfiles.size(); ++i) {
            if (gLightingProfiles[i].name == name) {
                SetLightingProfile(renderer, gLightingProfiles[i]);
                this->settings.wgtLightingProfile->SetSelectedValue(
                        name.c_str());
                return;
            }
        }
        utility::LogWarning("Could not find lighting profile '{}'", name);
    }

    void SetLightingProfile(visualization::Renderer &renderer,
                            const LightingProfile &profile) {
        auto *renderScene = this->scene->GetScene();
        if (profile.useDefaultIBL) {
            this->SetIBL(renderer, nullptr);
            this->settings.wgtIBLs->SetSelectedValue(kDefaultIBL.c_str());
        }
        if (profile.iblEnabled) {
            renderScene->SetIndirectLight(this->settings.hIbl);
        } else {
            renderScene->SetIndirectLight(IndirectLightHandle());
        }
        renderScene->SetIndirectLightIntensity(profile.iblIntensity);
        renderScene->SetIndirectLightRotation(profile.iblRotation);
        renderScene->SetSkybox(SkyboxHandle());
        renderScene->SetEntityEnabled(this->settings.hDirectionalLight,
                                      profile.sunEnabled);
        renderScene->SetLightIntensity(this->settings.hDirectionalLight,
                                       profile.sunIntensity);
        renderScene->SetLightDirection(this->settings.hDirectionalLight,
                                       profile.sunDir);
        renderScene->SetLightColor(this->settings.hDirectionalLight,
                                   profile.sunColor);
        this->settings.wgtIBLEnabled->SetChecked(profile.iblEnabled);
        this->settings.wgtSkyEnabled->SetChecked(false);
        this->settings.wgtDirectionalEnabled->SetChecked(profile.sunEnabled);
        this->settings.wgtIBLs->SetSelectedValue(kDefaultIBL.c_str());
        this->settings.wgtIBLIntensity->SetValue(profile.iblIntensity);
        this->settings.wgtSunIntensity->SetValue(profile.sunIntensity);
        this->settings.wgtSunDir->SetValue(profile.sunDir);
        this->settings.wgtSunColor->SetValue(gui::Color(
                profile.sunColor[0], profile.sunColor[1], profile.sunColor[2]));
    }

    bool SetIBL(visualization::Renderer &renderer, const char *path) {
        visualization::IndirectLightHandle newIBL;
        std::string iblPath;
        if (path) {
            newIBL = renderer.AddIndirectLight(ResourceLoadRequest(path));
            iblPath = path;
        } else {
            iblPath =
                    std::string(
                            gui::Application::GetInstance().GetResourcePath()) +
                    "/" + kDefaultIBL + "_ibl.ktx";
            newIBL = renderer.AddIndirectLight(
                    ResourceLoadRequest(iblPath.c_str()));
        }
        if (newIBL) {
            auto *renderScene = this->scene->GetScene();
            this->settings.hIbl = newIBL;
            auto intensity = renderScene->GetIndirectLightIntensity();
            renderScene->SetIndirectLight(newIBL);
            renderScene->SetIndirectLightIntensity(intensity);

            auto skyboxPath = std::string(iblPath);
            if (skyboxPath.find("_ibl.ktx") != std::string::npos) {
                skyboxPath = skyboxPath.substr(0, skyboxPath.size() - 8);
                skyboxPath += "_skybox.ktx";
                this->settings.hSky = renderer.AddSkybox(
                        ResourceLoadRequest(skyboxPath.c_str()));
                if (!this->settings.hSky) {
                    this->settings.hSky = renderer.AddSkybox(
                            ResourceLoadRequest(iblPath.c_str()));
                }
                bool isOn = this->settings.wgtSkyEnabled->IsChecked();
                if (isOn) {
                    this->scene->GetScene()->SetSkybox(this->settings.hSky);
                }
                this->scene->SetSkyboxHandle(this->settings.hSky, isOn);
            }
            return true;
        }
        return false;
    }
};

GuiVisualizer::GuiVisualizer(
        const std::vector<std::shared_ptr<const geometry::Geometry>>
                &geometries,
        const std::string &title,
        int width,
        int height,
        int left,
        int top)
    : gui::Window(title, left, top, width, height),
      impl_(new GuiVisualizer::Impl()) {
    auto &app = gui::Application::GetInstance();
    auto &theme = GetTheme();

    // Create menu
    if (!gui::Application::GetInstance().GetMenubar()) {
        auto fileMenu = std::make_shared<gui::Menu>();
        fileMenu->AddItem("Open...", "Ctrl-O", FILE_OPEN);
        fileMenu->AddItem("Export Current Image...", nullptr, FILE_EXPORT_RGB);
        fileMenu->AddSeparator();
        fileMenu->AddItem("Close", "Ctrl-W", FILE_CLOSE);
        auto helpMenu = std::make_shared<gui::Menu>();
        helpMenu->AddItem("Show Controls", nullptr, HELP_KEYS);
        helpMenu->AddSeparator();
        helpMenu->AddItem("About", nullptr, HELP_ABOUT);
        helpMenu->AddItem("Contact", nullptr, HELP_CONTACT);
        auto settingsMenu = std::make_shared<gui::Menu>();
        settingsMenu->AddItem("Lighting & Materials", nullptr,
                              SETTINGS_LIGHT_AND_MATERIALS);
        settingsMenu->SetChecked(SETTINGS_LIGHT_AND_MATERIALS, true);
        auto menu = std::make_shared<gui::Menu>();
        menu->AddMenu("File", fileMenu);
        menu->AddMenu("Settings", settingsMenu);
#if defined(__APPLE__) && GUI_USE_NATIVE_MENUS
        // macOS adds a special search item to menus named "Help",
        // so add a space to avoid that.
        menu->AddMenu("Help ", helpMenu);
#else
        menu->AddMenu("Help", helpMenu);
#endif
        gui::Application::GetInstance().SetMenubar(menu);
    }

    // Create scene
    auto sceneId = GetRenderer().CreateScene();
    auto scene = std::make_shared<gui::SceneWidget>(
            *GetRenderer().GetScene(sceneId));
    auto renderScene = scene->GetScene();
    impl_->scene = scene;
    scene->SetBackgroundColor(gui::Color(1.0, 1.0, 1.0));

    // Create light
    const int defaultLightingProfileIdx = 0;
    auto &lightingProfile = gLightingProfiles[defaultLightingProfileIdx];
    visualization::LightDescription lightDescription;
    lightDescription.intensity = lightingProfile.sunIntensity;
    lightDescription.direction = lightingProfile.sunDir;
    lightDescription.castShadows = true;
    lightDescription.customAttributes["custom_type"] = "SUN";

    impl_->settings.hDirectionalLight =
            scene->GetScene()->AddLight(lightDescription);

    auto &settings = impl_->settings;
    std::string rsrcPath = app.GetResourcePath();
    auto iblPath = rsrcPath + "/default_ibl.ktx";
    settings.hIbl =
            GetRenderer().AddIndirectLight(ResourceLoadRequest(iblPath.data()));
    renderScene->SetIndirectLight(settings.hIbl);
    renderScene->SetIndirectLightIntensity(lightingProfile.iblIntensity);
    renderScene->SetIndirectLightRotation(lightingProfile.iblRotation);

    auto skyPath = rsrcPath + "/" + kDefaultIBL + "_skybox.ktx";
    settings.hSky =
            GetRenderer().AddSkybox(ResourceLoadRequest(skyPath.data()));
    scene->SetSkyboxHandle(settings.hSky, kDefaultShowSkybox);

    // Create materials
    auto litPath = rsrcPath + "/defaultLit.filamat";
    impl_->hLitMaterial = GetRenderer().AddMaterial(
            visualization::ResourceLoadRequest(litPath.data()));

    auto unlitPath = rsrcPath + "/defaultUnlit.filamat";
    impl_->hUnlitMaterial = GetRenderer().AddMaterial(
            visualization::ResourceLoadRequest(unlitPath.data()));

    // Setup UI
    const auto em = theme.fontSize;
    const int lm = std::ceil(0.5 * em);
    const int gridSpacing = std::ceil(0.25 * em);

    auto drawTimeLabel = std::make_shared<DrawTimeLabel>(this);
    drawTimeLabel->SetTextColor(gui::Color(0.5, 0.5, 0.5));

    AddChild(scene);

    // Add settings widget
    const int separationHeight = std::ceil(em);
    settings.wgtBase = std::make_shared<gui::Vert>(0, gui::Margins(lm));

    settings.wgtLoadSky = std::make_shared<SmallButton>("Load skybox");
    settings.wgtLoadSky->SetOnClicked([this, renderScene]() {
        auto dlg = std::make_shared<gui::FileDialog>(
                gui::FileDialog::Type::OPEN, "Open skybox", GetTheme());
        dlg->AddFilter(".ktx", "Khronos Texture (.ktx)");
        dlg->SetOnCancel([this]() { this->CloseDialog(); });
        dlg->SetOnDone([this, renderScene](const char *path) {
            this->CloseDialog();
            auto newSky = GetRenderer().AddSkybox(ResourceLoadRequest(path));
            if (newSky) {
                impl_->settings.hSky = newSky;
                impl_->settings.wgtSkyEnabled->SetChecked(true);
                impl_->settings.SetCustomProfile();

                renderScene->SetSkybox(newSky);
                impl_->scene->SetSkyboxHandle(newSky, true);
            }
        });
        ShowDialog(dlg);
    });

    gui::Margins indent(em, 0, 0, 0);
    auto viewCtrls =
            std::make_shared<gui::CollapsableVert>("View controls", 0, indent);

    // ... view manipulator buttons
    settings.wgtMouseArcball = std::make_shared<SmallToggleButton>("Arcball");
    this->impl_->settings.wgtMouseArcball->SetOn(true);
    settings.wgtMouseArcball->SetOnClicked([this]() {
        this->impl_->scene->SetViewControls(
                gui::SceneWidget::Controls::ROTATE_OBJ);
        this->SetTickEventsEnabled(false);
        this->impl_->settings.wgtMouseArcball->SetOn(true);
        this->impl_->settings.wgtMouseFly->SetOn(false);
        this->impl_->settings.wgtMouseSun->SetOn(false);
        this->impl_->settings.wgtMouseIBL->SetOn(false);
        this->impl_->settings.wgtMouseModel->SetOn(false);
    });
    settings.wgtMouseFly = std::make_shared<SmallToggleButton>("Fly");
    settings.wgtMouseFly->SetOnClicked([this]() {
        this->impl_->scene->SetViewControls(gui::SceneWidget::Controls::FPS);
        this->SetFocusWidget(this->impl_->scene.get());
        this->SetTickEventsEnabled(true);
        this->impl_->settings.wgtMouseArcball->SetOn(false);
        this->impl_->settings.wgtMouseFly->SetOn(true);
        this->impl_->settings.wgtMouseSun->SetOn(false);
        this->impl_->settings.wgtMouseIBL->SetOn(false);
        this->impl_->settings.wgtMouseModel->SetOn(false);
    });
    settings.wgtMouseModel = std::make_shared<SmallToggleButton>("Model");
    settings.wgtMouseModel->SetOnClicked([this]() {
        this->impl_->scene->SetViewControls(
                gui::SceneWidget::Controls::ROTATE_MODEL);
        this->SetTickEventsEnabled(false);
        this->impl_->settings.wgtMouseArcball->SetOn(false);
        this->impl_->settings.wgtMouseFly->SetOn(false);
        this->impl_->settings.wgtMouseSun->SetOn(false);
        this->impl_->settings.wgtMouseIBL->SetOn(false);
        this->impl_->settings.wgtMouseModel->SetOn(true);
    });
    settings.wgtMouseSun = std::make_shared<SmallToggleButton>("Sun");
    settings.wgtMouseSun->SetOnClicked([this]() {
        this->impl_->scene->SetViewControls(
                gui::SceneWidget::Controls::ROTATE_SUN);
        this->SetTickEventsEnabled(false);
        this->impl_->settings.wgtMouseArcball->SetOn(false);
        this->impl_->settings.wgtMouseFly->SetOn(false);
        this->impl_->settings.wgtMouseSun->SetOn(true);
        this->impl_->settings.wgtMouseIBL->SetOn(false);
        this->impl_->settings.wgtMouseModel->SetOn(false);
    });
    settings.wgtMouseIBL = std::make_shared<SmallToggleButton>("Environment");
    settings.wgtMouseIBL->SetOnClicked([this]() {
        this->impl_->scene->SetViewControls(
                gui::SceneWidget::Controls::ROTATE_IBL);
        this->SetTickEventsEnabled(false);
        this->impl_->settings.wgtMouseArcball->SetOn(false);
        this->impl_->settings.wgtMouseFly->SetOn(false);
        this->impl_->settings.wgtMouseSun->SetOn(false);
        this->impl_->settings.wgtMouseIBL->SetOn(true);
        this->impl_->settings.wgtMouseModel->SetOn(false);
    });

    auto cameraControls = std::make_shared<gui::Horiz>(gridSpacing);
    cameraControls->AddStretch();
    cameraControls->AddChild(settings.wgtMouseArcball);
    cameraControls->AddChild(settings.wgtMouseFly);
<<<<<<< HEAD
    cameraControls->AddChild(settings.wgtMouseModel);
    cameraControls->AddChild(gui::Horiz::MakeFixed(1 * em));
=======
    cameraControls->AddFixed(em);
>>>>>>> 561893cb
    cameraControls->AddChild(settings.wgtMouseSun);
    cameraControls->AddChild(settings.wgtMouseIBL);
    cameraControls->AddStretch();
    viewCtrls->AddChild(std::make_shared<gui::Label>("Mouse Controls"));
    viewCtrls->AddChild(cameraControls);

<<<<<<< HEAD
    // ... background colors
    auto bgcolor = std::make_shared<gui::ColorEdit>();
    bgcolor->SetValue({1, 1, 1});
    bgcolor->OnValueChanged = [scene](const gui::Color &newColor) {
        scene->SetBackgroundColor(newColor);
    };
    auto bgcolorLayout = std::make_shared<gui::VGrid>(2, gridSpacing);
    bgcolorLayout->AddChild(std::make_shared<gui::Label>("BG Color"));
    bgcolorLayout->AddChild(bgcolor);
    viewCtrls->AddChild(gui::Vert::MakeFixed(separationHeight));
    viewCtrls->AddChild(bgcolorLayout);
=======
    // ... background
    settings.wgtSkyEnabled = std::make_shared<gui::Checkbox>("Show skymap");
    settings.wgtSkyEnabled->SetChecked(kDefaultShowSkybox);
    settings.wgtSkyEnabled->SetOnChecked([this, renderScene](bool checked) {
        if (checked) {
            renderScene->SetSkybox(impl_->settings.hSky);
        } else {
            renderScene->SetSkybox(SkyboxHandle());
        }
        impl_->scene->SetSkyboxHandle(impl_->settings.hSky, checked);
        impl_->settings.wgtBGColor->SetEnabled(!checked);
    });

    impl_->settings.wgtBGColor = std::make_shared<gui::ColorEdit>();
    impl_->settings.wgtBGColor->SetValue({1, 1, 1});
    impl_->settings.wgtBGColor->OnValueChanged =
            [scene](const gui::Color &newColor) {
                scene->SetBackgroundColor(newColor);
            };
    auto bgLayout = std::make_shared<gui::VGrid>(2, gridSpacing);
    bgLayout->AddChild(std::make_shared<gui::Label>("BG Color"));
    bgLayout->AddChild(impl_->settings.wgtBGColor);

    viewCtrls->AddFixed(separationHeight);
    viewCtrls->AddChild(settings.wgtSkyEnabled);
    viewCtrls->AddFixed(0.25 * em);
    viewCtrls->AddChild(bgLayout);
>>>>>>> 561893cb

    // ... show axes
    settings.wgtShowAxes = std::make_shared<gui::Checkbox>("Show axes");
    settings.wgtShowAxes->SetChecked(kDefaultShowAxes);
    settings.wgtShowAxes->SetOnChecked([this, renderScene](bool isChecked) {
        renderScene->SetEntityEnabled(this->impl_->settings.hAxes, isChecked);
    });
    viewCtrls->AddFixed(separationHeight);
    viewCtrls->AddChild(settings.wgtShowAxes);

    // ... lighting profiles
    settings.wgtLightingProfile = std::make_shared<gui::Combobox>();
    for (size_t i = 0; i < gLightingProfiles.size(); ++i) {
        settings.wgtLightingProfile->AddItem(gLightingProfiles[i].name.c_str());
    }
    settings.wgtLightingProfile->AddItem("Custom");
    settings.wgtLightingProfile->SetSelectedIndex(defaultLightingProfileIdx);
    settings.wgtLightingProfile->SetOnValueChanged(
            [this](const char *, int index) {
                if (index < int(gLightingProfiles.size())) {
                    this->impl_->SetLightingProfile(this->GetRenderer(),
                                                    gLightingProfiles[index]);
                } else {
                    this->impl_->settings.wgtAdvanced->SetIsOpen(true);
                    this->SetNeedsLayout();
                }
            });

    auto profileLayout = std::make_shared<gui::Vert>();
    profileLayout->AddChild(std::make_shared<gui::Label>("Lighting profiles"));
    profileLayout->AddChild(settings.wgtLightingProfile);
<<<<<<< HEAD
    viewCtrls->AddChild(gui::Vert::MakeFixed(separationHeight));
    viewCtrls->AddChild(profileLayout);

    settings.wgtBase->AddChild(viewCtrls);
    settings.wgtBase->AddChild(gui::Vert::MakeFixed(separationHeight));
=======
    viewCtrls->AddFixed(separationHeight);
    viewCtrls->AddChild(profileLayout);

    settings.wgtBase->AddChild(viewCtrls);
    settings.wgtBase->AddFixed(separationHeight);
>>>>>>> 561893cb

    // ... advanced lighting
    settings.wgtAdvanced = std::make_shared<gui::CollapsableVert>(
            "Advanced lighting", 0, indent);
    settings.wgtAdvanced->SetIsOpen(false);
    settings.wgtBase->AddChild(settings.wgtAdvanced);

    // ....... lighting on/off
    settings.wgtAdvanced->AddChild(
            std::make_shared<gui::Label>("Light sources"));
    auto checkboxes = std::make_shared<gui::Horiz>();
    settings.wgtIBLEnabled = std::make_shared<gui::Checkbox>("HDR map");
    settings.wgtIBLEnabled->SetChecked(true);
    settings.wgtIBLEnabled->SetOnChecked([this, renderScene](bool checked) {
        impl_->settings.SetCustomProfile();
        if (checked) {
            renderScene->SetIndirectLight(impl_->settings.hIbl);
        } else {
            renderScene->SetIndirectLight(IndirectLightHandle());
        }
    });
    checkboxes->AddChild(settings.wgtIBLEnabled);
    settings.wgtDirectionalEnabled = std::make_shared<gui::Checkbox>("Sun");
    settings.wgtDirectionalEnabled->SetChecked(true);
    settings.wgtDirectionalEnabled->SetOnChecked(
            [this, renderScene](bool checked) {
                impl_->settings.SetCustomProfile();
                renderScene->SetEntityEnabled(impl_->settings.hDirectionalLight,
                                              checked);
            });
    checkboxes->AddChild(settings.wgtDirectionalEnabled);
    settings.wgtAdvanced->AddChild(checkboxes);

<<<<<<< HEAD
    settings.wgtAdvanced->AddChild(gui::Vert::MakeFixed(separationHeight));
=======
    settings.wgtAdvanced->AddFixed(separationHeight);
>>>>>>> 561893cb

    // ....... IBL
    settings.wgtIBLs = std::make_shared<gui::Combobox>();
    std::vector<std::string> resourceFiles;
    utility::filesystem::ListFilesInDirectory(rsrcPath, resourceFiles);
    std::sort(resourceFiles.begin(), resourceFiles.end());
    int n = 0;
    for (auto &f : resourceFiles) {
        if (f.find("_ibl.ktx") == f.size() - 8) {
            auto name = utility::filesystem::GetFileNameWithoutDirectory(f);
            name = name.substr(0, name.size() - 8);
            settings.wgtIBLs->AddItem(name.c_str());
            if (name == kDefaultIBL) {
                settings.wgtIBLs->SetSelectedIndex(n);
            }
            n++;
        }
    }
    settings.wgtIBLs->AddItem("Custom...");
    settings.wgtIBLs->SetOnValueChanged([this](const char *name, int) {
        std::string path = gui::Application::GetInstance().GetResourcePath();
        path += std::string("/") + name + "_ibl.ktx";
        if (!this->SetIBL(path.c_str())) {
            // must be the "Custom..." option
            auto dlg = std::make_shared<gui::FileDialog>(
                    gui::FileDialog::Type::OPEN, "Open HDR Map", GetTheme());
            dlg->AddFilter(".ktx", "Khronos Texture (.ktx)");
            dlg->SetOnCancel([this]() { this->CloseDialog(); });
            dlg->SetOnDone([this](const char *path) {
                this->CloseDialog();
                this->SetIBL(path);
                this->impl_->settings.SetCustomProfile();
            });
            ShowDialog(dlg);
        }
    });

    settings.wgtIBLIntensity = MakeSlider(gui::Slider::INT, 0.0, 150000.0,
                                          lightingProfile.iblIntensity);
    settings.wgtIBLIntensity->OnValueChanged = [this,
                                                renderScene](double newValue) {
        renderScene->SetIndirectLightIntensity(newValue);
        this->impl_->settings.SetCustomProfile();
    };

    auto ambientLayout = std::make_shared<gui::VGrid>(2, gridSpacing);
    ambientLayout->AddChild(std::make_shared<gui::Label>("HDR map"));
    ambientLayout->AddChild(settings.wgtIBLs);
    ambientLayout->AddChild(std::make_shared<gui::Label>("Intensity"));
    ambientLayout->AddChild(settings.wgtIBLIntensity);
    // ambientLayout->AddChild(std::make_shared<gui::Label>("Skybox"));
    // ambientLayout->AddChild(settings.wgtLoadSky);

    settings.wgtAdvanced->AddChild(std::make_shared<gui::Label>("Environment"));
    settings.wgtAdvanced->AddChild(ambientLayout);
<<<<<<< HEAD
    settings.wgtAdvanced->AddChild(gui::Vert::MakeFixed(separationHeight));
=======
    settings.wgtAdvanced->AddFixed(separationHeight);
>>>>>>> 561893cb

    // ... directional light (sun)
    settings.wgtSunIntensity = MakeSlider(gui::Slider::INT, 0.0, 500000.0,
                                          lightingProfile.sunIntensity);
    settings.wgtSunIntensity->OnValueChanged = [this,
                                                renderScene](double newValue) {
        renderScene->SetLightIntensity(impl_->settings.hDirectionalLight,
                                       newValue);
        this->impl_->settings.SetCustomProfile();
    };

    auto setSunDir = [this, renderScene](const Eigen::Vector3f &dir) {
        this->impl_->settings.wgtSunDir->SetValue(dir);
        renderScene->SetLightDirection(impl_->settings.hDirectionalLight,
                                       dir.normalized());
        this->impl_->settings.SetCustomProfile();
    };

    this->impl_->scene->SelectDirectionalLight(
            settings.hDirectionalLight, [this](const Eigen::Vector3f &newDir) {
                impl_->settings.wgtSunDir->SetValue(newDir);
                this->impl_->settings.SetCustomProfile();
            });

    settings.wgtSunDir = std::make_shared<gui::VectorEdit>();
    settings.wgtSunDir->SetValue(lightDescription.direction);
    settings.wgtSunDir->SetOnValueChanged(setSunDir);

    settings.wgtSunColor = std::make_shared<gui::ColorEdit>();
    settings.wgtSunColor->SetValue({1, 1, 1});
    settings.wgtSunColor->OnValueChanged = [this, renderScene](
                                                   const gui::Color &newColor) {
        this->impl_->settings.SetCustomProfile();
        renderScene->SetLightColor(
                impl_->settings.hDirectionalLight,
                {newColor.GetRed(), newColor.GetGreen(), newColor.GetBlue()});
    };

    auto sunLayout = std::make_shared<gui::VGrid>(2, gridSpacing);
    sunLayout->AddChild(std::make_shared<gui::Label>("Intensity"));
    sunLayout->AddChild(settings.wgtSunIntensity);
    sunLayout->AddChild(std::make_shared<gui::Label>("Direction"));
    sunLayout->AddChild(settings.wgtSunDir);
    sunLayout->AddChild(std::make_shared<gui::Label>("Color"));
    sunLayout->AddChild(settings.wgtSunColor);

    settings.wgtAdvanced->AddChild(
            std::make_shared<gui::Label>("Sun (Directional light)"));
    settings.wgtAdvanced->AddChild(sunLayout);

    // materials settings
<<<<<<< HEAD
    settings.wgtBase->AddChild(gui::Vert::MakeFixed(separationHeight));
=======
    settings.wgtBase->AddFixed(separationHeight);
>>>>>>> 561893cb
    auto materials = std::make_shared<gui::CollapsableVert>("Material settings",
                                                            0, indent);

    auto matGrid = std::make_shared<gui::VGrid>(2, gridSpacing);
    matGrid->AddChild(std::make_shared<gui::Label>("Type"));
    settings.wgtMaterialType.reset(
            new gui::Combobox({"Lit", "Unlit", "Normal map", "Depth"}));
    settings.wgtMaterialType->SetOnValueChanged([this, scene, renderScene](
                                                        const char *,
                                                        int selectedIdx) {
        using MaterialType = Impl::Settings::MaterialType;
        using ViewMode = visualization::View::Mode;
        auto selected = (Impl::Settings::MaterialType)selectedIdx;

        auto view = scene->GetView();
        impl_->settings.selectedType = selected;

        bool isLit = (selected == MaterialType::LIT);
        impl_->settings.wgtPrefabMaterial->SetEnabled(isLit);

        switch (selected) {
            case MaterialType::LIT:
                view->SetMode(ViewMode::Color);
                for (const auto &handle : impl_->geometryHandles) {
                    auto mat = impl_->geometryMaterials[handle].lit.handle;
                    renderScene->AssignMaterial(handle, mat);
                }
                break;
            case MaterialType::UNLIT:
                view->SetMode(ViewMode::Color);
                for (const auto &handle : impl_->geometryHandles) {
                    auto mat = impl_->geometryMaterials[handle].unlit.handle;
                    renderScene->AssignMaterial(handle, mat);
                }
                break;
            case MaterialType::NORMAL_MAP:
                view->SetMode(ViewMode::Normals);
                break;
            case MaterialType::DEPTH:
                view->SetMode(ViewMode::Depth);
                break;
        }
    });
    matGrid->AddChild(settings.wgtMaterialType);

    settings.wgtPrefabMaterial = std::make_shared<gui::Combobox>();
    for (auto &prefab : impl_->prefabMaterials) {
        settings.wgtPrefabMaterial->AddItem(prefab.first.c_str());
    }
    settings.wgtPrefabMaterial->SetSelectedValue(kDefaultMaterialName.c_str());
    settings.wgtPrefabMaterial->SetOnValueChanged([this, renderScene](
                                                          const char *name,
                                                          int) {
        auto &renderer = this->GetRenderer();
        auto prefabIt = this->impl_->prefabMaterials.find(name);
        if (prefabIt != this->impl_->prefabMaterials.end()) {
            auto &prefab = prefabIt->second;
            for (const auto &handle : impl_->geometryHandles) {
                auto mat = impl_->geometryMaterials[handle].lit.handle;
                mat = renderer.ModifyMaterial(mat)
                              .SetColor("baseColor", prefab.baseColor)
                              .SetParameter("roughness", prefab.roughness)
                              .SetParameter("metallic", prefab.metallic)
                              .SetParameter("reflectance", prefab.reflectance)
                              .SetParameter("clearCoat", prefab.clearCoat)
                              .SetParameter("clearCoatRoughness",
                                            prefab.clearCoatRoughness)
                              .SetParameter("anisotropy", prefab.anisotropy)
                              // Point size is part of the material for
                              // rendering reasons, and therefore
                              // prefab.pointSize exists, but conceptually (and
                              // UI-wise) it is separate. So use the current
                              // setting instead of the prefab setting for point
                              // size.
                              .SetParameter("pointSize",
                                            float(impl_->settings.wgtPointSize
                                                          ->GetDoubleValue()))
                              .Finish();
                renderScene->AssignMaterial(handle, mat);
            }
        }
    });
    matGrid->AddChild(std::make_shared<gui::Label>("Material"));
    matGrid->AddChild(settings.wgtPrefabMaterial);

    matGrid->AddChild(std::make_shared<gui::Label>("Point size"));
    settings.wgtPointSize = MakeSlider(gui::Slider::INT, 1.0, 10.0, 3);
    settings.wgtPointSize->OnValueChanged = [this](double value) {
        auto &renderer = GetRenderer();
        for (const auto &pair : impl_->geometryMaterials) {
            renderer.ModifyMaterial(pair.second.lit.handle)
                    .SetParameter("pointSize", (float)value)
                    .Finish();
            renderer.ModifyMaterial(pair.second.unlit.handle)
                    .SetParameter("pointSize", (float)value)
                    .Finish();
        }

        renderer.ModifyMaterial(FilamentResourceManager::kDepthMaterial)
                .SetParameter("pointSize", (float)value)
                .Finish();
        renderer.ModifyMaterial(FilamentResourceManager::kNormalsMaterial)
                .SetParameter("pointSize", (float)value)
                .Finish();
    };
    matGrid->AddChild(settings.wgtPointSize);
    materials->AddChild(matGrid);

    settings.wgtBase->AddChild(materials);

    AddChild(settings.wgtBase);

    // Other items
    impl_->helpKeys = createHelpDisplay(this);
    impl_->helpKeys->SetVisible(false);
    AddChild(impl_->helpKeys);

    // Set the actual geometries
    SetGeometry(geometries);  // also updates the camera
}

GuiVisualizer::~GuiVisualizer() {}

void GuiVisualizer::SetTitle(const std::string &title) {
    Super::SetTitle(title.c_str());
}

void GuiVisualizer::SetGeometry(
        const std::vector<std::shared_ptr<const geometry::Geometry>>
                &geometries) {
    auto *scene3d = impl_->scene->GetScene();
    if (impl_->settings.hAxes) {
        scene3d->RemoveGeometry(impl_->settings.hAxes);
    }
    for (auto &h : impl_->geometryHandles) {
        scene3d->RemoveGeometry(h);
    }
    impl_->geometryHandles.clear();

    auto &renderer = GetRenderer();
    for (const auto &pair : impl_->geometryMaterials) {
        renderer.RemoveMaterialInstance(pair.second.unlit.handle);
        renderer.RemoveMaterialInstance(pair.second.lit.handle);
    }
    impl_->geometryMaterials.clear();

    geometry::AxisAlignedBoundingBox bounds;
    std::vector<visualization::GeometryHandle> objects;

    std::size_t nPointClouds = 0;
    for (auto &g : geometries) {
        Impl::Materials materials;
        materials.lit.handle =
                GetRenderer().AddMaterialInstance(impl_->hLitMaterial);
        materials.unlit.handle =
                GetRenderer().AddMaterialInstance(impl_->hUnlitMaterial);
        Impl::SetMaterialsDefaults(materials, GetRenderer());

        visualization::MaterialInstanceHandle selectedMaterial;

        switch (g->GetGeometryType()) {
            case geometry::Geometry::GeometryType::PointCloud: {
                nPointClouds++;
                auto pcd =
                        std::static_pointer_cast<const geometry::PointCloud>(g);

                if (pcd->HasColors()) {
                    selectedMaterial = materials.unlit.handle;

                    if (SmartMode::PointCloudHasUniformColor(*pcd)) {
                        selectedMaterial = materials.lit.handle;
                    }
                } else {
                    selectedMaterial = materials.lit.handle;
                }
            } break;
            case geometry::Geometry::GeometryType::LineSet: {
                selectedMaterial = materials.unlit.handle;
            } break;
            case geometry::Geometry::GeometryType::TriangleMesh: {
                auto mesh =
                        std::static_pointer_cast<const geometry::TriangleMesh>(
                                g);

                if (mesh->HasVertexColors()) {
                    selectedMaterial = materials.unlit.handle;
                } else {
                    selectedMaterial = materials.lit.handle;
                }
            } break;
            default:
                utility::LogWarning("Geometry type {} not supported!",
                                    (int)g->GetGeometryType());
                break;
        }

        auto g3 = std::static_pointer_cast<const geometry::Geometry3D>(g);
        auto handle = scene3d->AddGeometry(*g3, selectedMaterial);
        bounds += scene3d->GetEntityBoundingBox(handle);
        objects.push_back(handle);

        impl_->geometryHandles.push_back(handle);

        auto viewMode = impl_->scene->GetView()->GetMode();
        if (viewMode == visualization::View::Mode::Normals) {
            impl_->settings.SetMaterialSelected(Impl::Settings::NORMAL_MAP);
        } else if (viewMode == visualization::View::Mode::Depth) {
            impl_->settings.SetMaterialSelected(Impl::Settings::DEPTH);
        } else {
            if (selectedMaterial == materials.unlit.handle) {
                impl_->settings.SetMaterialSelected(Impl::Settings::UNLIT);
            } else {
                impl_->settings.SetMaterialSelected(Impl::Settings::LIT);
            }
        }

        if (nPointClouds == geometries.size()) {
            impl_->SetLightingProfile(GetRenderer(), kPointCloudProfileName);
        }
        impl_->settings.wgtPointSize->SetEnabled(nPointClouds > 0);

        impl_->geometryMaterials.emplace(handle, materials);
    }

    // Add axes
    auto axisLength = bounds.GetMaxExtent();
    if (axisLength < 0.001) {
        axisLength = 1.0;
    }
    auto axes = CreateAxes(axisLength);
    impl_->settings.hAxes = scene3d->AddGeometry(*axes);
    scene3d->SetGeometryShadows(impl_->settings.hAxes, false, false);
    scene3d->SetEntityEnabled(impl_->settings.hAxes,
                              impl_->settings.wgtShowAxes->IsChecked());
    impl_->scene->SetModel(impl_->settings.hAxes, objects);

    impl_->scene->SetupCamera(60.0, bounds, bounds.GetCenter().cast<float>());
}

void GuiVisualizer::Layout(const gui::Theme &theme) {
    auto r = GetContentRect();
    const auto em = theme.fontSize;
    impl_->scene->SetFrame(r);

    // Draw help keys HUD in upper left
    const auto pref = impl_->helpKeys->CalcPreferredSize(theme);
    impl_->helpKeys->SetFrame(gui::Rect(0, r.y, pref.width, pref.height));
    impl_->helpKeys->Layout(theme);

    // Settings in upper right
    const auto kLightSettingsWidth = 18 * em;
    auto lightSettingsSize = impl_->settings.wgtBase->CalcPreferredSize(theme);
    gui::Rect lightSettingsRect(r.width - kLightSettingsWidth, r.y,
                                kLightSettingsWidth, lightSettingsSize.height);
    impl_->settings.wgtBase->SetFrame(lightSettingsRect);

    Super::Layout(theme);
}

bool GuiVisualizer::SetIBL(const char *path) {
    auto result = impl_->SetIBL(GetRenderer(), path);
    PostRedraw();
    return result;
}

bool GuiVisualizer::LoadGeometry(const std::string &path) {
    auto geometry = std::shared_ptr<geometry::Geometry3D>();

    auto mesh = std::make_shared<geometry::TriangleMesh>();
    bool meshSuccess = false;
    try {
        meshSuccess = io::ReadTriangleMesh(path, *mesh);
    } catch (...) {
        meshSuccess = false;
    }
    if (meshSuccess) {
        if (mesh->triangles_.size() == 0) {
            utility::LogWarning(
                    "Contains 0 triangles, will read as point cloud");
            mesh.reset();
        } else {
            mesh->ComputeVertexNormals();
            geometry = mesh;
        }
    } else {
        // LogError throws an exception, which we don't want, because this might
        // be a point cloud.
        utility::LogWarning("Failed to read %s", path.c_str());
        mesh.reset();
    }

    if (!geometry) {
        auto cloud = std::make_shared<geometry::PointCloud>();
        bool success = false;
        try {
            success = io::ReadPointCloud(path, *cloud);
        } catch (...) {
            success = false;
        }
        if (success) {
            utility::LogInfof("Successfully read %s", path.c_str());
            if (!cloud->HasNormals()) {
                cloud->EstimateNormals();
            }
            cloud->NormalizeNormals();
            geometry = cloud;
        } else {
            utility::LogWarning("Failed to read points %s", path.c_str());
            cloud.reset();
        }
    }

    if (geometry) {
        SetGeometry({geometry});
    }
    return (geometry != nullptr);
}

void GuiVisualizer::ExportCurrentImage(int width,
                                       int height,
                                       const std::string &path) {
    GetRenderer().RenderToImage(
            width, height, impl_->scene->GetView(), impl_->scene->GetScene(),
            [this, path](std::shared_ptr<geometry::Image> image) mutable {
                if (!io::WriteImage(path, *image)) {
                    this->ShowMessageBox(
                            "Error", (std::string("Could not write image to ") +
                                      path + ".")
                                             .c_str());
                }
            });
}

void GuiVisualizer::OnMenuItemSelected(gui::Menu::ItemId itemId) {
    auto menuId = MenuId(itemId);
    switch (menuId) {
        case FILE_OPEN: {
            auto dlg = std::make_shared<gui::FileDialog>(
                    gui::FileDialog::Type::OPEN, "Open Geometry", GetTheme());
            dlg->AddFilter(".ply .stl .obj .off .gltf .glb",
                           "Triangle mesh files (.ply, .stl, .obj, .off, "
                           ".gltf, .glb)");
            dlg->AddFilter(".xyz .xyzn .xyzrgb .ply .pcd .pts",
                           "Point cloud files (.xyz, .xyzn, .xyzrgb, .ply, "
                           ".pcd, .pts)");
            dlg->AddFilter(".ply", "Polygon files (.ply)");
            dlg->AddFilter(".stl", "Stereolithography files (.stl)");
            dlg->AddFilter(".obj", "Wavefront OBJ files (.obj)");
            dlg->AddFilter(".off", "Object file format (.off)");
            dlg->AddFilter(".gltf", "OpenGL transfer files (.gltf)");
            dlg->AddFilter(".glb", "OpenGL binary transfer files (.glb)");
            dlg->AddFilter(".xyz", "ASCII point cloud files (.xyz)");
            dlg->AddFilter(".xyzn", "ASCII point cloud with normals (.xyzn)");
            dlg->AddFilter(".xyzrgb",
                           "ASCII point cloud files with colors (.xyzrgb)");
            dlg->AddFilter(".pcd", "Point Cloud Data files (.pcd)");
            dlg->AddFilter(".pts", "3D Points files (.pts)");
            dlg->AddFilter("", "All files");
            dlg->SetOnCancel([this]() { this->CloseDialog(); });
            dlg->SetOnDone([this](const char *path) {
                this->CloseDialog();
                OnDragDropped(path);
            });
            ShowDialog(dlg);
            break;
        }
        case FILE_EXPORT_RGB: {
            auto dlg = std::make_shared<gui::FileDialog>(
                    gui::FileDialog::Type::SAVE, "Save File", GetTheme());
            dlg->AddFilter(".png", "PNG images (.png)");
            dlg->AddFilter("", "All files");
            dlg->SetOnCancel([this]() { this->CloseDialog(); });
            dlg->SetOnDone([this](const char *path) {
                this->CloseDialog();
                auto r = GetContentRect();
                this->ExportCurrentImage(r.width, r.height, path);
            });
            ShowDialog(dlg);
            break;
        }
        case FILE_CLOSE:
            this->Close();
            break;
        case SETTINGS_LIGHT_AND_MATERIALS: {
            auto visibility = !impl_->settings.wgtBase->IsVisible();
            impl_->settings.wgtBase->SetVisible(visibility);
            auto menubar = gui::Application::GetInstance().GetMenubar();
            menubar->SetChecked(SETTINGS_LIGHT_AND_MATERIALS, visibility);

            // We need relayout because materials settings pos depends on light
            // settings visibility
            Layout(GetTheme());

            break;
        }
        case HELP_KEYS: {
            bool isVisible = !impl_->helpKeys->IsVisible();
            impl_->helpKeys->SetVisible(isVisible);
            auto menubar = gui::Application::GetInstance().GetMenubar();
            menubar->SetChecked(HELP_KEYS, isVisible);
            break;
        }
        case HELP_ABOUT: {
            auto dlg = createAboutDialog(this);
            ShowDialog(dlg);
            break;
        }
        case HELP_CONTACT: {
            auto dlg = createContactDialog(this);
            ShowDialog(dlg);
            break;
        }
    }
}

void GuiVisualizer::OnDragDropped(const char *path) {
    auto title = std::string("Open3D - ") + path;
#if LOAD_IN_NEW_WINDOW
    auto frame = this->GetFrame();
    std::vector<std::shared_ptr<const geometry::Geometry>> nothing;
    auto vis = std::make_shared<GuiVisualizer>(nothing, title.c_str(),
                                               frame.width, frame.height,
                                               frame.x + 20, frame.y + 20);
    gui::Application::GetInstance().AddWindow(vis);
#else
    this->SetTitle(title);
    auto vis = this;
#endif  // LOAD_IN_NEW_WINDOW
    if (!vis->LoadGeometry(path)) {
        auto err = std::string("Error reading geometry file '") + path + "'";
        vis->ShowMessageBox("Error loading geometry", err.c_str());
    }
    PostRedraw();
}

}  // namespace visualization
}  // namespace open3d<|MERGE_RESOLUTION|>--- conflicted
+++ resolved
@@ -872,31 +872,14 @@
     cameraControls->AddStretch();
     cameraControls->AddChild(settings.wgtMouseArcball);
     cameraControls->AddChild(settings.wgtMouseFly);
-<<<<<<< HEAD
     cameraControls->AddChild(settings.wgtMouseModel);
-    cameraControls->AddChild(gui::Horiz::MakeFixed(1 * em));
-=======
     cameraControls->AddFixed(em);
->>>>>>> 561893cb
     cameraControls->AddChild(settings.wgtMouseSun);
     cameraControls->AddChild(settings.wgtMouseIBL);
     cameraControls->AddStretch();
     viewCtrls->AddChild(std::make_shared<gui::Label>("Mouse Controls"));
     viewCtrls->AddChild(cameraControls);
 
-<<<<<<< HEAD
-    // ... background colors
-    auto bgcolor = std::make_shared<gui::ColorEdit>();
-    bgcolor->SetValue({1, 1, 1});
-    bgcolor->OnValueChanged = [scene](const gui::Color &newColor) {
-        scene->SetBackgroundColor(newColor);
-    };
-    auto bgcolorLayout = std::make_shared<gui::VGrid>(2, gridSpacing);
-    bgcolorLayout->AddChild(std::make_shared<gui::Label>("BG Color"));
-    bgcolorLayout->AddChild(bgcolor);
-    viewCtrls->AddChild(gui::Vert::MakeFixed(separationHeight));
-    viewCtrls->AddChild(bgcolorLayout);
-=======
     // ... background
     settings.wgtSkyEnabled = std::make_shared<gui::Checkbox>("Show skymap");
     settings.wgtSkyEnabled->SetChecked(kDefaultShowSkybox);
@@ -924,7 +907,6 @@
     viewCtrls->AddChild(settings.wgtSkyEnabled);
     viewCtrls->AddFixed(0.25 * em);
     viewCtrls->AddChild(bgLayout);
->>>>>>> 561893cb
 
     // ... show axes
     settings.wgtShowAxes = std::make_shared<gui::Checkbox>("Show axes");
@@ -956,19 +938,11 @@
     auto profileLayout = std::make_shared<gui::Vert>();
     profileLayout->AddChild(std::make_shared<gui::Label>("Lighting profiles"));
     profileLayout->AddChild(settings.wgtLightingProfile);
-<<<<<<< HEAD
-    viewCtrls->AddChild(gui::Vert::MakeFixed(separationHeight));
-    viewCtrls->AddChild(profileLayout);
-
-    settings.wgtBase->AddChild(viewCtrls);
-    settings.wgtBase->AddChild(gui::Vert::MakeFixed(separationHeight));
-=======
     viewCtrls->AddFixed(separationHeight);
     viewCtrls->AddChild(profileLayout);
 
     settings.wgtBase->AddChild(viewCtrls);
     settings.wgtBase->AddFixed(separationHeight);
->>>>>>> 561893cb
 
     // ... advanced lighting
     settings.wgtAdvanced = std::make_shared<gui::CollapsableVert>(
@@ -1002,11 +976,7 @@
     checkboxes->AddChild(settings.wgtDirectionalEnabled);
     settings.wgtAdvanced->AddChild(checkboxes);
 
-<<<<<<< HEAD
-    settings.wgtAdvanced->AddChild(gui::Vert::MakeFixed(separationHeight));
-=======
     settings.wgtAdvanced->AddFixed(separationHeight);
->>>>>>> 561893cb
 
     // ....... IBL
     settings.wgtIBLs = std::make_shared<gui::Combobox>();
@@ -1062,11 +1032,7 @@
 
     settings.wgtAdvanced->AddChild(std::make_shared<gui::Label>("Environment"));
     settings.wgtAdvanced->AddChild(ambientLayout);
-<<<<<<< HEAD
-    settings.wgtAdvanced->AddChild(gui::Vert::MakeFixed(separationHeight));
-=======
     settings.wgtAdvanced->AddFixed(separationHeight);
->>>>>>> 561893cb
 
     // ... directional light (sun)
     settings.wgtSunIntensity = MakeSlider(gui::Slider::INT, 0.0, 500000.0,
@@ -1118,11 +1084,7 @@
     settings.wgtAdvanced->AddChild(sunLayout);
 
     // materials settings
-<<<<<<< HEAD
-    settings.wgtBase->AddChild(gui::Vert::MakeFixed(separationHeight));
-=======
     settings.wgtBase->AddFixed(separationHeight);
->>>>>>> 561893cb
     auto materials = std::make_shared<gui::CollapsableVert>("Material settings",
                                                             0, indent);
 
