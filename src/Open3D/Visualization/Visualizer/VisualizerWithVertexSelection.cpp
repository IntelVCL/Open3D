--- conflicted
+++ resolved
@@ -105,29 +105,17 @@
     ui_points_geometry_ptr_ = std::make_shared<geometry::PointCloud>();
     ui_points_renderer_ptr_ = std::make_shared<glsl::PointCloudRenderer>();
     ui_points_renderer_ptr_->AddGeometry(ui_points_geometry_ptr_);
-<<<<<<< HEAD
     ui_selected_points_geometry_ptr_ = std::make_shared<geometry::PointCloud>();
-    ui_selected_points_renderer_ptr_ = std::make_shared<glsl::PointCloudRenderer>();
-    ui_selected_points_renderer_ptr_->AddGeometry(ui_selected_points_geometry_ptr_);
-    utility_renderer_ptrs_.push_back(ui_selected_points_renderer_ptr_);
-
-    utility_renderer_opts_[ui_points_renderer_ptr_].depthFunc_
-        = RenderOption::DepthFunc::Less;
-    utility_renderer_opts_[ui_selected_points_renderer_ptr_].depthFunc_
-        = RenderOption::DepthFunc::LEqual;
-=======
-    ui_selected_points_geometry_ptr = std::make_shared<geometry::PointCloud>();
     ui_selected_points_renderer_ptr_ =
             std::make_shared<glsl::PointCloudRenderer>();
     ui_selected_points_renderer_ptr_->AddGeometry(
-            ui_selected_points_geometry_ptr);
+            ui_selected_points_geometry_ptr_);
     utility_renderer_ptrs_.push_back(ui_selected_points_renderer_ptr_);
 
-    utility_renderer_opts_[ui_points_renderer_ptr_.get()].depthFunc_ =
+    utility_renderer_opts_[ui_points_renderer_ptr_].depthFunc_ =
             RenderOption::DepthFunc::Less;
-    utility_renderer_opts_[ui_selected_points_renderer_ptr_.get()].depthFunc_ =
+    utility_renderer_opts_[ui_selected_points_renderer_ptr_].depthFunc_ =
             RenderOption::DepthFunc::LEqual;
->>>>>>> ac7e5581
     SetPointSize(POINT_SIZE);
 
     if (reset_bounding_box) {
@@ -143,7 +131,6 @@
     bool result = Visualizer::UpdateGeometry();
 
     switch (geometry_ptr_->GetGeometryType()) {
-<<<<<<< HEAD
         case geometry::Geometry::GeometryType::PointCloud:
         {
             auto cloud = std::static_pointer_cast<const geometry::PointCloud>(geometry_ptr_);
@@ -154,30 +141,15 @@
         case geometry::Geometry::GeometryType::LineSet:
         {
             auto lines = std::static_pointer_cast<const geometry::LineSet>(geometry_ptr_);
-=======
-        case geometry::Geometry::GeometryType::PointCloud: {
-            auto *points = (geometry::PointCloud *)geometry_ptr_.get();
-            ui_points_geometry_ptr_->points_ = points->points_;
-            ui_points_geometry_ptr_->normals_ = points->normals_;
-            break;
-        }
-        case geometry::Geometry::GeometryType::LineSet: {
-            auto *lines = (geometry::LineSet *)geometry_ptr_.get();
->>>>>>> ac7e5581
             ui_points_geometry_ptr_->points_ = lines->points_;
             break;
         }
         case geometry::Geometry::GeometryType::MeshBase:
         case geometry::Geometry::GeometryType::TriangleMesh:
         case geometry::Geometry::GeometryType::HalfEdgeTriangleMesh:
-<<<<<<< HEAD
         case geometry::Geometry::GeometryType::TetraMesh:
         {
             auto mesh = std::static_pointer_cast<const geometry::MeshBase>(geometry_ptr_);
-=======
-        case geometry::Geometry::GeometryType::TetraMesh: {
-            auto *mesh = (geometry::MeshBase *)geometry_ptr_.get();
->>>>>>> ac7e5581
             ui_points_geometry_ptr_->points_ = mesh->vertices_;
             ui_points_geometry_ptr_->normals_ = mesh->vertex_normals_;
             break;
@@ -440,14 +412,9 @@
             break;
         case GLFW_KEY_R:
             if (mods & GLFW_MOD_CONTROL) {
-<<<<<<< HEAD
                 ui_selected_points_geometry_ptr_->points_.clear();
-                ui_selected_points_geometry_ptr_->PaintUniformColor(SELECTED_POINTS_COLOR);
-=======
-                ui_selected_points_geometry_ptr->points_.clear();
-                ui_selected_points_geometry_ptr->PaintUniformColor(
+                ui_selected_points_geometry_ptr_->PaintUniformColor(
                         SELECTED_POINTS_COLOR);
->>>>>>> ac7e5581
                 ui_selected_points_renderer_ptr_->UpdateGeometry();
                 is_redraw_required_ = true;
             } else {
@@ -618,7 +585,6 @@
         const std::vector<int> indices) {
     const std::vector<Eigen::Vector3d> *points = nullptr;
     switch (geometry_ptr_->GetGeometryType()) {
-<<<<<<< HEAD
         case geometry::Geometry::GeometryType::PointCloud:
         {
             auto cloud = std::static_pointer_cast<const geometry::PointCloud>(geometry_ptr_);
@@ -628,29 +594,15 @@
         case geometry::Geometry::GeometryType::LineSet:
         {
             auto lines = std::static_pointer_cast<const geometry::LineSet>(geometry_ptr_);
-=======
-        case geometry::Geometry::GeometryType::PointCloud: {
-            auto *cloud = (geometry::PointCloud *)geometry_ptr_.get();
-            points = &cloud->points_;
-            break;
-        }
-        case geometry::Geometry::GeometryType::LineSet: {
-            auto *lines = (geometry::LineSet *)geometry_ptr_.get();
->>>>>>> ac7e5581
             points = &lines->points_;
             break;
         }
         case geometry::Geometry::GeometryType::MeshBase:
         case geometry::Geometry::GeometryType::TriangleMesh:
         case geometry::Geometry::GeometryType::HalfEdgeTriangleMesh:
-<<<<<<< HEAD
         case geometry::Geometry::GeometryType::TetraMesh:
         {
             auto mesh = std::static_pointer_cast<const geometry::MeshBase>(geometry_ptr_);
-=======
-        case geometry::Geometry::GeometryType::TetraMesh: {
-            auto *mesh = (geometry::MeshBase *)geometry_ptr_.get();
->>>>>>> ac7e5581
             points = &mesh->vertices_;
             break;
         }
