// ----------------------------------------------------------------------------
// -                        Open3D: www.open3d.org                            -
// ----------------------------------------------------------------------------
// The MIT License (MIT)
//
// Copyright (c) 2018 www.open3d.org
//
// Permission is hereby granted, free of charge, to any person obtaining a copy
// of this software and associated documentation files (the "Software"), to deal
// in the Software without restriction, including without limitation the rights
// to use, copy, modify, merge, publish, distribute, sublicense, and/or sell
// copies of the Software, and to permit persons to whom the Software is
// furnished to do so, subject to the following conditions:
//
// The above copyright notice and this permission notice shall be included in
// all copies or substantial portions of the Software.
//
// THE SOFTWARE IS PROVIDED "AS IS", WITHOUT WARRANTY OF ANY KIND, EXPRESS OR
// IMPLIED, INCLUDING BUT NOT LIMITED TO THE WARRANTIES OF MERCHANTABILITY,
// FITNESS FOR A PARTICULAR PURPOSE AND NONINFRINGEMENT. IN NO EVENT SHALL THE
// AUTHORS OR COPYRIGHT HOLDERS BE LIABLE FOR ANY CLAIM, DAMAGES OR OTHER
// LIABILITY, WHETHER IN AN ACTION OF CONTRACT, TORT OR OTHERWISE, ARISING
// FROM, OUT OF OR IN CONNECTION WITH THE SOFTWARE OR THE USE OR OTHER DEALINGS
// IN THE SOFTWARE.
// ----------------------------------------------------------------------------

#include "Open3D/Core/Tensor.h"

#include <sstream>

#include "Open3D/Core/AdvancedIndexing.h"
#include "Open3D/Core/Blob.h"
#include "Open3D/Core/Device.h"
#include "Open3D/Core/Dispatch.h"
#include "Open3D/Core/Dtype.h"
#include "Open3D/Core/Kernel/Kernel.h"
#include "Open3D/Core/ShapeUtil.h"
#include "Open3D/Core/SizeVector.h"
#include "Open3D/Core/TensorKey.h"
#include "Open3D/Utility/Console.h"

namespace open3d {

/// Tensor assignment lvalue = lvalue, e.g. `tensor_a = tensor_b`
Tensor& Tensor::operator=(const Tensor& other) & {
    shape_ = other.shape_;
    strides_ = other.strides_;
    dtype_ = other.dtype_;
    blob_ = other.blob_;
    data_ptr_ = other.data_ptr_;
    return *this;
}

/// Tensor assignment lvalue = rvalue, e.g. `tensor_a = tensor_b[0]`
Tensor& Tensor::operator=(Tensor&& other) & {
    shape_ = other.shape_;
    strides_ = other.strides_;
    dtype_ = other.dtype_;
    blob_ = other.blob_;
    data_ptr_ = other.data_ptr_;
    return *this;
}

/// Tensor assignment rvalue = lvalue, e.g. `tensor_a[0] = tensor_b`
Tensor& Tensor::operator=(const Tensor& other) && {
    kernel::Copy(other, *this);
    return *this;
}

/// Tensor assignment rvalue = rvalue, e.g. `tensor_a[0] = tensor_b[0]`
Tensor& Tensor::operator=(Tensor&& other) && {
    kernel::Copy(other, *this);
    return *this;
}

Tensor Tensor::GetItem(const TensorKey& tk) const {
    if (tk.GetMode() == TensorKey::TensorKeyMode::Index) {
        return IndexExtract(0, tk.GetIndex());
    } else if (tk.GetMode() == TensorKey::TensorKeyMode::Slice) {
        TensorKey tk_new = tk.UpdateWithDimSize(shape_[0]);
        return Slice(0, tk_new.GetStart(), tk_new.GetStop(), tk_new.GetStep());
    } else {
        utility::LogError("Internal error: wrong TensorKeyMode.");
    }
}

Tensor Tensor::GetItem(const std::vector<TensorKey>& tks) const {
    Tensor t = *this;
    int64_t slice_dim = 0;
    for (const TensorKey& tk : tks) {
        if (tk.GetMode() == TensorKey::TensorKeyMode::Index) {
            t = t.IndexExtract(slice_dim, tk.GetIndex());
        } else if (tk.GetMode() == TensorKey::TensorKeyMode::Slice) {
            TensorKey tk_new = tk.UpdateWithDimSize(t.shape_[slice_dim]);
            t = t.Slice(slice_dim, tk_new.GetStart(), tk_new.GetStop(),
                        tk_new.GetStep());
            slice_dim++;
        } else {
            utility::LogError("Internal error: wrong TensorKeyMode.");
        }
    }
    return t;
}

Tensor Tensor::SetItem(const Tensor& value) {
    this->AsRvalue() = value;
    return *this;
}

Tensor Tensor::SetItem(const TensorKey& tk, const Tensor& value) {
    this->GetItem(tk) = value;
    return *this;
}

Tensor Tensor::SetItem(const std::vector<TensorKey>& tks, const Tensor& value) {
    this->GetItem(tks) = value;
    return *this;
}

/// Assign (copy) values from another Tensor, shape, dtype, device may change.
void Tensor::Assign(const Tensor& other) {
    shape_ = other.shape_;
    strides_ = DefaultStrides(shape_);
    dtype_ = other.dtype_;
    blob_ = std::make_shared<Blob>(
            shape_.NumElements() * DtypeUtil::ByteSize(dtype_),
            other.GetDevice());
    data_ptr_ = blob_->GetDataPtr();
    kernel::Copy(other, *this);
}

/// Broadcast Tensor to a new broadcastable shape
Tensor Tensor::Broadcast(const SizeVector& dst_shape) const {
    if (!shape_util::CanBeBrocastedToShape(shape_, dst_shape)) {
        utility::LogError("Cannot broadcast shape {} to shape {}.",
                          shape_.ToString(), dst_shape);
    }
    Tensor dst_tensor(dst_shape, dtype_, GetDevice());
    dst_tensor.AsRvalue() = *this;
    return dst_tensor;
}

Tensor Tensor::Expand(const SizeVector& dst_shape) const {
    if (!shape_util::CanBeBrocastedToShape(shape_, dst_shape)) {
        utility::LogError("Cannot expand shape {} to shape {}.",
                          shape_.ToString(), dst_shape);
    }
    int64_t src_ndims = NumDims();
    int64_t dst_ndims = dst_shape.size();
    int64_t omitted_ndims = dst_ndims - src_ndims;

    // Fill 1 in shape for omitted dimensions in front.
    // Noe that unexpanded_new_shape is not the expanded shape. The expanded
    // shape is the dst_shape.
    SizeVector unexpanded_new_shape(dst_ndims, 1);
    for (int64_t i = 0; i < src_ndims; ++i) {
        unexpanded_new_shape[i + omitted_ndims] = shape_[i];
    }

    // Fill 0 in strides for omitted dimensions in front.
    SizeVector new_strides(dst_ndims, 0);
    for (int64_t i = 0; i < src_ndims; ++i) {
        new_strides[i + omitted_ndims] = strides_[i];
    }

    // Set stride to 0 if the dimension is expanded.
    for (int64_t i = 0; i < dst_ndims; ++i) {
        if (unexpanded_new_shape[i] == 1 && dst_shape[i] != 1) {
            new_strides[i] = 0;
        }
    }

    return AsStrided(dst_shape, new_strides);
}

Tensor Tensor::Reshape(const SizeVector& dst_shape) const {
    SizeVector inferred_dst_shape =
            shape_util::InferShape(dst_shape, NumElements());
    bool can_restride;
    SizeVector new_strides;
    std::tie(can_restride, new_strides) =
            ComputeNewStrides(shape_, strides_, inferred_dst_shape);
    if (can_restride) {
        return AsStrided(inferred_dst_shape, new_strides);
    } else {
        return Contiguous().View(inferred_dst_shape);
    }
}

Tensor Tensor::View(const SizeVector& dst_shape) const {
    SizeVector inferred_dst_shape =
            shape_util::InferShape(dst_shape, NumElements());
    bool can_restride;
    SizeVector new_strides;
    std::tie(can_restride, new_strides) =
            ComputeNewStrides(shape_, strides_, inferred_dst_shape);
    if (can_restride) {
        return AsStrided(inferred_dst_shape, new_strides);
    } else {
        utility::LogError(
                "View shape {} is not compatible with Tensor's size {} and "
                "sride {}, at least one dimension spacs across two contiguous "
                "subspaces. Use Reshape() instead.",
                dst_shape, shape_, strides_);
    }
}

Tensor Tensor::Copy(const Device& device) const {
    Tensor dst_tensor(shape_, dtype_, device);
    kernel::Copy(*this, dst_tensor);
    return dst_tensor;
}

Tensor Tensor::To(Dtype dtype, bool copy) const {
    if (!copy && dtype_ == dtype) {
        return *this;
    }
    Tensor dst_tensor(shape_, dtype, GetDevice());
    kernel::Copy(*this, dst_tensor);
    return dst_tensor;
}

void Tensor::CopyFrom(const Tensor& other) { AsRvalue() = other; }

void Tensor::ShallowCopyFrom(const Tensor& other) {
    shape_ = other.shape_;
    strides_ = other.strides_;
    dtype_ = other.dtype_;
    blob_ = other.blob_;
    data_ptr_ = other.data_ptr_;
}

Tensor Tensor::Contiguous() const {
    if (IsContiguous()) {
        // Returns a shallow copy of the current Tensor
        return Tensor(shape_, strides_, data_ptr_, dtype_, blob_);
    } else {
        // Compact the tensor to contiguous on the same device
        return Copy(GetDevice());
    }
}

SizeVector Tensor::DefaultStrides(const SizeVector& shape) {
    SizeVector strides(shape.size());
    int64_t stride_size = 1;
    for (int64_t i = shape.size(); i > 0; --i) {
        strides[i - 1] = stride_size;
        // Handles 0-sized dimensions
        stride_size *= std::max<int64_t>(shape[i - 1], 1);
    }
    return strides;
}

std::pair<bool, SizeVector> Tensor::ComputeNewStrides(
        const SizeVector& old_shape,
        const SizeVector& old_strides,
        const SizeVector& new_shape) {
    if (old_shape.empty()) {
        return std::make_pair(true, SizeVector(new_shape.size(), 1));
    }

    // NOTE: Stride is arbitrary in the numel() == 0 case. To match NumPy
    // behavior we copy the strides if the size matches, otherwise we use the
    // stride as if it were computed via resize. This could perhaps be combined
    // with the below code, but the complexity didn't seem worth it.
    int64_t numel = old_shape.NumElements();
    if (numel == 0 && old_shape == new_shape) {
        return std::make_pair(true, old_strides);
    }

    SizeVector new_strides(new_shape.size());
    if (numel == 0) {
        for (int64_t view_d = new_shape.size() - 1; view_d >= 0; view_d--) {
            if (view_d == (int64_t)(new_shape.size() - 1)) {
                new_strides[view_d] = 1;
            } else {
                new_strides[view_d] =
                        std::max<int64_t>(new_shape[view_d + 1], 1) *
                        new_strides[view_d + 1];
            }
        }
        return std::make_pair(true, new_strides);
    }

    int64_t view_d = new_shape.size() - 1;
    // Stride for each subspace in the chunk
    int64_t chunk_base_stride = old_strides.back();
    // Numel in current chunk
    int64_t tensor_numel = 1;
    int64_t view_numel = 1;
    for (int64_t tensor_d = old_shape.size() - 1; tensor_d >= 0; tensor_d--) {
        tensor_numel *= old_shape[tensor_d];
        // If end of tensor size chunk, check view
        if ((tensor_d == 0) ||
            (old_shape[tensor_d - 1] != 1 &&
             old_strides[tensor_d - 1] != tensor_numel * chunk_base_stride)) {
            while (view_d >= 0 &&
                   (view_numel < tensor_numel || new_shape[view_d] == 1)) {
                new_strides[view_d] = view_numel * chunk_base_stride;
                view_numel *= new_shape[view_d];
                view_d--;
            }
            if (view_numel != tensor_numel) {
                return std::make_pair(false, SizeVector());
            }
            if (tensor_d > 0) {
                chunk_base_stride = old_strides[tensor_d - 1];
                tensor_numel = 1;
                view_numel = 1;
            }
        }
    }
    if (view_d != -1) {
        return std::make_pair(false, SizeVector());
    }
    return std::make_pair(true, new_strides);
}

std::string Tensor::ToString(bool with_suffix,
                             const std::string& indent) const {
    std::ostringstream rc;
    if (GetDevice().GetType() == Device::DeviceType::CUDA || !IsContiguous()) {
        Tensor host_contiguous_tensor = Copy(Device("CPU:0"));
        rc << host_contiguous_tensor.ToString(false, "");
    } else {
        if (shape_.NumElements() == 0) {
            rc << indent;
            rc << "0-element Tensor";
        } else if (shape_.size() == 0) {
            rc << indent;
            rc << ScalarPtrToString(data_ptr_);
        } else if (shape_.size() == 1) {
            const char* ptr = static_cast<const char*>(data_ptr_);
            rc << "[";
            std::string delim = "";
            int64_t element_byte_size = DtypeUtil::ByteSize(dtype_);
            for (int64_t i = 0; i < shape_.NumElements(); ++i) {
                rc << delim << ScalarPtrToString(ptr);
                delim = " ";
                ptr += element_byte_size;
            }
            rc << "]";
        } else {
            rc << "[";
            std::string delim = "";
            std::string child_indent = "";
            for (int64_t i = 0; i < shape_[0]; ++i) {
                rc << delim << child_indent
                   << this->operator[](i).ToString(false, indent + " ");
                delim = ",\n";
                child_indent = indent + " ";
            }
            rc << "]";
        }
    }
    if (with_suffix) {
        rc << fmt::format("\nTensor[shape={}, stride={}, {}, {}, {}]",
                          shape_.ToString(), strides_.ToString(),
                          DtypeUtil::ToString(dtype_), GetDevice().ToString(),
                          data_ptr_);
    }
    return rc.str();
}

std::string Tensor::ScalarPtrToString(const void* ptr) const {
    std::string str = "";
    DISPATCH_DTYPE_TO_TEMPLATE(dtype_, [&]() {
        str = fmt::format("{}", *static_cast<const scalar_t*>(ptr));
    });
    return str;
}

Tensor Tensor::operator[](int64_t i) const { return IndexExtract(0, i); }

Tensor Tensor::IndexExtract(int64_t dim, int64_t idx) const {
    if (shape_.size() == 0) {
        utility::LogError("Tensor has shape (), cannot be indexed.");
    }
    dim = WrapDim(dim, NumDims());
    idx = WrapDim(idx, shape_[dim]);

    SizeVector new_shape(shape_);
    new_shape.erase(new_shape.begin() + dim);
    SizeVector new_strides(strides_);
    new_strides.erase(new_strides.begin() + dim);
    void* new_data_ptr = static_cast<char*>(data_ptr_) +
                         strides_[dim] * DtypeUtil::ByteSize(dtype_) * idx;
    return Tensor(new_shape, new_strides, new_data_ptr, dtype_, blob_);
}

Tensor Tensor::Slice(int64_t dim,
                     int64_t start,
                     int64_t stop,
                     int64_t step) const {
    if (shape_.size() == 0) {
        utility::LogError("Slice cannot be applied to 0-dim Tensor");
    }
    dim = WrapDim(dim, NumDims());
    if (dim < 0 || dim >= shape_.size()) {
        utility::LogError("Dim {} is out of bound for SizeVector of length {}",
                          dim, shape_.size());
    }
    // TODO: support negative step sizes
    if (step == 0) {
        utility::LogError("Step size cannot be 0");
    }
    start = WrapDim(start, shape_[dim]);
    stop = WrapDim(stop, shape_[dim], /*inclusive=*/true);
    if (stop < start) {
        stop = start;
    }

    void* new_data_ptr = static_cast<char*>(data_ptr_) +
                         start * strides_[dim] * DtypeUtil::ByteSize(dtype_);
    SizeVector new_shape = shape_;
    SizeVector new_strides = strides_;
    new_shape[dim] = (stop - start + step - 1) / step;
    new_strides[dim] = strides_[dim] * step;
    return Tensor(new_shape, new_strides, new_data_ptr, dtype_, blob_);
}

Tensor Tensor::IndexGet(const std::vector<Tensor>& index_tensors) const {
    AdvancedIndexPreprocessor aip(*this, index_tensors);
    Tensor dst = Tensor(aip.GetOutputShape(), dtype_, GetDevice());
    kernel::IndexGet(aip.GetTensor(), dst, aip.GetIndexTensors(),
                     aip.GetIndexedShape(), aip.GetIndexedStrides());

    return dst;
}

void Tensor::IndexSet(const std::vector<Tensor>& index_tensors,
                      const Tensor& src_tensor) {
    AdvancedIndexPreprocessor aip(*this, index_tensors);
    Tensor pre_processed_dst = aip.GetTensor();
    kernel::IndexSet(src_tensor, pre_processed_dst, aip.GetIndexTensors(),
                     aip.GetIndexedShape(), aip.GetIndexedStrides());
}

Tensor Tensor::Permute(const SizeVector& dims) const {
    // Check dimension size
    if (static_cast<int64_t>(dims.size()) != NumDims()) {
        utility::LogError(
                "Tensor has {} dimensions, but permuntation have {} "
                "dimensions.",
                NumDims(), dims.size());
    }
    int64_t n_dims = NumDims();

    // Check dims are permuntation of [0, 1, 2, ..., n-1]
    std::vector<bool> seen_dims(n_dims, false);
    for (const int64_t& dim : dims) {
        seen_dims[shape_util::WrapDim(dim, n_dims)] = true;
    }
    if (!std::all_of(seen_dims.begin(), seen_dims.end(),
                     [](bool seen) { return seen; })) {
        utility::LogError("Permute dims must be a permuntation from 0 to {}",
                          dims.size() - 1);
    }

    // Map to new shape and strides
    const SizeVector& old_shape = shape_;
    const SizeVector& old_stides = strides_;
    SizeVector new_shape(n_dims);
    SizeVector new_strides(n_dims);
    for (int64_t i = 0; i < n_dims; ++i) {
        int64_t old_dim = shape_util::WrapDim(dims[i], n_dims);
        new_shape[i] = old_shape[old_dim];
        new_strides[i] = old_stides[old_dim];
    }

    return AsStrided(new_shape, new_strides);
}

Tensor Tensor::AsStrided(const SizeVector& new_shape,
                         const SizeVector& new_strides) const {
    Tensor result(new_shape, new_strides, const_cast<void*>(data_ptr_), dtype_,
                  blob_);
    return result;
}

Tensor Tensor::Transpose(int64_t dim0, int64_t dim1) const {
    int64_t n_dims = NumDims();
    dim0 = shape_util::WrapDim(dim0, n_dims);
    dim1 = shape_util::WrapDim(dim1, n_dims);
    SizeVector dims(n_dims);
    std::iota(dims.begin(), dims.end(), 0);
    dims[dim0] = dim1;
    dims[dim1] = dim0;
    return Permute(dims);
}

Tensor Tensor::T() const {
    int64_t n_dims = NumDims();
    if (n_dims <= 1) {
        return *this;
    } else if (n_dims == 2) {
        return Transpose(0, 1);
    } else {
        utility::LogError(
                "Tensor::T() expects a Tensor with <= 2 dimensions, but the "
                "Tensor as {} dimensions.");
    }
}

Tensor Tensor::Add(const Tensor& value) const {
    Tensor dst_tensor(shape_util::BroadcastedShape(shape_, value.shape_),
                      dtype_, GetDevice());
    kernel::Add(*this, value, dst_tensor);
    return dst_tensor;
}

Tensor Tensor::Add_(const Tensor& value) {
    kernel::Add(*this, value, *this);
    return *this;
}

Tensor Tensor::Sub(const Tensor& value) const {
    Tensor dst_tensor(shape_util::BroadcastedShape(shape_, value.shape_),
                      dtype_, GetDevice());
    kernel::Sub(*this, value, dst_tensor);
    return dst_tensor;
}

Tensor Tensor::Sub_(const Tensor& value) {
    kernel::Sub(*this, value, *this);
    return *this;
}

Tensor Tensor::Mul(const Tensor& value) const {
    Tensor dst_tensor(shape_util::BroadcastedShape(shape_, value.shape_),
                      dtype_, GetDevice());
    kernel::Mul(*this, value, dst_tensor);
    return dst_tensor;
}

Tensor Tensor::Mul_(const Tensor& value) {
    kernel::Mul(*this, value, *this);
    return *this;
}

Tensor Tensor::Div(const Tensor& value) const {
    Tensor dst_tensor(shape_util::BroadcastedShape(shape_, value.shape_),
                      dtype_, GetDevice());
    kernel::Div(*this, value, dst_tensor);
    return dst_tensor;
}

Tensor Tensor::Div_(const Tensor& value) {
    kernel::Div(*this, value, *this);
    return *this;
}

Tensor Tensor::Sum(const SizeVector& dims, bool keepdim) const {
    Tensor dst(shape_util::ReductionShape(shape_, dims, keepdim), dtype_,
               GetDevice());
    kernel::Reduction(*this, dst, dims, keepdim, kernel::ReductionOpCode::Sum);
    return dst;
}

Tensor Tensor::Prod(const SizeVector& dims, bool keepdim) const {
    Tensor dst(shape_util::ReductionShape(shape_, dims, keepdim), dtype_,
               GetDevice());
    kernel::Reduction(*this, dst, dims, keepdim, kernel::ReductionOpCode::Prod);
    return dst;
}

Tensor Tensor::Min(const SizeVector& dims, bool keepdim) const {
    Tensor dst(shape_util::ReductionShape(shape_, dims, keepdim), dtype_,
               GetDevice());
    kernel::Reduction(*this, dst, dims, keepdim, kernel::ReductionOpCode::Min);
    return dst;
}

Tensor Tensor::Max(const SizeVector& dims, bool keepdim) const {
    Tensor dst(shape_util::ReductionShape(shape_, dims, keepdim), dtype_,
               GetDevice());
    kernel::Reduction(*this, dst, dims, keepdim, kernel::ReductionOpCode::Max);
    return dst;
}

Tensor Tensor::Sqrt() const {
    Tensor dst_tensor(shape_, dtype_, GetDevice());
    kernel::UnaryEW(*this, dst_tensor, kernel::UnaryEWOpCode::Sqrt);
    return dst_tensor;
}

Tensor Tensor::Sqrt_() {
    kernel::UnaryEW(*this, *this, kernel::UnaryEWOpCode::Sqrt);
    return *this;
}

Tensor Tensor::Sin() const {
    Tensor dst_tensor(shape_, dtype_, GetDevice());
    kernel::UnaryEW(*this, dst_tensor, kernel::UnaryEWOpCode::Sin);
    return dst_tensor;
}

Tensor Tensor::Sin_() {
    kernel::UnaryEW(*this, *this, kernel::UnaryEWOpCode::Sin);
    return *this;
}

Tensor Tensor::Cos() const {
    Tensor dst_tensor(shape_, dtype_, GetDevice());
    kernel::UnaryEW(*this, dst_tensor, kernel::UnaryEWOpCode::Cos);
    return dst_tensor;
}

Tensor Tensor::Cos_() {
    kernel::UnaryEW(*this, *this, kernel::UnaryEWOpCode::Cos);
    return *this;
}

Tensor Tensor::Neg() const {
    Tensor dst_tensor(shape_, dtype_, GetDevice());
    kernel::UnaryEW(*this, dst_tensor, kernel::UnaryEWOpCode::Neg);
    return dst_tensor;
}

Tensor Tensor::Neg_() {
    kernel::UnaryEW(*this, *this, kernel::UnaryEWOpCode::Neg);
    return *this;
}

Tensor Tensor::Exp() const {
    Tensor dst_tensor(shape_, dtype_, GetDevice());
    kernel::UnaryEW(*this, dst_tensor, kernel::UnaryEWOpCode::Exp);
    return dst_tensor;
}

Tensor Tensor::Exp_() {
    kernel::UnaryEW(*this, *this, kernel::UnaryEWOpCode::Exp);
    return *this;
}

<<<<<<< HEAD
Device Tensor::GetDevice() const {
    if (blob_ == nullptr) {
        utility::LogError("Blob is null, cannot get device");
    }
    return blob_->GetDevice();
=======
Tensor Tensor::Abs() const {
    Tensor dst_tensor(shape_, dtype_, GetDevice());
    kernel::UnaryEW(*this, dst_tensor, kernel::UnaryEWOpCode::Abs);
    return dst_tensor;
}

Tensor Tensor::Abs_() {
    kernel::UnaryEW(*this, *this, kernel::UnaryEWOpCode::Abs);
    return *this;
>>>>>>> f3089a9c
}

}  // namespace open3d<|MERGE_RESOLUTION|>--- conflicted
+++ resolved
@@ -633,23 +633,22 @@
     return *this;
 }
 
-<<<<<<< HEAD
+Tensor Tensor::Abs() const {
+    Tensor dst_tensor(shape_, dtype_, GetDevice());
+    kernel::UnaryEW(*this, dst_tensor, kernel::UnaryEWOpCode::Abs);
+    return dst_tensor;
+}
+
+Tensor Tensor::Abs_() {
+    kernel::UnaryEW(*this, *this, kernel::UnaryEWOpCode::Abs);
+    return *this;
+}
+
 Device Tensor::GetDevice() const {
     if (blob_ == nullptr) {
         utility::LogError("Blob is null, cannot get device");
     }
     return blob_->GetDevice();
-=======
-Tensor Tensor::Abs() const {
-    Tensor dst_tensor(shape_, dtype_, GetDevice());
-    kernel::UnaryEW(*this, dst_tensor, kernel::UnaryEWOpCode::Abs);
-    return dst_tensor;
-}
-
-Tensor Tensor::Abs_() {
-    kernel::UnaryEW(*this, *this, kernel::UnaryEWOpCode::Abs);
-    return *this;
->>>>>>> f3089a9c
 }
 
 }  // namespace open3d