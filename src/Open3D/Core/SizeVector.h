--- conflicted
+++ resolved
@@ -77,8 +77,6 @@
     std::string ToString() const { return fmt::format("{}", *this); }
 };
 
-<<<<<<< HEAD
-=======
 /// \brief Wrap around negative \p dim.
 ///
 /// E.g. If max_dim == 5, dim -1 will be converted to 4.
@@ -162,5 +160,4 @@
                       num_elements);
 }
 
->>>>>>> 5803c4df
 }  // namespace open3d