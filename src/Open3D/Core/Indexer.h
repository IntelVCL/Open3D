// ----------------------------------------------------------------------------
// -                        Open3D: www.open3d.org                            -
// ----------------------------------------------------------------------------
// The MIT License (MIT)
//
// Copyright (c) 2018 www.open3d.org
//
// Permission is hereby granted, free of charge, to any person obtaining a copy
// of this software and associated documentation files (the "Software"), to deal
// in the Software without restriction, including without limitation the rights
// to use, copy, modify, merge, publish, distribute, sublicense, and/or sell
// copies of the Software, and to permit persons to whom the Software is
// furnished to do so, subject to the following conditions:
//
// The above copyright notice and this permission notice shall be included in
// all copies or substantial portions of the Software.
//
// THE SOFTWARE IS PROVIDED "AS IS", WITHOUT WARRANTY OF ANY KIND, EXPRESS OR
// IMPLIED, INCLUDING BUT NOT LIMITED TO THE WARRANTIES OF MERCHANTABILITY,
// FITNESS FOR A PARTICULAR PURPOSE AND NONINFRINGEMENT. IN NO EVENT SHALL THE
// AUTHORS OR COPYRIGHT HOLDERS BE LIABLE FOR ANY CLAIM, DAMAGES OR OTHER
// LIABILITY, WHETHER IN AN ACTION OF CONTRACT, TORT OR OTHERWISE, ARISING
// FROM, OUT OF OR IN CONNECTION WITH THE SOFTWARE OR THE USE OR OTHER DEALINGS
// IN THE SOFTWARE.
// ----------------------------------------------------------------------------

#pragma once

#include "Open3D/Core/CUDAUtils.h"
#include "Open3D/Core/Dtype.h"
#include "Open3D/Core/ShapeUtil.h"
#include "Open3D/Core/SizeVector.h"
#include "Open3D/Core/Tensor.h"
#include "Open3D/Utility/Console.h"

#include <sstream>

namespace open3d {

class Indexer;

class IndexerIterator;

// Maximum number of dimensions of TensorRef.
static constexpr int64_t MAX_DIMS = 10;

// Maximum number of operands (inputs) of an op.
static constexpr int64_t MAX_OPERANDS = 10;

// Fixed-size array type usable from host and device.
template <typename T, int size>
struct alignas(16) SmallArray {
    T data_[size];

    OPEN3D_HOST_DEVICE T operator[](int i) const { return data_[i]; }
    OPEN3D_HOST_DEVICE T& operator[](int i) { return data_[i]; }

    SmallArray() = default;
    SmallArray(const SmallArray&) = default;
    SmallArray& operator=(const SmallArray&) = default;
};

template <int NARGS, typename index_t = uint32_t>
struct OffsetCalculator {
    OffsetCalculator(int dims,
                     const int64_t* sizes,
                     const int64_t* const* strides)
        : dims_(dims) {
        if (dims_ > MAX_DIMS) {
            utility::LogError("tensor has too many (>{}) dims_", MAX_DIMS);
        }

        for (int i = 0; i < MAX_DIMS; ++i) {
            if (i < dims_) {
                sizes_[i] = sizes[i];
            } else {
                sizes_[i] = 1;
            }
            for (int arg = 0; arg < NARGS; arg++) {
                strides_[i][arg] = i < dims_ ? strides[arg][i] : 0;
            }
        }
    }

    OPEN3D_HOST_DEVICE SmallArray<index_t, NARGS> get(
            index_t linear_idx) const {
        SmallArray<index_t, NARGS> offsets;
#if defined(__CUDA_ARCH__)
#pragma unroll
#endif
        for (int arg = 0; arg < NARGS; arg++) {
            offsets[arg] = 0;
        }

#if defined(__CUDA_ARCH__)
#pragma unroll
#endif
        for (int dim = 0; dim < MAX_DIMS; ++dim) {
            if (dim == dims_) {
                break;
            }
            index_t mod = linear_idx % sizes_[dim];
            linear_idx = linear_idx / sizes_[dim];

#if defined(__CUDA_ARCH__)
#pragma unroll
#endif
            for (int arg = 0; arg < NARGS; arg++) {
                offsets[arg] += mod * strides_[dim][arg];
            }
        }
        return offsets;
    }

    int dims_;
    index_t sizes_[MAX_DIMS];
    index_t strides_[MAX_DIMS][NARGS];
};

/// A minimalistic class that reference a Tensor.
struct TensorRef {
    // The default copy constructor works on __device__ as well so we don't
    // define it explicitly. shape_[MAX_DIMS] and strides[MAX_DIMS] will be
    // copied fully.
    TensorRef() : data_ptr_(nullptr), ndims_(0), dtype_byte_size_(0) {}

    TensorRef(const Tensor& t) {
        if (t.NumDims() > MAX_DIMS) {
            utility::LogError("Tenor has too many dimensions {} > {}.",
                              t.NumDims(), MAX_DIMS);
        }
        data_ptr_ = const_cast<void*>(t.GetDataPtr());
        ndims_ = t.NumDims();
        dtype_byte_size_ = DtypeUtil::ByteSize(t.GetDtype());
        for (int64_t i = 0; i < ndims_; ++i) {
            shape_[i] = t.GetShape(i);
            byte_strides_[i] = t.GetStride(i) * dtype_byte_size_;
        }
    }

    void Permute(const SizeVector& dims) {
        // Check dims are permuntation of [0, 1, 2, ..., n-1]
        if (static_cast<int64_t>(dims.size()) != ndims_) {
            utility::LogError("Number of dimensions mismatch {} != {}.",
                              dims.size(), ndims_);
        }
        std::vector<bool> seen_dims(ndims_, false);
        for (const int64_t& dim : dims) {
            seen_dims[dim] = true;
        }
        if (!std::all_of(seen_dims.begin(), seen_dims.end(),
                         [](bool seen) { return seen; })) {
            utility::LogError(
                    "Permute dims must be a permuntation from 0 to {}.",
                    dims.size() - 1);
        }

        // Map to new shape and strides
        SizeVector new_shape(ndims_);
        SizeVector new_byte_strides(ndims_);
        for (int64_t i = 0; i < ndims_; ++i) {
            int64_t old_dim = shape_util::WrapDim(dims[i], ndims_);
            new_shape[i] = shape_[old_dim];
            new_byte_strides[i] = byte_strides_[old_dim];
        }
        for (int64_t i = 0; i < ndims_; ++i) {
            shape_[i] = new_shape[i];
            byte_strides_[i] = new_byte_strides[i];
        }
    }

    bool operator==(const TensorRef& other) const {
        bool rc = true;
        rc = rc && (data_ptr_ == other.data_ptr_);
        rc = rc && (ndims_ == other.ndims_);
        rc = rc && (dtype_byte_size_ == other.dtype_byte_size_);
        for (int64_t i = 0; i < ndims_; ++i) {
            rc = rc && (shape_[i] == other.shape_[i]);
            rc = rc && (byte_strides_[i] == other.byte_strides_[i]);
        }
        return rc;
    }

    bool operator!=(const TensorRef& other) const { return !(*this == other); }

    void* data_ptr_;
    int64_t ndims_ = 0;
    int64_t dtype_byte_size_ = 0;
    int64_t shape_[MAX_DIMS];
    int64_t byte_strides_[MAX_DIMS];
};

enum class DtypePolicy {
<<<<<<< HEAD
    NONE,      // Do not check. Expects the kernel to handle the conversion.
               // E.g. in Copy kernel with type casting.
    ALL_SAME,  // All inputs and outputs to to have the same dtype.
    INPUT_SAME_OUTPUT_BOOL  // All inputs have the same dtype. Outputs have
                            // bool dtype.
};

/// Indexer to one Tensor
///
/// Example usage:
///
/// ```cpp
/// // Create a float Tensor and set all elements to 100.
/// std::vector<float> vals{0, 1, 2, 3, 4};
/// Tensor a(vals, SizeVector{5}, Dtype::Float32);
/// TensorIterator iter(a);
/// for (int64_t i = 0; i < iter.NumWorkloads(); ++i) {
///     *static_cast<float*>(iter.GetPtr(i)) = 100.f;
/// }
/// ```
class TensorIterator {
public:
    TensorIterator(const Tensor& tensor)
        : input_(TensorRef(tensor)), ndims_(tensor.NumDims()) {}

    OPEN3D_HOST_DEVICE int64_t NumWorkloads() const {
        int64_t num_workloads = 1;
        for (int64_t i = 0; i < ndims_; ++i) {
            num_workloads *= input_.shape_[i];
        }
        return num_workloads;
    }

    OPEN3D_HOST_DEVICE void* GetPtr(int64_t workload_idx) const {
        if (workload_idx < 0 || workload_idx >= NumWorkloads()) {
            return nullptr;
        }
        int64_t offset = 0;
        for (int64_t i = 0; i < ndims_; ++i) {
            offset += workload_idx / input_.strides_[i] * input_.strides_[i];
            workload_idx = workload_idx % input_.strides_[i];
        }
        return static_cast<void*>(static_cast<char*>(input_.data_ptr_) +
                                  offset * input_.dtype_byte_size_);
    }

protected:
    TensorRef input_;
    int64_t ndims_;
=======
    NONE,         // Do not check. Expects the kernel to handle the conversion.
                  // E.g. in Copy kernel with type casting.
    ASSERT_SAME,  // Assert same Dtypes for inputs and output
    ASSERT_SAME_INPUTS,       // Assert same Dtypes for inputs and output
    CAST,                     // Cast to common dtype.
                              // E.g. Tensor::Add:
                              // int64   + int32   = int64   (valid)
                              // float32 + float32 = int32   (invalid)
                              // float64 + float64 = float32 (valid)
    ASSERT_SAME_OR_BOOL_OUT,  // Assert same Dtypes for inputs and output, with
                              // the exception that the output can be bool.
    CAST_INPUTS  // Cast inputs to common dtypes (e.g. comparison ops have
                 // boolean output).
>>>>>>> 7a2d6c46
};

/// Indexing engine for elementwise ops with broadcasting support.
///
/// Fancy indexing is supported by restriding input tensor and treating the
/// operation as elementwise op.
///
/// After constructing Indexer on the host, the indexing methods can be
/// used from both host and device.
class Indexer {
public:
    Indexer() {}
    Indexer(const Indexer&) = default;
    Indexer& operator=(const Indexer&) = default;

    /// Only single output is supported for simplicity. To extend this function
    /// to support multiple outputs, one may check for shape compatibility of
    /// all outputs.
    Indexer(const std::vector<Tensor>& input_tensors,
            const Tensor& output_tensor,
<<<<<<< HEAD
            DtypePolicy dtype_policy = DtypePolicy::ALL_SAME) {
        // Must have at least one input input tensor(s)
        if (input_tensors.size() == 0) {
            utility::LogError("Must have at least one input tensor(s).");
        }

        // Check DtypePolicy.
        if (dtype_policy == DtypePolicy::ALL_SAME) {
            const Dtype ref_dtype = input_tensors[0].GetDtype();
            for (const auto& input_tensor : input_tensors) {
                if (input_tensor.GetDtype() != ref_dtype) {
                    utility::LogError(
                            "Dype mismatch {} != {}.",
                            DtypeUtil::ToString(input_tensor.GetDtype()),
                            DtypeUtil::ToString(ref_dtype));
                }
            }
            if (output_tensor.GetDtype() != ref_dtype) {
                utility::LogError("Dype mismatch {} != {}.",
                                  DtypeUtil::ToString(output_tensor.GetDtype()),
                                  DtypeUtil::ToString(ref_dtype));
            }
        } else if (dtype_policy == DtypePolicy::INPUT_SAME_OUTPUT_BOOL) {
            const Dtype ref_dtype = input_tensors[0].GetDtype();
            for (const auto& input_tensor : input_tensors) {
                if (input_tensor.GetDtype() != ref_dtype) {
                    utility::LogError(
                            "Dype mismatch {} != {}.",
                            DtypeUtil::ToString(input_tensor.GetDtype()),
                            DtypeUtil::ToString(ref_dtype));
                }
            }
            if (output_tensor.GetDtype() != Dtype::Bool) {
                utility::LogError("Dype mismatch {} != {}.",
                                  DtypeUtil::ToString(output_tensor.GetDtype()),
                                  DtypeUtil::ToString(Dtype::Bool));
            }
        }

        // Convert to TensorRef.
        num_inputs_ = static_cast<int64_t>(input_tensors.size());
        if (num_inputs_ > MAX_OPERANDS) {
            utility::LogError("Operation has too many inputs {} > {}",
                              num_inputs_, MAX_OPERANDS);
        }
        for (int64_t i = 0; i < num_inputs_; ++i) {
            inputs_[i] = TensorRef(input_tensors[i]);
        }
        output_ = TensorRef(output_tensor);
=======
            DtypePolicy dtype_policy = DtypePolicy::ASSERT_SAME,
            const SizeVector& reduction_dims = {});

    Indexer(const std::vector<Tensor>& input_tensors,
            const std::vector<Tensor>& output_tensors,
            DtypePolicy dtype_policy = DtypePolicy::ASSERT_SAME,
            const SizeVector& reduction_dims = {});

    /// Returns true iff the maximum_offsets in bytes are smaller than 2^31 - 1.
    bool CanUse32BitIndexing() const;

    /// Returns an iterator of Indexers, each of which can be indexed in 32
    /// bits.
    IndexerIterator SplitTo32BitIndexing() const;
>>>>>>> 7a2d6c46

    /// Split the indexer such that the largest-span-dimension is split into two
    /// halves. The returned new indexer iterates the first half while the
    /// current indexer iterates the second half.
    std::unique_ptr<Indexer> SplitLargestDim();

    /// Get a sub-indexer that loops through all inputs corresponding to a
    /// single output.
    Indexer GetPerOutputIndexer(int64_t output_idx) const;

    bool ShouldAccumulate() const { return accumulate_; }

    bool IsFinalOutput() const { return final_output_; }

    /// Shrink iteration to a specific range in a specific dimension.
    /// \param dim The dimension to be shrinked to.
    /// \param start Starting index (inclusive) for dimension \p dim. No
    /// dimension wraping is available.
    /// \param size The size to iterate in dimension \p dim.
    void ShrinkDim(int64_t dim, int64_t start, int64_t size);

    /// Returns the number of reudction dimensions.
    int64_t NumReductionDims() const;

    /// Returns number of dimensions of the Indexer.
    int64_t NumDims() const { return ndims_; }

    /// Returns Indexer's master shape, one can iterate the Indexer with this
    /// shape.
    const int64_t* GetMasterShape() const { return master_shape_; }
    int64_t* GetMasterShape() { return master_shape_; }

    /// Returns Indexer's master strides, one can iterate the Indexer with this
    /// strides. It is always set to be the default strides from master_shape_.
    const int64_t* GetMasterStrides() const { return master_strides_; }

    /// Returns the total number of workloads (e.g. computations) needed for
    /// the op. The scheduler schedules these workloads to run on parallel
    /// threads.
    ///
    /// For non-reduction ops, NumWorkloads() is the same as number of output
    /// elements (e.g. for broadcasting ops).
    ///
    /// For reduction ops, NumWorkLoads() is the same as the number of input
    /// elements. Currently we don't allow mixing broadcasting and reduction in
    /// one op kernel.
    int64_t NumWorkloads() const;

    /// Returns the number of output elements.
    int64_t NumOutputElements() const;

    /// Number of input Tensors.
    int64_t NumInputs() const { return num_inputs_; }

    /// Returns input TensorRef.
    TensorRef& GetInput(int64_t i) {
        if (i >= num_inputs_ || i < 0) {
            utility::LogError("0 <= i < {} required, however, i = {}.",
                              num_inputs_, i);
        }
        return inputs_[i];
    }
    const TensorRef& GetInput(int64_t i) const {
        if (i >= num_inputs_ || i < 0) {
            utility::LogError("0 <= i < {} required, however, i = {}.",
                              num_inputs_, i);
        }
        return inputs_[i];
    }

    /// Returns output TensorRef.
    TensorRef& GetOutput(int64_t i) {
        if (i >= num_outputs_ || i < 0) {
            utility::LogError("0 <= i < {} required, however, i = {}.",
                              num_outputs_, i);
        }
        return outputs_[i];
    }
    const TensorRef& GetOutput(int64_t i) const {
        if (i >= num_outputs_ || i < 0) {
            utility::LogError("0 <= i < {} required, however, i = {}.",
                              num_outputs_, i);
        }
        return outputs_[i];
    }

    /// Returns output TensorRef. Only works if there's only one output.
    /// Equivalent to GetOutput(0).
    TensorRef& GetOutput() {
        if (num_outputs_ > 1) {
            utility::LogError("num_outputs_ == {} > 0, use GetOutput(i)",
                              num_outputs_);
        }
        return GetOutput(0);
    }
    const TensorRef& GetOutput() const {
        if (num_outputs_ > 1) {
            utility::LogError("num_outputs_ == {} > 0, use GetOutput(i)",
                              num_outputs_);
        }
        return GetOutput(0);
    }

    /// Returns true if the \p dim -th dimension is reduced.
    bool IsReductionDim(int64_t dim) const {
        // All outputs have the same shape and reduction dims. Even if they
        // don't have the same initial strides, the reduced strides are always
        // set to 0. Thus it is okay to use outputs_[0].
        return outputs_[0].byte_strides_[dim] == 0 && master_shape_[dim] > 1;
    }

    /// Get input Tensor data pointer based on \p workload_idx.
    ///
    /// \param input_idx Input tensor index.
    /// \param workload_idx The index of the compute workload, similar to
    /// thread_id, if a thread only processes one workload.
    OPEN3D_HOST_DEVICE char* GetInputPtr(int64_t input_idx,
                                         int64_t workload_idx) const {
        if (input_idx < 0 || input_idx >= num_inputs_) {
            return nullptr;
        }
        return GetWorkloadDataPtr(inputs_[input_idx], workload_idx);
    }

    /// Get output Tensor data pointer based on \p workload_idx.
    ///
    /// \param workload_idx The index of the compute workload, similar to
    /// thread_id, if a thread only processes one workload.
    OPEN3D_HOST_DEVICE char* GetOutputPtr(int64_t workload_idx) const {
        return GetWorkloadDataPtr(outputs_[0], workload_idx);
    }
    OPEN3D_HOST_DEVICE char* GetOutputPtr(int64_t output_idx,
                                          int64_t workload_idx) const {
        return GetWorkloadDataPtr(outputs_[output_idx], workload_idx);
    }

protected:
    /// Merge adjacent dimensions if either dim is 1 or if:
    /// shape[n] * stride[n] == shape[n + 1]
    void CoalesceDimensions();

    // Permute reduction dimensions to front.
    // TODO: Sort the dimensions based on strides in ascending orderto improve
    // thread coalescing.
    void ReorderDimensions(const SizeVector& reduction_dims);

    /// Update master_strides_ based on master_shape_.
    void UpdateMasterStrides();

    /// Broadcast src to dst by setting shape 1 to omitted dimensions and
    /// setting stride 0 to brocasted dimensions.
    ///
    /// Note that other approaches may also work. E.g. one could set src's shape
    /// to exactly the same as dst's shape. In general, if a dimension is of
    /// size 1, the stride have no effect in computing offsets; or likewise if a
    /// dimension has stride 0, the shape have no effect in computing offsets.
    ///
    /// [Before]
    ///                 Omitted
    ///                 |       Broadcast
    ///                 |       |   No broadcast
    ///                 |       |   |
    ///                 V       V   V
    /// src.shape_:   [     2,  1,  1,  3]
    /// src.strides_: [     3,  3,  3,  1]
    /// dst.shape_:   [ 2,  2,  2,  1,  3]
    /// dst.strides_: [12,  6,  3,  3,  1]
    ///
    /// [After]
    /// src.shape_:   [ 1,  2,  1,  1,  3]
    /// src.strides_: [ 0,  3,  0,  3,  1]
    ///
    /// \param src The source TensorRef to be broadcasted.
    /// \param dst The destination TensorRef to be broadcasted to.
    static void BroadcastRestride(TensorRef& src,
                                  int64_t dst_ndims,
                                  const int64_t* dst_shape);

    /// Symmetrical to BroadcastRestride. Set the reduced dimensions' stride to
    /// 0 at output. Currently only support the keepdim=true case.
    static void ReductionRestride(TensorRef& dst,
                                  int64_t src_ndims,
                                  const int64_t* src_shape,
                                  const SizeVector& reduction_dims);

    /// Get data pointer from a TensorRef with \p workload_idx.
    /// Note: can be optimized by computing all input ptrs and output ptr
    /// together.
    OPEN3D_HOST_DEVICE char* GetWorkloadDataPtr(const TensorRef& tr,
                                                int64_t workload_idx) const {
        // For 0-sized input reduction op, the output Tensor
        // workload_idx == 1 > NumWorkloads() == 0.
        if (workload_idx < 0) {
            return nullptr;
        }
        int64_t offset = 0;
        for (int64_t i = 0; i < ndims_; ++i) {
            offset += workload_idx / master_strides_[i] * tr.byte_strides_[i];
            workload_idx = workload_idx % master_strides_[i];
        }
        return static_cast<char*>(tr.data_ptr_) + offset;
    }

    /// Number of input and output Tensors.
    int64_t num_inputs_ = 0;
    int64_t num_outputs_ = 0;

    /// Array of input TensorRefs.
    TensorRef inputs_[MAX_OPERANDS];

    /// Output TensorRef.
    TensorRef outputs_[MAX_OPERANDS];

    /// Indexer's global shape. The shape's number of elements is the
    /// same as GetNumWorkloads() for the Indexer.
    /// - For broadcasting, master_shape_ is the same as the output shape.
    /// - For reduction, master_shape_ is the same as the input shape.
    /// - Currently we don't allow broadcasting mixed with reduction. But if
    ///   broadcasting mixed with reduction is allowed, master_shape_ is a mix
    ///   of input shape and output shape. First, fill in all omitted dimensions
    ///   (in inputs for broadcasting) and reduction dimensions (as if
    ///   keepdim=true always) with size 1. For each axis, the master dimension
    ///   is the non-1 dimension (if both are 1, then the master dimension is 1
    ///   in that axis).
    int64_t master_shape_[MAX_DIMS];

    /// The default strides for master_shape_ for internal use only. Used to
    /// compute the actual strides and ultimately the index offsets.
    int64_t master_strides_[MAX_DIMS];

    /// Indexer's global number of dimensions.
    int64_t ndims_ = 0;

    /// Whether this iterator produces the actual output, as opposed to
    /// something that will be accumulated further. Only relevant for CUDA
    /// reductions.
    bool final_output_ = true;

    /// If the kernel should accumulate into the output. Only relevant for CUDA
    /// reductions.
    bool accumulate_ = false;
};

class IndexerIterator {
public:
    struct Iterator {
        Iterator(){};
        Iterator(const Indexer& indexer);
        Iterator(Iterator&& other) = default;

        Indexer& operator*() const;
        Iterator& operator++();
        bool operator==(const Iterator& other) const;
        bool operator!=(const Iterator& other) const;

        std::vector<std::unique_ptr<Indexer>> vec_;
    };

    IndexerIterator(const Indexer& indexer);

    Iterator begin() const;
    Iterator end() const;

private:
    const Indexer& indexer_;
};

}  // namespace open3d<|MERGE_RESOLUTION|>--- conflicted
+++ resolved
@@ -191,12 +191,12 @@
 };
 
 enum class DtypePolicy {
-<<<<<<< HEAD
-    NONE,      // Do not check. Expects the kernel to handle the conversion.
-               // E.g. in Copy kernel with type casting.
-    ALL_SAME,  // All inputs and outputs to to have the same dtype.
-    INPUT_SAME_OUTPUT_BOOL  // All inputs have the same dtype. Outputs have
-                            // bool dtype.
+    NONE,        // Do not check. Expects the kernel to handle the conversion.
+                 // E.g. in Copy kernel with type casting.
+    ALL_SAME,    // All inputs and outputs to to have the same dtype.
+    INPUT_SAME,  // All inputs have the same dtype.
+    INPUT_SAME_OUTPUT_BOOL  // All inputs have the same dtype. Outputs
+                            // have bool dtype.
 };
 
 /// Indexer to one Tensor
@@ -230,32 +230,19 @@
             return nullptr;
         }
         int64_t offset = 0;
-        for (int64_t i = 0; i < ndims_; ++i) {
-            offset += workload_idx / input_.strides_[i] * input_.strides_[i];
-            workload_idx = workload_idx % input_.strides_[i];
+        workload_idx = workload_idx * input_.dtype_byte_size_;
+        for (int64_t i = 0; i < ndims_; ++i) {
+            offset += workload_idx / input_.byte_strides_[i] *
+                      input_.byte_strides_[i];
+            workload_idx = workload_idx % input_.byte_strides_[i];
         }
         return static_cast<void*>(static_cast<char*>(input_.data_ptr_) +
-                                  offset * input_.dtype_byte_size_);
+                                  offset);
     }
 
 protected:
     TensorRef input_;
     int64_t ndims_;
-=======
-    NONE,         // Do not check. Expects the kernel to handle the conversion.
-                  // E.g. in Copy kernel with type casting.
-    ASSERT_SAME,  // Assert same Dtypes for inputs and output
-    ASSERT_SAME_INPUTS,       // Assert same Dtypes for inputs and output
-    CAST,                     // Cast to common dtype.
-                              // E.g. Tensor::Add:
-                              // int64   + int32   = int64   (valid)
-                              // float32 + float32 = int32   (invalid)
-                              // float64 + float64 = float32 (valid)
-    ASSERT_SAME_OR_BOOL_OUT,  // Assert same Dtypes for inputs and output, with
-                              // the exception that the output can be bool.
-    CAST_INPUTS  // Cast inputs to common dtypes (e.g. comparison ops have
-                 // boolean output).
->>>>>>> 7a2d6c46
 };
 
 /// Indexing engine for elementwise ops with broadcasting support.
@@ -276,63 +263,12 @@
     /// all outputs.
     Indexer(const std::vector<Tensor>& input_tensors,
             const Tensor& output_tensor,
-<<<<<<< HEAD
-            DtypePolicy dtype_policy = DtypePolicy::ALL_SAME) {
-        // Must have at least one input input tensor(s)
-        if (input_tensors.size() == 0) {
-            utility::LogError("Must have at least one input tensor(s).");
-        }
-
-        // Check DtypePolicy.
-        if (dtype_policy == DtypePolicy::ALL_SAME) {
-            const Dtype ref_dtype = input_tensors[0].GetDtype();
-            for (const auto& input_tensor : input_tensors) {
-                if (input_tensor.GetDtype() != ref_dtype) {
-                    utility::LogError(
-                            "Dype mismatch {} != {}.",
-                            DtypeUtil::ToString(input_tensor.GetDtype()),
-                            DtypeUtil::ToString(ref_dtype));
-                }
-            }
-            if (output_tensor.GetDtype() != ref_dtype) {
-                utility::LogError("Dype mismatch {} != {}.",
-                                  DtypeUtil::ToString(output_tensor.GetDtype()),
-                                  DtypeUtil::ToString(ref_dtype));
-            }
-        } else if (dtype_policy == DtypePolicy::INPUT_SAME_OUTPUT_BOOL) {
-            const Dtype ref_dtype = input_tensors[0].GetDtype();
-            for (const auto& input_tensor : input_tensors) {
-                if (input_tensor.GetDtype() != ref_dtype) {
-                    utility::LogError(
-                            "Dype mismatch {} != {}.",
-                            DtypeUtil::ToString(input_tensor.GetDtype()),
-                            DtypeUtil::ToString(ref_dtype));
-                }
-            }
-            if (output_tensor.GetDtype() != Dtype::Bool) {
-                utility::LogError("Dype mismatch {} != {}.",
-                                  DtypeUtil::ToString(output_tensor.GetDtype()),
-                                  DtypeUtil::ToString(Dtype::Bool));
-            }
-        }
-
-        // Convert to TensorRef.
-        num_inputs_ = static_cast<int64_t>(input_tensors.size());
-        if (num_inputs_ > MAX_OPERANDS) {
-            utility::LogError("Operation has too many inputs {} > {}",
-                              num_inputs_, MAX_OPERANDS);
-        }
-        for (int64_t i = 0; i < num_inputs_; ++i) {
-            inputs_[i] = TensorRef(input_tensors[i]);
-        }
-        output_ = TensorRef(output_tensor);
-=======
-            DtypePolicy dtype_policy = DtypePolicy::ASSERT_SAME,
+            DtypePolicy dtype_policy = DtypePolicy::ALL_SAME,
             const SizeVector& reduction_dims = {});
 
     Indexer(const std::vector<Tensor>& input_tensors,
             const std::vector<Tensor>& output_tensors,
-            DtypePolicy dtype_policy = DtypePolicy::ASSERT_SAME,
+            DtypePolicy dtype_policy = DtypePolicy::ALL_SAME,
             const SizeVector& reduction_dims = {});
 
     /// Returns true iff the maximum_offsets in bytes are smaller than 2^31 - 1.
@@ -341,7 +277,6 @@
     /// Returns an iterator of Indexers, each of which can be indexed in 32
     /// bits.
     IndexerIterator SplitTo32BitIndexing() const;
->>>>>>> 7a2d6c46
 
     /// Split the indexer such that the largest-span-dimension is split into two
     /// halves. The returned new indexer iterates the first half while the
