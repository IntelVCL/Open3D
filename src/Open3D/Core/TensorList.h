// ----------------------------------------------------------------------------
// -                        Open3D: www.open3d.org                            -
// ----------------------------------------------------------------------------
// The MIT License (MIT)
//
// Copyright (c) 2018 www.open3d.org
//
// Permission is hereby granted, free of charge, to any person obtaining a copy
// of this software and associated documentation files (the "Software"), to deal
// in the Software without restriction, including without limitation the rights
// to use, copy, modify, merge, publish, distribute, sublicense, and/or sell
// copies of the Software, and to permit persons to whom the Software is
// furnished to do so, subject to the following conditions:
//
// The above copyright notice and this permission notice shall be included in
// all copies or substantial portions of the Software.
//
// THE SOFTWARE IS PROVIDED "AS IS", WITHOUT WARRANTY OF ANY KIND, EXPRESS OR
// IMPLIED, INCLUDING BUT NOT LIMITED TO THE WARRANTIES OF MERCHANTABILITY,
// FITNESS FOR A PARTICULAR PURPOSE AND NONINFRINGEMENT. IN NO EVENT SHALL THE
// AUTHORS OR COPYRIGHT HOLDERS BE LIABLE FOR ANY CLAIM, DAMAGES OR OTHER
// LIABILITY, WHETHER IN AN ACTION OF CONTRACT, TORT OR OTHERWISE, ARISING
// FROM, OUT OF OR IN CONNECTION WITH THE SOFTWARE OR THE USE OR OTHER DEALINGS
// IN THE SOFTWARE.
// ----------------------------------------------------------------------------

#pragma once

#include <cstddef>
#include <memory>
#include <string>

#include "Open3D/Core/Blob.h"
#include "Open3D/Core/Broadcast.h"
#include "Open3D/Core/Device.h"
#include "Open3D/Core/Dtype.h"
#include "Open3D/Core/SizeVector.h"
#include "Open3D/Core/Tensor.h"
namespace open3d {

/// A TensorList is an extendable tensor at the 0-th dimension.
/// It is similar to std::vector<Tensor>, but uses Open3D's tensor memory
/// management system.
///
/// Typical use cases:
/// - Pointcloud: (N, 3)
/// - Sparse Voxel Grid: (N, 8, 8, 8)
class TensorList {
public:
    /// Constructor for creating an (empty by default) tensor list.
    ///
    /// \param shape Shape for the contained tensors. e.g.
    /// (3) for a list points,
    /// (8, 8, 8) for a list of voxel blocks.
    /// \param dtype Type for the contained tensors. e.g. Dtype::Int64.
    /// \param device Device to store the contained tensors. e.g. "CPU:0".
    TensorList(const SizeVector& shape,
               Dtype dtype,
               const Device& device = Device("CPU:0"),
               const int64_t& size = 0);

    /// Constructor from a vector with broadcastable tensors.
    ///
    /// \param tensors A vector of tensors. The tensors must be broadcastable to
    /// a common shape, which will be set as the shape of the TensorList. The
    /// tensors must be on the same device and have the same dtype.
    /// \param device Device to store the contained tensors. e.g. "CPU:0".
    TensorList(const std::vector<Tensor>& tensors,
               const Device& device = Device("CPU:0"));

    /// Constructor from a list of broadcastable tensors.
    ///
    /// \param tensors A list of tensors. The tensors must be broadcastable to
    /// a common shape, which will be set as the shape of the TensorList.
    /// \param device Ddevice to store the contained tensors. e.g. "CPU:0".
    TensorList(const std::initializer_list<Tensor>& tensors,
               const Device& device = Device("CPU:0"));

    /// Constructor from iterators, an abstract wrapper for std vectors
    /// and initializer lists.
    template <class InputIterator>
    TensorList(InputIterator first,
               InputIterator last,
               const Device& device = Device("CPU:0"))
        : device_(device),
          /// Default empty tensor
          internal_tensor_(SizeVector(), Dtype::Int64, device) {
        ConstructFromIterators(first, last);
    }

    /// Constructor from a raw internal tensor.
    /// The inverse of AsTensor().
    ///
    /// \param inplace:
    /// - if false, use the raw internal tensor (could be non-contiguous),
    /// typically only used for Slice() assignment
    /// - if true, create a new contiguous internal tensor with precomputed
    /// reserved size.
    TensorList(const Tensor& internal_tensor, bool inplace = true);

    /// Copy constructor from a tensor list.
    /// Create a new tensor list with copy of data.
    TensorList(const TensorList& other);

    /// Shallow copy
    void ShallowCopyFrom(const TensorList& other);

    /// TensorList assignment lvalue = lvalue, e.g.
    /// `tensorlist_a = tensorlist_b`,
    /// resulting in a "shallow" copy.
    TensorList& operator=(const TensorList& other) &;

    /// TensorList assignment lvalue = rvalue, e.g.
    /// `tensorlist_a = tensorlist_b[0]`,
    /// resulting in a "shallow" copy.
    TensorList& operator=(TensorList&& other) &;

    /// TensorList assignment rvalue = lvalue, e.g.
    /// `tensorlist_a.Slice(x, x, x) = tensorlist_b`
    TensorList& operator=(const TensorList& other) &&;

    /// TensorLIst assignment rvalue = rvalue, e.g.
    /// `tensorlist_a.Slice(x, x, x) = tensor_b.Slice(y, y, y)`
    TensorList& operator=(TensorList&& other) &&;

    /// Return the reference of the contained valid tensors with shared memory.
    Tensor AsTensor() const;

    /// Resize an existing tensor list.
    /// If the size increases, the increased part will be assigned 0.
    /// If the size decreases, the decreased part's value will be undefined.
    void Resize(int64_t n);

    /// Push back the copy of a tensor to the list.
    /// The tensor must broadcastable to the TensorList's shape.
    /// The tensor must be on the same device and have the same dtype.
    void PushBack(const Tensor& tensor);

    /// Concatenate two TensorLists.
    /// Return a new TensorList with data copied.
    /// Two TensorLists must have the same shape, type, and device.
    static TensorList Concatenate(const TensorList& a, const TensorList& b);

    /// Concatenate two TensorLists.
    TensorList operator+(const TensorList& other) const {
        return Concatenate(*this, other);
    }

    /// Extend the current TensorList with another TensorList appended to the
    /// end. The data is copied. The two TensorLists must have the same shape,
    /// dtype, and device.
    void Extend(const TensorList& other);

    TensorList& operator+=(const TensorList& other) {
        Extend(other);
        return *this;
    }

    /// Extract the i-th Tensor along the first axis, returning a new view.
    Tensor operator[](int64_t index) const;

    /// Return the reference of the sliced tensor with shared memory
    /// Note: this shared memory could be non-contiguous
    /// without reserved space. The new created TensorList's internal tensor
    /// will be copied to an internal contiguous tensor for PushBack operations
    TensorList Slice(int64_t start, int64_t stop, int64_t step = 1);

    /// Return a new tensor list with copy of data.
    TensorList IndexGet(const std::vector<int64_t>& indices) const;

    /// Clear the tensor list by discarding all data and creating a empty one.
    void Clear();

    std::string ToString() const;

    SizeVector GetShape() const { return shape_; }

    Device GetDevice() const { return device_; }

    Dtype GetDtype() const { return dtype_; }

    int64_t GetSize() const { return size_; }

    int64_t GetReservedSize() const { return reserved_size_; }

    const Tensor& GetInternalTensor() const { return internal_tensor_; }

protected:
    // The shared internal constructor for iterators.
    template <class InputIterator>
    void ConstructFromIterators(InputIterator first, InputIterator last) {
        int64_t size = std::distance(first, last);
        if (size == 0) {
            utility::LogError(
                    "Empty input tensors cannot initialize a TensorList.");
        }

        // Infer size and reserved_size
        size_ = size;
        reserved_size_ = ReserveSize(size_);

        // Infer shape
        shape_ = std::accumulate(
                std::next(first), last, first->GetShape(),
                [](const SizeVector shape, const Tensor& tensor) {
                    return BroadcastedShape(std::move(shape),
                                            tensor.GetShape());
                });

        // Infer dtype
        dtype_ = first->GetDtype();
        bool dtype_consistent = std::accumulate(
                std::next(first), last, true,
                [&](bool same_type, const Tensor& tensor) {
                    return same_type && (dtype_ == tensor.GetDtype());
                });
        if (!dtype_consistent) {
            utility::LogError(
                    "Inconsistent tensor dtypes in tensors are not supported "
                    "in TensorList.");
        }

        // Construct internal tensor
        SizeVector expanded_shape = ExpandFrontDim(shape_, reserved_size_);
        internal_tensor_ = Tensor(expanded_shape, dtype_, device_);

        // Assign tensors
        size_t i = 0;
        for (auto iter = first; iter != last; ++iter, ++i) {
            internal_tensor_[i] = *iter;
        }
    }

    /// Expand the size of the internal tensor.
    void ExpandTensor(int64_t new_reserved_size);

    /// Expand the shape in the first indexing dimension.
    /// e.g. (8, 8, 8) -> (1, 8, 8, 8)
    static SizeVector ExpandFrontDim(const SizeVector& shape,
                                     int64_t new_dim_size = 1);

    /// Compute the reserved size for the desired number of tensors
    /// with reserved_size_ = (1 << (ceil(log2(size_)) + 1)).
    int64_t ReserveSize(int64_t n);

<<<<<<< HEAD
    /// Check if index is out of bound [0, size_) if not inclusive.
=======
    /// Assert that index is within the valid range for TensorList.
    /// If inclusive == false, the bound is [0, size_).
    /// If inclusive == true , the bound is [0, size_].
>>>>>>> 7f261c15
    void CheckIndex(int64_t index, bool inclusive = false) const;

protected:
    /// The shape_ represents the shape for each element in the TensorList.
    /// The internal_tensor_'s shape is (reserved_size_, *shape_).
    SizeVector shape_;

    Dtype dtype_;
    Device device_;

    /// Maximum number of elements in TensorList.
    /// The internal_tensor_'s shape is (reserved_size_, *shape_).
    /// In general, reserved_size_ >= (1 << (ceil(log2(size_)) + 1))
    /// as conventionally done in std::vector.
    /// Examples: (size_, reserved_size_) = (3, 8), (4, 8), (5, 16).
    int64_t reserved_size_ = 0;

    /// Number of active (valid) elements in TensorList.
    /// The internal_tensor_ has shape (reserved_size_, *shape_), but only the
    /// front (size_, *shape_) is active.
    int64_t size_ = 0;

    /// The internal tensor for data storage.
    Tensor internal_tensor_;
};
}  // namespace open3d<|MERGE_RESOLUTION|>--- conflicted
+++ resolved
@@ -36,6 +36,7 @@
 #include "Open3D/Core/Dtype.h"
 #include "Open3D/Core/SizeVector.h"
 #include "Open3D/Core/Tensor.h"
+#include "Open3D/Core/TensorKey.h"
 namespace open3d {
 
 /// A TensorList is an extendable tensor at the 0-th dimension.
@@ -164,6 +165,9 @@
     /// without reserved space. The new created TensorList's internal tensor
     /// will be copied to an internal contiguous tensor for PushBack operations
     TensorList Slice(int64_t start, int64_t stop, int64_t step = 1);
+
+    /// Wrapper for python binding: only supports slice
+    TensorList Slice(const TensorKey& tk);
 
     /// Return a new tensor list with copy of data.
     TensorList IndexGet(const std::vector<int64_t>& indices) const;
@@ -243,13 +247,9 @@
     /// with reserved_size_ = (1 << (ceil(log2(size_)) + 1)).
     int64_t ReserveSize(int64_t n);
 
-<<<<<<< HEAD
-    /// Check if index is out of bound [0, size_) if not inclusive.
-=======
     /// Assert that index is within the valid range for TensorList.
     /// If inclusive == false, the bound is [0, size_).
     /// If inclusive == true , the bound is [0, size_].
->>>>>>> 7f261c15
     void CheckIndex(int64_t index, bool inclusive = false) const;
 
 protected:
