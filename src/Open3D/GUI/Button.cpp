--- conflicted
+++ resolved
@@ -46,13 +46,10 @@
 }
 
 Button::~Button() {}
-<<<<<<< HEAD
-=======
 
 void Button::SetOnClicked(std::function<void()> onClicked) {
     impl_->onClicked = onClicked;
 }
->>>>>>> a494baed
 
 Size Button::CalcPreferredSize(const Theme& theme) const {
     auto font = ImGui::GetFont();
@@ -63,25 +60,16 @@
 }
 
 Widget::DrawResult Button::Draw(const DrawContext& context) {
-<<<<<<< HEAD
     auto& frame = GetFrame();
+    auto result = Widget::DrawResult::NONE;
+
+    DrawImGuiPushEnabledState();
     ImGui::SetCursorPos(
             ImVec2(frame.x - context.uiOffsetX, frame.y - context.uiOffsetY));
     if (ImGui::Button(impl_->title.c_str(),
                       ImVec2(GetFrame().width, GetFrame().height))) {
-        if (this->OnClicked) {
-            this->OnClicked();
-=======
-    auto &frame = GetFrame();
-    auto result = Widget::DrawResult::NONE;
-
-    DrawImGuiPushEnabledState();
-    ImGui::SetCursorPos(ImVec2(frame.x - context.uiOffsetX,
-                               frame.y - context.uiOffsetY));
-    if (ImGui::Button(impl_->title.c_str(), ImVec2(GetFrame().width, GetFrame().height))) {
         if (impl_->onClicked) {
             impl_->onClicked();
->>>>>>> a494baed
         }
         result = Widget::DrawResult::REDRAW;
     }
