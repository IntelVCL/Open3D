--- conflicted
+++ resolved
@@ -131,20 +131,12 @@
 Menu::ItemId Menu::DrawMenuBar(const DrawContext &context) {
     ItemId activatedId = NO_ITEM;
 
-<<<<<<< HEAD
     ImVec2 size;
     size.x = ImGui::GetIO().DisplaySize.x;
     size.y = CalcHeight(context.theme);
     auto padding = ImGui::GetStyle().FramePadding;
     ImGui::PushStyleVar(ImGuiStyleVar_FramePadding,
                         ImVec2(padding.x, padding.y + EXTRA_PADDING_Y));
-=======
-    //    ImGui::PushStyleVar(ImGuiStyleVar_FramePadding,
-    //    ImVec2(context.theme.defaultMargin,
-    //                                                            context.theme.defaultMargin));
-    //    ImGui::PushStyleVar(ImGuiStyleVar_IndentSpacing,
-    //    context.theme.defaultMargin);
->>>>>>> 85e769df
 
     ImGui::BeginMainMenuBar();
     for (auto &item : impl_->items) {
@@ -167,11 +159,7 @@
 
     ImGui::EndMainMenuBar();
 
-<<<<<<< HEAD
     ImGui::PopStyleVar();
-=======
-    //    ImGui::PopStyleVar();
->>>>>>> 85e769df
 
     return activatedId;
 }
