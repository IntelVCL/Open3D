// ----------------------------------------------------------------------------
// -                        Open3D: www.open3d.org                            -
// ----------------------------------------------------------------------------
// The MIT License (MIT)
//
// Copyright (c) 2018 www.open3d.org
//
// Permission is hereby granted, free of charge, to any person obtaining a copy
// of this software and associated documentation files (the "Software"), to deal
// in the Software without restriction, including without limitation the rights
// to use, copy, modify, merge, publish, distribute, sublicense, and/or sell
// copies of the Software, and to permit persons to whom the Software is
// furnished to do so, subject to the following conditions:
//
// The above copyright notice and this permission notice shall be included in
// all copies or substantial portions of the Software.
//
// THE SOFTWARE IS PROVIDED "AS IS", WITHOUT WARRANTY OF ANY KIND, EXPRESS OR
// IMPLIED, INCLUDING BUT NOT LIMITED TO THE WARRANTIES OF MERCHANTABILITY,
// FITNESS FOR A PARTICULAR PURPOSE AND NONINFRINGEMENT. IN NO EVENT SHALL THE
// AUTHORS OR COPYRIGHT HOLDERS BE LIABLE FOR ANY CLAIM, DAMAGES OR OTHER
// LIABILITY, WHETHER IN AN ACTION OF CONTRACT, TORT OR OTHERWISE, ARISING
// FROM, OUT OF OR IN CONNECTION WITH THE SOFTWARE OR THE USE OR OTHER DEALINGS
// IN THE SOFTWARE.
// ----------------------------------------------------------------------------

#pragma once

#include <memory>

namespace open3d {
namespace gui {

struct DrawContext;
struct Theme;

class Menu {
public:
    using ItemId = int;
    static constexpr ItemId NO_ITEM = -1;

    Menu();
    virtual ~Menu();

    void AddItem(const char* name,
                 const char* shortcut,
                 ItemId itemId = NO_ITEM);
    void AddMenu(const char* name, std::shared_ptr<Menu> submenu);
    void AddSeparator();

    // Searches the menu hierarchy down from this menu to find the item
    bool IsEnabled(ItemId itemId) const;
    void SetEnabled(ItemId itemId, bool enabled);

    bool IsChecked(ItemId itemId) const;
    void SetChecked(ItemId itemId, bool checked);

    int CalcHeight(const Theme& theme) const;

<<<<<<< HEAD
    ItemId DrawMenuBar(const DrawContext& context);
    ItemId Draw(const DrawContext& context, const char* name);
=======
    ItemId DrawMenuBar(const DrawContext& context, bool isEnabled);
    ItemId Draw(const DrawContext& context, const char *name, bool isEnabled);
>>>>>>> a494baed

protected:
    struct MenuItem;
    MenuItem* FindMenuItem(ItemId itemId) const;

private:
    struct Impl;
    std::unique_ptr<Impl> impl_;
};

}  // namespace gui
}  // namespace open3d<|MERGE_RESOLUTION|>--- conflicted
+++ resolved
@@ -57,13 +57,8 @@
 
     int CalcHeight(const Theme& theme) const;
 
-<<<<<<< HEAD
-    ItemId DrawMenuBar(const DrawContext& context);
-    ItemId Draw(const DrawContext& context, const char* name);
-=======
     ItemId DrawMenuBar(const DrawContext& context, bool isEnabled);
-    ItemId Draw(const DrawContext& context, const char *name, bool isEnabled);
->>>>>>> a494baed
+    ItemId Draw(const DrawContext& context, const char* name, bool isEnabled);
 
 protected:
     struct MenuItem;
