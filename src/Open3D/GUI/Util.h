--- conflicted
+++ resolved
@@ -41,11 +41,8 @@
 
 ImVec4 colorToImgui(const Color& color);
 
-<<<<<<< HEAD
-=======
-std::vector<std::string> PathToComponents(const char *path);
+std::vector<std::string> PathToComponents(const char* path);
 
->>>>>>> a494baed
 }  // namespace util
 
 }  // namespace gui
