--- conflicted
+++ resolved
@@ -32,13 +32,11 @@
 namespace gui {
 namespace util {
 
-ImVec4 colorToImgui(const Color& color) {
+ImVec4 colorToImgui(const Color &color) {
     return ImVec4(color.GetRed(), color.GetGreen(), color.GetBlue(),
                   color.GetAlpha());
 }
 
-<<<<<<< HEAD
-=======
 std::vector<std::string> PathToComponents(const char *path) {
     std::vector<std::string> components;
     const char *end = path;
@@ -57,7 +55,6 @@
     return components;
 }
 
->>>>>>> a494baed
 }  // namespace util
 }  // namespace gui
 }  // namespace open3d