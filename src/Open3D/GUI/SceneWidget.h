--- conflicted
+++ resolved
@@ -26,29 +26,18 @@
 
 #pragma once
 
-<<<<<<< HEAD
 #include "Open3D/Visualization/Rendering/RendererHandle.h"
 #include "Open3D/Visualization/Rendering/View.h"
-=======
-#include "Open3D/Visualization/Rendering/View.h"
-#include "Open3D/Visualization/Rendering/RendererHandle.h"
->>>>>>> a494baed
 
 #include "Widget.h"
 
 namespace open3d {
 
 namespace visualization {
-<<<<<<< HEAD
 class Camera;
 class CameraManipulator;
 class Scene;
 class View;
-=======
-class Scene;
-class Camera;
-class CameraManipulator;
->>>>>>> a494baed
 }  // namespace visualization
 
 namespace gui {
@@ -72,12 +61,8 @@
     visualization::CameraManipulator* GetCameraManipulator() const;
 
     // switchCamera flag make center of geometry become camera's POI;
-<<<<<<< HEAD
     void SetSelectedGeometry(const visualization::GeometryHandle& geometry,
                              bool switchCamera);
-=======
-    void SetSelectedGeometry(const visualization::GeometryHandle& geometry, bool switchCamera);
->>>>>>> a494baed
     void SetCameraPOI(const Eigen::Vector3f& location);
 
     Widget::DrawResult Draw(const DrawContext& context) override;
