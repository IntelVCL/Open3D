--- conflicted
+++ resolved
@@ -22,7 +22,6 @@
 namespace open3d {
 namespace gui {
 
-<<<<<<< HEAD
 Point::Point()
     : x(0), y(0)
 {}
@@ -35,9 +34,6 @@
 Size::Size()
     : width(0), height(0)
 {}
-=======
-Size::Size() : width(0), height(0) {}
->>>>>>> 85e769df
 
 Size::Size(int w, int h) : width(w), height(h) {}
 
@@ -55,7 +51,6 @@
 
 int Rect::GetRight() const { return this->x + this->width; }
 
-<<<<<<< HEAD
 bool Rect::Contains(int x, int y) const {
     return (x >= this->x && x <= GetRight() &&
             y >= this->y && y <= GetBottom());
@@ -65,9 +60,5 @@
     return Contains(pt.x, pt.y);
 }
 
-} // gui
-} // open3d
-=======
-}  // namespace gui
-}  // namespace open3d
->>>>>>> 85e769df
+} // namespace gui
+} // namespacce open3d