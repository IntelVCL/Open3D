--- conflicted
+++ resolved
@@ -54,7 +54,6 @@
 
 bool Rect::Contains(const Point& pt) const { return Contains(pt.x, pt.y); }
 
-<<<<<<< HEAD
 Rect Rect::UnionedWith(const Rect& r) const {
     auto newX = std::min(this->x, r.x);
     auto newY = std::min(this->y, r.y);
@@ -63,9 +62,5 @@
     return Rect(newX, newY, w, h);
 }
 
-} // namespace gui
-} // namespacce open3d
-=======
 }  // namespace gui
-}  // namespace open3d
->>>>>>> be9c67b8
+}  // namespace open3d