// ----------------------------------------------------------------------------
// -                        Open3D: www.open3d.org                            -
// ----------------------------------------------------------------------------
// The MIT License (MIT)
//
// Copyright (c) 2018 www.open3d.org
//
// Permission is hereby granted, free of charge, to any person obtaining a copy
// of this software and associated documentation files (the "Software"), to deal
// in the Software without restriction, including without limitation the rights
// to use, copy, modify, merge, publish, distribute, sublicense, and/or sell
// copies of the Software, and to permit persons to whom the Software is
// furnished to do so, subject to the following conditions:
//
// The above copyright notice and this permission notice shall be included in
// all copies or substantial portions of the Software.
//
// THE SOFTWARE IS PROVIDED "AS IS", WITHOUT WARRANTY OF ANY KIND, EXPRESS OR
// IMPLIED, INCLUDING BUT NOT LIMITED TO THE WARRANTIES OF MERCHANTABILITY,
// FITNESS FOR A PARTICULAR PURPOSE AND NONINFRINGEMENT. IN NO EVENT SHALL THE
// AUTHORS OR COPYRIGHT HOLDERS BE LIABLE FOR ANY CLAIM, DAMAGES OR OTHER
// LIABILITY, WHETHER IN AN ACTION OF CONTRACT, TORT OR OTHERWISE, ARISING
// FROM, OUT OF OR IN CONNECTION WITH THE SOFTWARE OR THE USE OR OTHER DEALINGS
// IN THE SOFTWARE.
// ----------------------------------------------------------------------------

#pragma once

#include "Gui.h"

#include <memory>
#include <vector>

namespace open3d {
namespace gui {

class Color;
struct KeyEvent;
struct MouseEvent;
struct Theme;

struct DrawContext {
    const Theme& theme;
    int uiOffsetX;
    int uiOffsetY;
    int screenWidth;
    int screenHeight;
    int emPx;
};

class Widget {
    friend class Window;
public:
    enum class DrawResult { NONE, REDRAW };

    Widget();
    explicit Widget(const std::vector<std::shared_ptr<Widget>>& children);
    virtual ~Widget();

    void AddChild(std::shared_ptr<Widget> child);
    const std::vector<std::shared_ptr<Widget>> GetChildren() const;

    const Rect& GetFrame() const;
    virtual void SetFrame(const Rect& f);

    const Color& GetBackgroundColor() const;
    bool IsDefaultBackgroundColor() const;
    void SetBackgroundColor(const Color& color);

    bool IsVisible() const;
    virtual void SetVisible(bool vis);

    bool IsEnabled() const;
    virtual void SetEnabled(bool enabled);

    static constexpr int DIM_GROW = 10000;
    virtual Size CalcPreferredSize(const Theme& theme) const;

    virtual void Layout(const Theme& theme);
    virtual DrawResult Draw(const DrawContext& context);

    /// Widgets that use Dear ImGUI should not need to override this,
    /// as Dear ImGUI will take care of all the mouse handling during
    /// the Draw().
    virtual void Mouse(const MouseEvent& e);

<<<<<<< HEAD
protected:
    void DrawImGuiPushEnabledState();
    void DrawImGuiPopEnabledState();
=======
    /// Widgets that use Dear ImGUI should not need to override this,
    /// as Dear ImGUI will take care of all the mouse handling during
    /// the Draw().
    virtual void Key(const KeyEvent& e);
>>>>>>> fbd0d72d

private:
    struct Impl;
    std::unique_ptr<Impl> impl_;
};

} // gui
} // open3d<|MERGE_RESOLUTION|>--- conflicted
+++ resolved
@@ -84,16 +84,14 @@
     /// the Draw().
     virtual void Mouse(const MouseEvent& e);
 
-<<<<<<< HEAD
-protected:
-    void DrawImGuiPushEnabledState();
-    void DrawImGuiPopEnabledState();
-=======
     /// Widgets that use Dear ImGUI should not need to override this,
     /// as Dear ImGUI will take care of all the mouse handling during
     /// the Draw().
     virtual void Key(const KeyEvent& e);
->>>>>>> fbd0d72d
+
+protected:
+    void DrawImGuiPushEnabledState();
+    void DrawImGuiPopEnabledState();
 
 private:
     struct Impl;
