--- conflicted
+++ resolved
@@ -425,12 +425,6 @@
 
 # Downloads files from https://github.com/intel-isl/open3d_downloads to
 # Open3D/examples/test_data/open3d_downloads.
-<<<<<<< HEAD
-include(ExternalProject)
-ExternalProject_Add(
-    open3d_downloads
-    DOWNLOAD_COMMAND ${PYTHON_EXECUTABLE} ${PROJECT_SOURCE_DIR}/examples/test_data/download_test_data.py
-=======
 # Notes:
 # - DOWNLOAD_COMMAND is executed in the first CMake build. This will
 #   overwrite existing files and will not remove additional files.
@@ -445,7 +439,6 @@
 ExternalProject_Add(
     open3d_downloads
     DOWNLOAD_COMMAND ${PYTHON_EXECUTABLE} ${PROJECT_SOURCE_DIR}/examples/test_data/download_test_data.py --overwrite
->>>>>>> a3a0dc2f
     UPDATE_COMMAND   ${PYTHON_EXECUTABLE} ${PROJECT_SOURCE_DIR}/examples/test_data/download_test_data.py
     CONFIGURE_COMMAND ""
     BUILD_COMMAND ""
