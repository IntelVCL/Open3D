--- conflicted
+++ resolved
@@ -6,48 +6,6 @@
 
 set (CMAKE_OSX_DEPLOYMENT_TARGET "10.9" CACHE STRING "Minimum OS X deployment version")
 
-<<<<<<< HEAD
-# Config options
-option(BUILD_SHARED_LIBS         "Build shared libraries"                   OFF)
-option(WITH_OPENMP               "Use OpenMP multi-threading"               ON)
-option(ENABLE_HEADLESS_RENDERING "Use OSMesa for headless rendering"        OFF)
-option(BUILD_CPP_EXAMPLES        "Build the Open3D example programs"        ON)
-option(BUILD_UNIT_TESTS          "Build the Open3D unit tests"              OFF)
-option(BUILD_GOOGLETEST          "Build googletest framework from source"   ON)
-option(BUILD_BENCHMARKS          "Build the micro benchmarks"               OFF)
-option(BUILD_EIGEN3              "Use the Eigen3 that comes with Open3D"    ON)
-option(BUILD_FILAMENT            "Build filament from source"               OFF)
-option(BUILD_FLANN               "Use the flann that comes with Open3D"     ON)
-option(BUILD_FAISS               "Build faiss from source"                  OFF)
-option(BUILD_FMT                 "Build fmtlib from source"                 ON)
-option(BUILD_GLEW                "Build glew from source"                   OFF)
-option(BUILD_GLFW                "Build glfw from source"                   OFF)
-option(BUILD_IMGUI               "Build Dear ImGui from source"             ON)
-option(BUILD_LIBLZF              "Build liblzf from source"                 ON)
-option(BUILD_PNG                 "Build png from source"                    OFF)
-option(BUILD_ZLIB                "Build zlib from source"                   OFF)
-option(BUILD_JPEG                "Build jpeg-turbo from source"             OFF)
-option(BUILD_PYBIND11            "Build pybind11 from source"               ON)
-option(BUILD_PYTHON_MODULE       "Build the python module"                  ON)
-option(BUILD_LIBREALSENSE        "Build support for Intel RealSense camera" OFF)
-option(BUILD_AZURE_KINECT        "Build support for Azure Kinect sensor"    OFF)
-option(BUILD_TINYFILEDIALOGS     "Build tinyfiledialogs from source"        ON)
-option(BUILD_TINYGLTF            "Build TinyGLTF from source"               ON)
-option(BUILD_TINYOBJLOADER       "Build tinyobjloader from source"          ON)
-option(BUILD_QHULL               "Build qhull from source"                  ON)
-option(BUILD_CUDA_MODULE         "Build the CUDA module"                    OFF)
-option(BUILD_TENSORFLOW_OPS      "Build ops for Tensorflow"                 OFF)
-option(BUILD_PYTORCH_OPS         "Build ops for Pytorch"                    OFF)
-option(ENABLE_GUI                "Builds new GUI"                           ON)
-option(ENABLE_JUPYTER            "Enable Jupyter support for Open3D"        ON)
-option(USE_VULKAN                "Enables Vulkan support for renderer"      OFF)
-option(STATIC_WINDOWS_RUNTIME    "Use static (MT/MTd) Windows runtime"      OFF)
-option(GLIBCXX_USE_CXX11_ABI     "Set -D_GLIBCXX_USE_CXX11_ABI=1"           OFF)
-option(PREFER_OSX_HOMEBREW       "Prefer Homebrew libs over frameworks"     ON)
-
-set(FILAMENT_PRECOMPILED_ROOT "" CACHE PATH "Path to precompiled Filament library (used if BUILD_FILAMENT=OFF)")
-set(FILAMENT_SOURCE_ROOT "" CACHE PATH "Path to Filament library sources (used if BUILD_FILAMENT=ON)")
-=======
 # Open3D build options
 option(BUILD_SHARED_LIBS          "Build shared libraries"                   OFF)
 option(BUILD_CPP_EXAMPLES         "Build the Open3D example programs"        ON )
@@ -77,6 +35,7 @@
 option(USE_SYSTEM_TINYGLTF        "Use system pre-installed tinygltf"        OFF)
 option(USE_SYSTEM_TINYOBJLOADER   "Use system pre-installed tinyobjloader"   OFF)
 option(BUILD_FILAMENT_FROM_SOURCE "Build filament from source"               OFF)
+option(BUILD_FAISS                "Build faiss from source"                  OFF)
 option(PREFER_OSX_HOMEBREW        "Prefer Homebrew libs over frameworks"     ON )
 # Sensor options
 option(BUILD_LIBREALSENSE         "Build support for Intel RealSense camera" OFF)
@@ -99,7 +58,6 @@
 
 set(FILAMENT_PRECOMPILED_ROOT "" CACHE PATH "Path to precompiled Filament library (used if BUILD_FILAMENT_FROM_SOURCE=OFF)")
 set(FILAMENT_SOURCE_ROOT "" CACHE PATH "Path to Filament library sources (used if BUILD_FILAMENT_FROM_SOURCE=ON)")
->>>>>>> fcfedfc7
 
 if (PREFER_OSX_HOMEBREW)
     set(CMAKE_FIND_FRAMEWORK LAST)
@@ -496,11 +454,9 @@
 open3d_aligned_print("Force GLIBCXX_USE_CXX11_ABI=" "${usage}")
 message(STATUS "========================================================================")
 message(STATUS "Third-Party Dependencies:")
-<<<<<<< HEAD
-foreach(dep IN ITEMS EIGEN3 FAISS FILAMENT FLANN FMT GLEW GLFW GOOGLETEST IMGUI JPEG JSONCPP LIBLZF OPENGL PNG PYBIND11 QHULL LIBREALSENSE TINYFILEDIALOGS TINYGLTF TINYOBJLOADER)
-=======
 set(deps
     EIGEN3
+    FAISS
     FILAMENT
     FLANN
     FMT
@@ -521,7 +477,6 @@
     TINYOBJLOADER
 )
 foreach(dep IN ITEMS ${deps})
->>>>>>> fcfedfc7
     if(${dep}_TARGET)
         if(NOT USE_SYSTEM_${dep})
             set(usage "yes (build from source)")
