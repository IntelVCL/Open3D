{
    "RGBD/raycast_vtx_004.npy": {
        "url": "https://github.com/intel-isl/open3d_downloads/raw/master/RGBD/raycast_vtx_004.npy",
        "path": "RGBD/raycast_vtx_004.npy",
        "sha256": "ca5d94ee3306d922f6967369def4793b12aa94e95a05550857f47a8f17ab83e6"
    },
<<<<<<< HEAD

    "tests/bunnyData.pts": {
        "url": "https://github.com/intel-isl/open3d_downloads/raw/master/tests/bunnyData.pts",
        "path": "tests/bunnyData.pts",
        "sha256": "2bc55437d6c3a6b3fbf6e63e9f909a6ab9e0bf73cc43628e243d720a6e04d40f"
    },

    "tests/point_cloud_sample1.pts": {
        "url": "https://github.com/intel-isl/open3d_downloads/raw/master/tests/point_cloud_sample1.pts",
        "path": "tests/point_cloud_sample1.pts",
        "sha256": "8095941de628d6c553569e39151f33467ffb972bea8c7fe9660cba89f7d52bee"
    },

    "tests/point_cloud_sample2.pts": {
        "url": "https://github.com/intel-isl/open3d_downloads/raw/master/tests/point_cloud_sample2.pts",
        "path": "tests/point_cloud_sample2.pts",
        "sha256": "59e8b0daee0b009f56fc19cf0a17a6c7bed0dc852845e31cc85911db24c3d1a4"
=======
    "RGBD/normal_map.npy": {
        "url": "https://github.com/intel-isl/open3d_downloads/raw/master/RGBD/normal_map.npy",
        "path": "RGBD/normal_map.npy",
        "sha256": "ce3eb60bef47179e9099bad2efecf76dac5cdb305c3c1dc45bd8dfd34502586f"
    },
    "RGBD/vertex_map.npy": {
        "url": "https://github.com/intel-isl/open3d_downloads/raw/master/RGBD/vertex_map.npy",
        "path": "RGBD/vertex_map.npy",
        "sha256": "74237c2977476f27636be6f40feb703fd39f32e9952efac4358a886740be6148"
>>>>>>> 6db6bf4d
    }
}<|MERGE_RESOLUTION|>--- conflicted
+++ resolved
@@ -4,25 +4,6 @@
         "path": "RGBD/raycast_vtx_004.npy",
         "sha256": "ca5d94ee3306d922f6967369def4793b12aa94e95a05550857f47a8f17ab83e6"
     },
-<<<<<<< HEAD
-
-    "tests/bunnyData.pts": {
-        "url": "https://github.com/intel-isl/open3d_downloads/raw/master/tests/bunnyData.pts",
-        "path": "tests/bunnyData.pts",
-        "sha256": "2bc55437d6c3a6b3fbf6e63e9f909a6ab9e0bf73cc43628e243d720a6e04d40f"
-    },
-
-    "tests/point_cloud_sample1.pts": {
-        "url": "https://github.com/intel-isl/open3d_downloads/raw/master/tests/point_cloud_sample1.pts",
-        "path": "tests/point_cloud_sample1.pts",
-        "sha256": "8095941de628d6c553569e39151f33467ffb972bea8c7fe9660cba89f7d52bee"
-    },
-
-    "tests/point_cloud_sample2.pts": {
-        "url": "https://github.com/intel-isl/open3d_downloads/raw/master/tests/point_cloud_sample2.pts",
-        "path": "tests/point_cloud_sample2.pts",
-        "sha256": "59e8b0daee0b009f56fc19cf0a17a6c7bed0dc852845e31cc85911db24c3d1a4"
-=======
     "RGBD/normal_map.npy": {
         "url": "https://github.com/intel-isl/open3d_downloads/raw/master/RGBD/normal_map.npy",
         "path": "RGBD/normal_map.npy",
@@ -32,6 +13,22 @@
         "url": "https://github.com/intel-isl/open3d_downloads/raw/master/RGBD/vertex_map.npy",
         "path": "RGBD/vertex_map.npy",
         "sha256": "74237c2977476f27636be6f40feb703fd39f32e9952efac4358a886740be6148"
->>>>>>> 6db6bf4d
+    },
+    "tests/bunnyData.pts": {
+        "url": "https://github.com/intel-isl/open3d_downloads/raw/master/tests/bunnyData.pts",
+        "path": "tests/bunnyData.pts",
+        "sha256": "2bc55437d6c3a6b3fbf6e63e9f909a6ab9e0bf73cc43628e243d720a6e04d40f"
+    },
+    
+    "tests/point_cloud_sample1.pts": {
+        "url": "https://github.com/intel-isl/open3d_downloads/raw/master/tests/point_cloud_sample1.pts",
+        "path": "tests/point_cloud_sample1.pts",
+        "sha256": "8095941de628d6c553569e39151f33467ffb972bea8c7fe9660cba89f7d52bee"
+    },
+    
+    "tests/point_cloud_sample2.pts": {
+        "url": "https://github.com/intel-isl/open3d_downloads/raw/master/tests/point_cloud_sample2.pts",
+        "path": "tests/point_cloud_sample2.pts",
+        "sha256": "59e8b0daee0b009f56fc19cf0a17a6c7bed0dc852845e31cc85911db24c3d1a4"
     }
 }