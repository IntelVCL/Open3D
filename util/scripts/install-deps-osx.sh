--- conflicted
+++ resolved
@@ -15,11 +15,7 @@
     brew update
 fi
 
-<<<<<<< HEAD
-for pkg in libusb glew glfw3 libpng pkg-config eigen; do
-=======
 for pkg in libusb glew glfw3 libpng pkg-config eigen tbb; do
->>>>>>> 2af072ac
     if brew list -1 | grep -q "^${pkg}\$"; then
         echo "Package '$pkg' has already been installed and is being upgraded ..."
         brew upgrade $pkg || true # Upgrade might cause error when already installed
