# ******************************************************************************
# Reference:
# https://github.com/NervanaSystems/ngraph/blob/master/cmake/Modules/style_apply.cmake
#
# Copyright 2017-2019 Intel Corporation
#
# Licensed under the Apache License, Version 2.0 (the "License");
# you may not use this file except in compliance with the License.
# You may obtain a copy of the License at
#
#     http://www.apache.org/licenses/LICENSE-2.0
#
# Unless required by applicable law or agreed to in writing, software
# distributed under the License is distributed on an "AS IS" BASIS,
# WITHOUT WARRANTIES OR CONDITIONS OF ANY KIND, either express or implied.
# See the License for the specific language governing permissions and
# limitations under the License.
# ******************************************************************************

# Try to locate "yapf"
find_program(YAPF yapf PATHS ENV PATH)
if (YAPF)
    message(STATUS "yapf found at: ${YAPF}")
    execute_process(COMMAND ${YAPF} --version)
else()
    message(STATUS "Please Install YAPF (https://github.com/google/yapf)")
    message(STATUS "With PyPI:  `pip install yapf`")
    message(STATUS "With Conda: `conda install yapf`")
    message(FATAL_ERROR "yapf not found, python not available")
endif()

function(style_apply_file_python FILE)
    execute_process(COMMAND ${YAPF} -i ${FILE})
endfunction()

set(DIRECTORIES_OF_INTEREST_PYTHON
    examples/Python
    src/UnitTest/Python
    docs
    src/Python
)

message(STATUS "Python apply-style...")
foreach(DIRECTORY ${DIRECTORIES_OF_INTEREST_PYTHON})
    set(PY_GLOB "${PROJECT_SOURCE_DIR}/${DIRECTORY}/*.py")
    file(GLOB_RECURSE FILES ${PY_GLOB})
    foreach(FILE ${FILES})
        style_apply_file_python(${FILE})
    endforeach(FILE)
endforeach(DIRECTORY)
message(STATUS "Python apply-style done")


# Try to locate "clang-format-5.0" and then "clang-format"
find_program(CLANG_FORMAT clang-format-5.0 PATHS ENV PATH)
if (NOT CLANG_FORMAT)
    find_program(CLANG_FORMAT clang-format-mp-5.0 PATHS ENV PATH)
endif()
if (NOT CLANG_FORMAT)
    find_program(CLANG_FORMAT clang-format PATHS ENV PATH)
endif()
if (CLANG_FORMAT)
    message(STATUS "clang-format found at: ${CLANG_FORMAT}")
    execute_process(COMMAND ${CLANG_FORMAT} --version)
else()
    message("See http://www.open3d.org/docs/release/contribute.html#automated-style-checker for help on style checker")
    message(FATAL_ERROR "clang-format not found, style not available")
endif()

function(style_apply_file_cpp FILE)
    execute_process(
        COMMAND ${CLANG_FORMAT} -style=file -output-replacements-xml ${FILE}
        OUTPUT_VARIABLE STYLE_CHECK_RESULT
    )
    if("${STYLE_CHECK_RESULT}" MATCHES ".*<replacement .*")
        message(STATUS "Style applied for: ${FILE}")
        execute_process(COMMAND ${CLANG_FORMAT} -style=file -i ${FILE})
    endif()
endfunction()

set(DIRECTORIES_OF_INTEREST_CPP
    src
    examples
    docs/_static
)

message(STATUS "C++/CUDA apply-style...")
foreach(DIRECTORY ${DIRECTORIES_OF_INTEREST_CPP})
    set(CPP_GLOB "${PROJECT_SOURCE_DIR}/${DIRECTORY}/*.cpp")
    set(CU_GLOB "${PROJECT_SOURCE_DIR}/${DIRECTORY}/*.cu")
    set(CUH_GLOB "${PROJECT_SOURCE_DIR}/${DIRECTORY}/*.cuh")
    set(H_GLOB "${PROJECT_SOURCE_DIR}/${DIRECTORY}/*.h")
<<<<<<< HEAD
    set(H_IN_GLOB "${PROJECT_SOURCE_DIR}/${DIRECTORY}/*.h.in")
    file(GLOB_RECURSE FILES ${CPP_GLOB} ${H_GLOB} ${H_IN_GLOB})
=======
    file(GLOB_RECURSE FILES ${CPP_GLOB} ${CU_GLOB} ${CUH_GLOB} ${H_GLOB})
>>>>>>> 2af072ac
    foreach(FILE ${FILES})
        style_apply_file_cpp(${FILE})
    endforeach(FILE)
endforeach(DIRECTORY)
message(STATUS "C++/CUDA apply-style done")<|MERGE_RESOLUTION|>--- conflicted
+++ resolved
@@ -90,12 +90,8 @@
     set(CU_GLOB "${PROJECT_SOURCE_DIR}/${DIRECTORY}/*.cu")
     set(CUH_GLOB "${PROJECT_SOURCE_DIR}/${DIRECTORY}/*.cuh")
     set(H_GLOB "${PROJECT_SOURCE_DIR}/${DIRECTORY}/*.h")
-<<<<<<< HEAD
     set(H_IN_GLOB "${PROJECT_SOURCE_DIR}/${DIRECTORY}/*.h.in")
-    file(GLOB_RECURSE FILES ${CPP_GLOB} ${H_GLOB} ${H_IN_GLOB})
-=======
     file(GLOB_RECURSE FILES ${CPP_GLOB} ${CU_GLOB} ${CUH_GLOB} ${H_GLOB})
->>>>>>> 2af072ac
     foreach(FILE ${FILES})
         style_apply_file_cpp(${FILE})
     endforeach(FILE)
