#!/usr/bin/env bash
<<<<<<< HEAD
=======
#
# The following environment variables are required:
# - SHARED
# - NPROC
# - BUILD_CUDA_MODULE
# - BUILD_TENSORFLOW_OPS
# - BUILD_PYTORCH_OPS
# - BUILD_RPC_INTERFACE
# - LOW_MEM_USAGE

TENSORFLOW_VER="2.3.0"
TORCH_GLNX_VER=("1.6.0+cu101" "1.6.0+cpu")
TORCH_MACOS_VER="1.6.0"
YAPF_VER="0.30.0"
>>>>>>> 88aae47a

# disable incompatible pytorch configurations
if [ "$BUILD_PYTORCH_OPS" == "ON" ]; then
    # we need cudnn for building pytorch ops
    if ! find $(dirname $(which nvcc))/.. -name "libcudnn*"; then
        export BUILD_PYTORCH_OPS=OFF
    fi
    # pytorch 1.6 requires at least python 3.6
    if ! python -c "import sys; sys.exit(0) if sys.version_info.major==3 and sys.version_info.minor > 5 else sys.exit(1)"; then
        export BUILD_PYTORCH_OPS=OFF
    fi
fi

set -euo pipefail

# shellcheck source=build_scripts.sh
source "$(dirname "$0")"/build_scripts.sh

<<<<<<< HEAD
if [ "$BUILD_CUDA_MODULE" == "ON" ]; then
    # disable pytorch build if CUDA is enabled for now until the problem with caffe2 and cudnn is solved
    BUILD_PYTORCH_OPS="OFF"
=======
date
if [ "$BUILD_TENSORFLOW_OPS" == "ON" ]; then
    reportRun pip install -U tensorflow=="$TENSORFLOW_VER"
fi
if [ "$BUILD_PYTORCH_OPS" == "ON" ]; then
    if [[ "$OSTYPE" == "linux-gnu"* ]]; then
        if [ "$BUILD_CUDA_MODULE" == "ON" ]; then
            reportRun pip install -U torch=="${TORCH_GLNX_VER[0]}" -f https://download.pytorch.org/whl/torch_stable.html
        else
            reportRun pip install -U torch=="${TORCH_GLNX_VER[1]}" -f https://download.pytorch.org/whl/torch_stable.html
        fi
    elif [[ "$OSTYPE" == "darwin"* ]]; then
        reportRun pip install -U torch=="$TORCH_MACOS_VER"
    else
        echo "unknown OS $OSTYPE"
        exit 1
    fi
fi
if [ "$BUILD_TENSORFLOW_OPS" == "ON" ] || [ "$BUILD_PYTORCH_OPS" == "ON" ]; then
    reportRun pip install -U yapf=="$YAPF_VER"
>>>>>>> 88aae47a
fi

echo "$rj_startts StartJob ReportInit"
echo "nproc = $(getconf _NPROCESSORS_ONLN) NPROC = ${NPROC}"

reportJobStart "Installing Python unit test dependencies"
date
if [ "$BUILD_CUDA_MODULE" == "ON" ]; then
    install_cuda_toolkit
fi
install_python_dependencies "${unittestDependencies:=ON}"

echo "using python: $(which python)"
python --version
echo -n "Using pip: "
python -m pip --version
if [ "$unittestDependencies" == ON ] ; then
    echo -n "Using pytest:"
    python -m pytest --version
fi
echo "using cmake: $(which cmake)"
cmake --version

build_all

# skip unit tests if built with CUDA, unless system contains Nvidia GPUs
if [ "$BUILD_CUDA_MODULE" == "OFF" ] || nvidia-smi -L | grep -q GPU ; then
    date
    echo "try importing Open3D python package"
    test_wheel
    echo "running Open3D unit tests..."
    run_cpp_unit_tests
    echo
fi

reportJobStart "test build C++ example"
echo "test building a C++ example with installed Open3D..."
date
[ "$BUILD_CUDA_MODULE" == "OFF" ] && runExample=ON || runExample=OFF
test_cpp_example "$runExample"
echo

echo "test uninstalling Open3D..."
date
make uninstall

reportJobFinishSession<|MERGE_RESOLUTION|>--- conflicted
+++ resolved
@@ -1,66 +1,15 @@
 #!/usr/bin/env bash
-<<<<<<< HEAD
-=======
-#
-# The following environment variables are required:
-# - SHARED
-# - NPROC
-# - BUILD_CUDA_MODULE
-# - BUILD_TENSORFLOW_OPS
-# - BUILD_PYTORCH_OPS
-# - BUILD_RPC_INTERFACE
-# - LOW_MEM_USAGE
-
-TENSORFLOW_VER="2.3.0"
-TORCH_GLNX_VER=("1.6.0+cu101" "1.6.0+cpu")
-TORCH_MACOS_VER="1.6.0"
-YAPF_VER="0.30.0"
->>>>>>> 88aae47a
-
-# disable incompatible pytorch configurations
-if [ "$BUILD_PYTORCH_OPS" == "ON" ]; then
-    # we need cudnn for building pytorch ops
-    if ! find $(dirname $(which nvcc))/.. -name "libcudnn*"; then
-        export BUILD_PYTORCH_OPS=OFF
-    fi
-    # pytorch 1.6 requires at least python 3.6
-    if ! python -c "import sys; sys.exit(0) if sys.version_info.major==3 and sys.version_info.minor > 5 else sys.exit(1)"; then
-        export BUILD_PYTORCH_OPS=OFF
-    fi
-fi
 
 set -euo pipefail
 
 # shellcheck source=build_scripts.sh
 source "$(dirname "$0")"/build_scripts.sh
 
-<<<<<<< HEAD
 if [ "$BUILD_CUDA_MODULE" == "ON" ]; then
     # disable pytorch build if CUDA is enabled for now until the problem with caffe2 and cudnn is solved
     BUILD_PYTORCH_OPS="OFF"
-=======
+fi
 date
-if [ "$BUILD_TENSORFLOW_OPS" == "ON" ]; then
-    reportRun pip install -U tensorflow=="$TENSORFLOW_VER"
-fi
-if [ "$BUILD_PYTORCH_OPS" == "ON" ]; then
-    if [[ "$OSTYPE" == "linux-gnu"* ]]; then
-        if [ "$BUILD_CUDA_MODULE" == "ON" ]; then
-            reportRun pip install -U torch=="${TORCH_GLNX_VER[0]}" -f https://download.pytorch.org/whl/torch_stable.html
-        else
-            reportRun pip install -U torch=="${TORCH_GLNX_VER[1]}" -f https://download.pytorch.org/whl/torch_stable.html
-        fi
-    elif [[ "$OSTYPE" == "darwin"* ]]; then
-        reportRun pip install -U torch=="$TORCH_MACOS_VER"
-    else
-        echo "unknown OS $OSTYPE"
-        exit 1
-    fi
-fi
-if [ "$BUILD_TENSORFLOW_OPS" == "ON" ] || [ "$BUILD_PYTORCH_OPS" == "ON" ]; then
-    reportRun pip install -U yapf=="$YAPF_VER"
->>>>>>> 88aae47a
-fi
 
 echo "$rj_startts StartJob ReportInit"
 echo "nproc = $(getconf _NPROCESSORS_ONLN) NPROC = ${NPROC}"
