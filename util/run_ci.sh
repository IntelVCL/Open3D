--- conflicted
+++ resolved
@@ -116,17 +116,12 @@
 reportRun make VERBOSE=1 install-pip-package -j"$NPROC"
 echo
 
-<<<<<<< HEAD
 # skip unit tests if built with CUDA, unless system contains Nvidia GPUs
 if [ "$BUILD_CUDA_MODULE" == "OFF" ] || nvidia-smi -L | grep -q GPU ; then
-=======
-# skip unit tests if built with CUDA
-if [ "$BUILD_CUDA_MODULE" == "OFF" ]; then
     echo "try importing Open3D python package"
     reportRun python -c "import open3d; print(open3d)"
     reportRun python -c "import open3d; open3d.pybind.core.kernel.test_mkl_integration()"
 
->>>>>>> b52035de
     echo "running Open3D unit tests..."
     unitTestFlags=
     [ "${LOW_MEM_USAGE-}" = "ON" ] && unitTestFlags="--gtest_filter=-*Reduce*Sum*"
