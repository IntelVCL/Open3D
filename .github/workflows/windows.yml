--- conflicted
+++ resolved
@@ -210,9 +210,5 @@
           open3d_test_venv\Scripts\Activate.ps1
           echo "Running Open3D python tests..."
           echo "Testing ML and ML Ops disabled"
-<<<<<<< HEAD
           python -m pytest python/test/ --ignore python/test/ml_ops/ --ignore python/test/core/test_faiss.py
-=======
-          python -m pytest python/test/ --ignore python/test/ml_ops/
-          deactivate
->>>>>>> 4871b58b
+          deactivate